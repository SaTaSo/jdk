--- conflicted
+++ resolved
@@ -28,13 +28,10 @@
 
 #include "code/codeCache.inline.hpp"
 #include "code/vmreg.inline.hpp"
-<<<<<<< HEAD
 #include "interpreter/interpreter.hpp"
 #include "interpreter/oopMapCache.hpp"
 #include "runtime/sharedRuntime.hpp"
-=======
 #include "pauth_aarch64.hpp"
->>>>>>> 72b3b0af
 
 // Inline functions for AArch64 frames:
 
@@ -89,14 +86,10 @@
   init(sp, fp, pc);
 }
 
-<<<<<<< HEAD
 inline frame::frame(intptr_t* sp, intptr_t* unextended_sp, intptr_t* fp, address pc, CodeBlob* cb) {
-=======
-inline frame::frame(intptr_t* sp, intptr_t* unextended_sp, intptr_t* fp, address pc) {
   assert(pauth_ptr_is_raw(pc), "cannot be signed");
   intptr_t a = intptr_t(sp);
   intptr_t b = intptr_t(fp);
->>>>>>> 72b3b0af
   _sp = sp;
   _unextended_sp = unextended_sp;
   _fp = fp;
