/*
 * Copyright (c) 1999, 2021, Oracle and/or its affiliates. All rights reserved.
 * DO NOT ALTER OR REMOVE COPYRIGHT NOTICES OR THIS FILE HEADER.
 *
 * This code is free software; you can redistribute it and/or modify it
 * under the terms of the GNU General Public License version 2 only, as
 * published by the Free Software Foundation.
 *
 * This code is distributed in the hope that it will be useful, but WITHOUT
 * ANY WARRANTY; without even the implied warranty of MERCHANTABILITY or
 * FITNESS FOR A PARTICULAR PURPOSE.  See the GNU General Public License
 * version 2 for more details (a copy is included in the LICENSE file that
 * accompanied this code).
 *
 * You should have received a copy of the GNU General Public License version
 * 2 along with this work; if not, write to the Free Software Foundation,
 * Inc., 51 Franklin St, Fifth Floor, Boston, MA 02110-1301 USA.
 *
 * Please contact Oracle, 500 Oracle Parkway, Redwood Shores, CA 94065 USA
 * or visit www.oracle.com if you need additional information or have any
 * questions.
 *
 */

#include "precompiled.hpp"
#include "asm/macroAssembler.hpp"
#include "ci/ciUtilities.inline.hpp"
#include "classfile/vmIntrinsics.hpp"
#include "compiler/compileBroker.hpp"
#include "compiler/compileLog.hpp"
#include "gc/shared/barrierSet.hpp"
#include "jfr/support/jfrIntrinsics.hpp"
#include "memory/resourceArea.hpp"
#include "oops/klass.inline.hpp"
#include "oops/objArrayKlass.hpp"
#include "opto/addnode.hpp"
#include "opto/arraycopynode.hpp"
#include "opto/c2compiler.hpp"
#include "opto/castnode.hpp"
#include "opto/cfgnode.hpp"
#include "opto/convertnode.hpp"
#include "opto/countbitsnode.hpp"
#include "opto/idealKit.hpp"
#include "opto/library_call.hpp"
#include "opto/mathexactnode.hpp"
#include "opto/mulnode.hpp"
#include "opto/narrowptrnode.hpp"
#include "opto/opaquenode.hpp"
#include "opto/parse.hpp"
#include "opto/runtime.hpp"
#include "opto/rootnode.hpp"
#include "opto/subnode.hpp"
#include "prims/unsafe.hpp"
#include "runtime/objectMonitor.hpp"
#include "runtime/sharedRuntime.hpp"
#include "runtime/stubRoutines.hpp"
#include "utilities/macros.hpp"
#include "utilities/powerOfTwo.hpp"

#if INCLUDE_JFR
#include "jfr/jfr.hpp"
#endif

//---------------------------make_vm_intrinsic----------------------------
CallGenerator* Compile::make_vm_intrinsic(ciMethod* m, bool is_virtual) {
  vmIntrinsicID id = m->intrinsic_id();
  assert(id != vmIntrinsics::_none, "must be a VM intrinsic");

  if (!m->is_loaded()) {
    // Do not attempt to inline unloaded methods.
    return NULL;
  }

  C2Compiler* compiler = (C2Compiler*)CompileBroker::compiler(CompLevel_full_optimization);
  bool is_available = false;

  {
    // For calling is_intrinsic_supported and is_intrinsic_disabled_by_flag
    // the compiler must transition to '_thread_in_vm' state because both
    // methods access VM-internal data.
    VM_ENTRY_MARK;
    methodHandle mh(THREAD, m->get_Method());
    is_available = compiler != NULL && compiler->is_intrinsic_supported(mh, is_virtual) &&
                   !C->directive()->is_intrinsic_disabled(mh) &&
                   !vmIntrinsics::is_disabled_by_flags(mh);

  }

  if (is_available) {
    assert(id <= vmIntrinsics::LAST_COMPILER_INLINE, "caller responsibility");
    assert(id != vmIntrinsics::_Object_init && id != vmIntrinsics::_invoke, "enum out of order?");
    return new LibraryIntrinsic(m, is_virtual,
                                vmIntrinsics::predicates_needed(id),
                                vmIntrinsics::does_virtual_dispatch(id),
                                id);
  } else {
    return NULL;
  }
}

JVMState* LibraryIntrinsic::generate(JVMState* jvms) {
  LibraryCallKit kit(jvms, this);
  Compile* C = kit.C;
  int nodes = C->unique();
#ifndef PRODUCT
  if ((C->print_intrinsics() || C->print_inlining()) && Verbose) {
    char buf[1000];
    const char* str = vmIntrinsics::short_name_as_C_string(intrinsic_id(), buf, sizeof(buf));
    tty->print_cr("Intrinsic %s", str);
  }
#endif
  ciMethod* callee = kit.callee();
  const int bci    = kit.bci();
#ifdef ASSERT
  Node* ctrl = kit.control();
#endif
  // Try to inline the intrinsic.
  if (callee->check_intrinsic_candidate() &&
      kit.try_to_inline(_last_predicate)) {
    const char *inline_msg = is_virtual() ? "(intrinsic, virtual)"
                                          : "(intrinsic)";
    CompileTask::print_inlining_ul(callee, jvms->depth() - 1, bci, inline_msg);
    if (C->print_intrinsics() || C->print_inlining()) {
      C->print_inlining(callee, jvms->depth() - 1, bci, inline_msg);
    }
    C->gather_intrinsic_statistics(intrinsic_id(), is_virtual(), Compile::_intrinsic_worked);
    if (C->log()) {
      C->log()->elem("intrinsic id='%s'%s nodes='%d'",
                     vmIntrinsics::name_at(intrinsic_id()),
                     (is_virtual() ? " virtual='1'" : ""),
                     C->unique() - nodes);
    }
    // Push the result from the inlined method onto the stack.
    kit.push_result();
    C->print_inlining_update(this);
    return kit.transfer_exceptions_into_jvms();
  }

  // The intrinsic bailed out
  assert(ctrl == kit.control(), "Control flow was added although the intrinsic bailed out");
  if (jvms->has_method()) {
    // Not a root compile.
    const char* msg;
    if (callee->intrinsic_candidate()) {
      msg = is_virtual() ? "failed to inline (intrinsic, virtual)" : "failed to inline (intrinsic)";
    } else {
      msg = is_virtual() ? "failed to inline (intrinsic, virtual), method not annotated"
                         : "failed to inline (intrinsic), method not annotated";
    }
    CompileTask::print_inlining_ul(callee, jvms->depth() - 1, bci, msg);
    if (C->print_intrinsics() || C->print_inlining()) {
      C->print_inlining(callee, jvms->depth() - 1, bci, msg);
    }
  } else {
    // Root compile
    ResourceMark rm;
    stringStream msg_stream;
    msg_stream.print("Did not generate intrinsic %s%s at bci:%d in",
                     vmIntrinsics::name_at(intrinsic_id()),
                     is_virtual() ? " (virtual)" : "", bci);
    const char *msg = msg_stream.as_string();
    log_debug(jit, inlining)("%s", msg);
    if (C->print_intrinsics() || C->print_inlining()) {
      tty->print("%s", msg);
    }
  }
  C->gather_intrinsic_statistics(intrinsic_id(), is_virtual(), Compile::_intrinsic_failed);
  C->print_inlining_update(this);

  return NULL;
}

Node* LibraryIntrinsic::generate_predicate(JVMState* jvms, int predicate) {
  LibraryCallKit kit(jvms, this);
  Compile* C = kit.C;
  int nodes = C->unique();
  _last_predicate = predicate;
#ifndef PRODUCT
  assert(is_predicated() && predicate < predicates_count(), "sanity");
  if ((C->print_intrinsics() || C->print_inlining()) && Verbose) {
    char buf[1000];
    const char* str = vmIntrinsics::short_name_as_C_string(intrinsic_id(), buf, sizeof(buf));
    tty->print_cr("Predicate for intrinsic %s", str);
  }
#endif
  ciMethod* callee = kit.callee();
  const int bci    = kit.bci();

  Node* slow_ctl = kit.try_to_predicate(predicate);
  if (!kit.failing()) {
    const char *inline_msg = is_virtual() ? "(intrinsic, virtual, predicate)"
                                          : "(intrinsic, predicate)";
    CompileTask::print_inlining_ul(callee, jvms->depth() - 1, bci, inline_msg);
    if (C->print_intrinsics() || C->print_inlining()) {
      C->print_inlining(callee, jvms->depth() - 1, bci, inline_msg);
    }
    C->gather_intrinsic_statistics(intrinsic_id(), is_virtual(), Compile::_intrinsic_worked);
    if (C->log()) {
      C->log()->elem("predicate_intrinsic id='%s'%s nodes='%d'",
                     vmIntrinsics::name_at(intrinsic_id()),
                     (is_virtual() ? " virtual='1'" : ""),
                     C->unique() - nodes);
    }
    return slow_ctl; // Could be NULL if the check folds.
  }

  // The intrinsic bailed out
  if (jvms->has_method()) {
    // Not a root compile.
    const char* msg = "failed to generate predicate for intrinsic";
    CompileTask::print_inlining_ul(kit.callee(), jvms->depth() - 1, bci, msg);
    if (C->print_intrinsics() || C->print_inlining()) {
      C->print_inlining(kit.callee(), jvms->depth() - 1, bci, msg);
    }
  } else {
    // Root compile
    ResourceMark rm;
    stringStream msg_stream;
    msg_stream.print("Did not generate intrinsic %s%s at bci:%d in",
                     vmIntrinsics::name_at(intrinsic_id()),
                     is_virtual() ? " (virtual)" : "", bci);
    const char *msg = msg_stream.as_string();
    log_debug(jit, inlining)("%s", msg);
    if (C->print_intrinsics() || C->print_inlining()) {
      C->print_inlining_stream()->print("%s", msg);
    }
  }
  C->gather_intrinsic_statistics(intrinsic_id(), is_virtual(), Compile::_intrinsic_failed);
  return NULL;
}

bool LibraryCallKit::try_to_inline(int predicate) {
  // Handle symbolic names for otherwise undistinguished boolean switches:
  const bool is_store       = true;
  const bool is_compress    = true;
  const bool is_static      = true;
  const bool is_volatile    = true;

  if (!jvms()->has_method()) {
    // Root JVMState has a null method.
    assert(map()->memory()->Opcode() == Op_Parm, "");
    // Insert the memory aliasing node
    set_all_memory(reset_memory());
  }
  assert(merged_memory(), "");

  switch (intrinsic_id()) {
  case vmIntrinsics::_hashCode:                 return inline_native_hashcode(intrinsic()->is_virtual(), !is_static);
  case vmIntrinsics::_identityHashCode:         return inline_native_hashcode(/*!virtual*/ false,         is_static);
  case vmIntrinsics::_getClass:                 return inline_native_getClass();

  case vmIntrinsics::_ceil:
  case vmIntrinsics::_floor:
  case vmIntrinsics::_rint:
  case vmIntrinsics::_dsin:
  case vmIntrinsics::_dcos:
  case vmIntrinsics::_dtan:
  case vmIntrinsics::_dabs:
  case vmIntrinsics::_fabs:
  case vmIntrinsics::_iabs:
  case vmIntrinsics::_labs:
  case vmIntrinsics::_datan2:
  case vmIntrinsics::_dsqrt:
  case vmIntrinsics::_dexp:
  case vmIntrinsics::_dlog:
  case vmIntrinsics::_dlog10:
  case vmIntrinsics::_dpow:
  case vmIntrinsics::_dcopySign:
  case vmIntrinsics::_fcopySign:
  case vmIntrinsics::_dsignum:
  case vmIntrinsics::_fsignum:                  return inline_math_native(intrinsic_id());

  case vmIntrinsics::_min:
  case vmIntrinsics::_max:                      return inline_min_max(intrinsic_id());

  case vmIntrinsics::_notify:
  case vmIntrinsics::_notifyAll:
    return inline_notify(intrinsic_id());

  case vmIntrinsics::_addExactI:                return inline_math_addExactI(false /* add */);
  case vmIntrinsics::_addExactL:                return inline_math_addExactL(false /* add */);
  case vmIntrinsics::_decrementExactI:          return inline_math_subtractExactI(true /* decrement */);
  case vmIntrinsics::_decrementExactL:          return inline_math_subtractExactL(true /* decrement */);
  case vmIntrinsics::_incrementExactI:          return inline_math_addExactI(true /* increment */);
  case vmIntrinsics::_incrementExactL:          return inline_math_addExactL(true /* increment */);
  case vmIntrinsics::_multiplyExactI:           return inline_math_multiplyExactI();
  case vmIntrinsics::_multiplyExactL:           return inline_math_multiplyExactL();
  case vmIntrinsics::_multiplyHigh:             return inline_math_multiplyHigh();
  case vmIntrinsics::_negateExactI:             return inline_math_negateExactI();
  case vmIntrinsics::_negateExactL:             return inline_math_negateExactL();
  case vmIntrinsics::_subtractExactI:           return inline_math_subtractExactI(false /* subtract */);
  case vmIntrinsics::_subtractExactL:           return inline_math_subtractExactL(false /* subtract */);

  case vmIntrinsics::_arraycopy:                return inline_arraycopy();

  case vmIntrinsics::_compareToL:               return inline_string_compareTo(StrIntrinsicNode::LL);
  case vmIntrinsics::_compareToU:               return inline_string_compareTo(StrIntrinsicNode::UU);
  case vmIntrinsics::_compareToLU:              return inline_string_compareTo(StrIntrinsicNode::LU);
  case vmIntrinsics::_compareToUL:              return inline_string_compareTo(StrIntrinsicNode::UL);

  case vmIntrinsics::_indexOfL:                 return inline_string_indexOf(StrIntrinsicNode::LL);
  case vmIntrinsics::_indexOfU:                 return inline_string_indexOf(StrIntrinsicNode::UU);
  case vmIntrinsics::_indexOfUL:                return inline_string_indexOf(StrIntrinsicNode::UL);
  case vmIntrinsics::_indexOfIL:                return inline_string_indexOfI(StrIntrinsicNode::LL);
  case vmIntrinsics::_indexOfIU:                return inline_string_indexOfI(StrIntrinsicNode::UU);
  case vmIntrinsics::_indexOfIUL:               return inline_string_indexOfI(StrIntrinsicNode::UL);
  case vmIntrinsics::_indexOfU_char:            return inline_string_indexOfChar(StrIntrinsicNode::U);
  case vmIntrinsics::_indexOfL_char:            return inline_string_indexOfChar(StrIntrinsicNode::L);

  case vmIntrinsics::_equalsL:                  return inline_string_equals(StrIntrinsicNode::LL);
  case vmIntrinsics::_equalsU:                  return inline_string_equals(StrIntrinsicNode::UU);

  case vmIntrinsics::_toBytesStringU:           return inline_string_toBytesU();
  case vmIntrinsics::_getCharsStringU:          return inline_string_getCharsU();
  case vmIntrinsics::_getCharStringU:           return inline_string_char_access(!is_store);
  case vmIntrinsics::_putCharStringU:           return inline_string_char_access( is_store);

  case vmIntrinsics::_compressStringC:
  case vmIntrinsics::_compressStringB:          return inline_string_copy( is_compress);
  case vmIntrinsics::_inflateStringC:
  case vmIntrinsics::_inflateStringB:           return inline_string_copy(!is_compress);

  case vmIntrinsics::_getReference:             return inline_unsafe_access(!is_store, T_OBJECT,   Relaxed, false);
  case vmIntrinsics::_getBoolean:               return inline_unsafe_access(!is_store, T_BOOLEAN,  Relaxed, false);
  case vmIntrinsics::_getByte:                  return inline_unsafe_access(!is_store, T_BYTE,     Relaxed, false);
  case vmIntrinsics::_getShort:                 return inline_unsafe_access(!is_store, T_SHORT,    Relaxed, false);
  case vmIntrinsics::_getChar:                  return inline_unsafe_access(!is_store, T_CHAR,     Relaxed, false);
  case vmIntrinsics::_getInt:                   return inline_unsafe_access(!is_store, T_INT,      Relaxed, false);
  case vmIntrinsics::_getLong:                  return inline_unsafe_access(!is_store, T_LONG,     Relaxed, false);
  case vmIntrinsics::_getFloat:                 return inline_unsafe_access(!is_store, T_FLOAT,    Relaxed, false);
  case vmIntrinsics::_getDouble:                return inline_unsafe_access(!is_store, T_DOUBLE,   Relaxed, false);

  case vmIntrinsics::_putReference:             return inline_unsafe_access( is_store, T_OBJECT,   Relaxed, false);
  case vmIntrinsics::_putBoolean:               return inline_unsafe_access( is_store, T_BOOLEAN,  Relaxed, false);
  case vmIntrinsics::_putByte:                  return inline_unsafe_access( is_store, T_BYTE,     Relaxed, false);
  case vmIntrinsics::_putShort:                 return inline_unsafe_access( is_store, T_SHORT,    Relaxed, false);
  case vmIntrinsics::_putChar:                  return inline_unsafe_access( is_store, T_CHAR,     Relaxed, false);
  case vmIntrinsics::_putInt:                   return inline_unsafe_access( is_store, T_INT,      Relaxed, false);
  case vmIntrinsics::_putLong:                  return inline_unsafe_access( is_store, T_LONG,     Relaxed, false);
  case vmIntrinsics::_putFloat:                 return inline_unsafe_access( is_store, T_FLOAT,    Relaxed, false);
  case vmIntrinsics::_putDouble:                return inline_unsafe_access( is_store, T_DOUBLE,   Relaxed, false);

  case vmIntrinsics::_getReferenceVolatile:     return inline_unsafe_access(!is_store, T_OBJECT,   Volatile, false);
  case vmIntrinsics::_getBooleanVolatile:       return inline_unsafe_access(!is_store, T_BOOLEAN,  Volatile, false);
  case vmIntrinsics::_getByteVolatile:          return inline_unsafe_access(!is_store, T_BYTE,     Volatile, false);
  case vmIntrinsics::_getShortVolatile:         return inline_unsafe_access(!is_store, T_SHORT,    Volatile, false);
  case vmIntrinsics::_getCharVolatile:          return inline_unsafe_access(!is_store, T_CHAR,     Volatile, false);
  case vmIntrinsics::_getIntVolatile:           return inline_unsafe_access(!is_store, T_INT,      Volatile, false);
  case vmIntrinsics::_getLongVolatile:          return inline_unsafe_access(!is_store, T_LONG,     Volatile, false);
  case vmIntrinsics::_getFloatVolatile:         return inline_unsafe_access(!is_store, T_FLOAT,    Volatile, false);
  case vmIntrinsics::_getDoubleVolatile:        return inline_unsafe_access(!is_store, T_DOUBLE,   Volatile, false);

  case vmIntrinsics::_putReferenceVolatile:     return inline_unsafe_access( is_store, T_OBJECT,   Volatile, false);
  case vmIntrinsics::_putBooleanVolatile:       return inline_unsafe_access( is_store, T_BOOLEAN,  Volatile, false);
  case vmIntrinsics::_putByteVolatile:          return inline_unsafe_access( is_store, T_BYTE,     Volatile, false);
  case vmIntrinsics::_putShortVolatile:         return inline_unsafe_access( is_store, T_SHORT,    Volatile, false);
  case vmIntrinsics::_putCharVolatile:          return inline_unsafe_access( is_store, T_CHAR,     Volatile, false);
  case vmIntrinsics::_putIntVolatile:           return inline_unsafe_access( is_store, T_INT,      Volatile, false);
  case vmIntrinsics::_putLongVolatile:          return inline_unsafe_access( is_store, T_LONG,     Volatile, false);
  case vmIntrinsics::_putFloatVolatile:         return inline_unsafe_access( is_store, T_FLOAT,    Volatile, false);
  case vmIntrinsics::_putDoubleVolatile:        return inline_unsafe_access( is_store, T_DOUBLE,   Volatile, false);

  case vmIntrinsics::_getShortUnaligned:        return inline_unsafe_access(!is_store, T_SHORT,    Relaxed, true);
  case vmIntrinsics::_getCharUnaligned:         return inline_unsafe_access(!is_store, T_CHAR,     Relaxed, true);
  case vmIntrinsics::_getIntUnaligned:          return inline_unsafe_access(!is_store, T_INT,      Relaxed, true);
  case vmIntrinsics::_getLongUnaligned:         return inline_unsafe_access(!is_store, T_LONG,     Relaxed, true);

  case vmIntrinsics::_putShortUnaligned:        return inline_unsafe_access( is_store, T_SHORT,    Relaxed, true);
  case vmIntrinsics::_putCharUnaligned:         return inline_unsafe_access( is_store, T_CHAR,     Relaxed, true);
  case vmIntrinsics::_putIntUnaligned:          return inline_unsafe_access( is_store, T_INT,      Relaxed, true);
  case vmIntrinsics::_putLongUnaligned:         return inline_unsafe_access( is_store, T_LONG,     Relaxed, true);

  case vmIntrinsics::_getReferenceAcquire:      return inline_unsafe_access(!is_store, T_OBJECT,   Acquire, false);
  case vmIntrinsics::_getBooleanAcquire:        return inline_unsafe_access(!is_store, T_BOOLEAN,  Acquire, false);
  case vmIntrinsics::_getByteAcquire:           return inline_unsafe_access(!is_store, T_BYTE,     Acquire, false);
  case vmIntrinsics::_getShortAcquire:          return inline_unsafe_access(!is_store, T_SHORT,    Acquire, false);
  case vmIntrinsics::_getCharAcquire:           return inline_unsafe_access(!is_store, T_CHAR,     Acquire, false);
  case vmIntrinsics::_getIntAcquire:            return inline_unsafe_access(!is_store, T_INT,      Acquire, false);
  case vmIntrinsics::_getLongAcquire:           return inline_unsafe_access(!is_store, T_LONG,     Acquire, false);
  case vmIntrinsics::_getFloatAcquire:          return inline_unsafe_access(!is_store, T_FLOAT,    Acquire, false);
  case vmIntrinsics::_getDoubleAcquire:         return inline_unsafe_access(!is_store, T_DOUBLE,   Acquire, false);

  case vmIntrinsics::_putReferenceRelease:      return inline_unsafe_access( is_store, T_OBJECT,   Release, false);
  case vmIntrinsics::_putBooleanRelease:        return inline_unsafe_access( is_store, T_BOOLEAN,  Release, false);
  case vmIntrinsics::_putByteRelease:           return inline_unsafe_access( is_store, T_BYTE,     Release, false);
  case vmIntrinsics::_putShortRelease:          return inline_unsafe_access( is_store, T_SHORT,    Release, false);
  case vmIntrinsics::_putCharRelease:           return inline_unsafe_access( is_store, T_CHAR,     Release, false);
  case vmIntrinsics::_putIntRelease:            return inline_unsafe_access( is_store, T_INT,      Release, false);
  case vmIntrinsics::_putLongRelease:           return inline_unsafe_access( is_store, T_LONG,     Release, false);
  case vmIntrinsics::_putFloatRelease:          return inline_unsafe_access( is_store, T_FLOAT,    Release, false);
  case vmIntrinsics::_putDoubleRelease:         return inline_unsafe_access( is_store, T_DOUBLE,   Release, false);

  case vmIntrinsics::_getReferenceOpaque:       return inline_unsafe_access(!is_store, T_OBJECT,   Opaque, false);
  case vmIntrinsics::_getBooleanOpaque:         return inline_unsafe_access(!is_store, T_BOOLEAN,  Opaque, false);
  case vmIntrinsics::_getByteOpaque:            return inline_unsafe_access(!is_store, T_BYTE,     Opaque, false);
  case vmIntrinsics::_getShortOpaque:           return inline_unsafe_access(!is_store, T_SHORT,    Opaque, false);
  case vmIntrinsics::_getCharOpaque:            return inline_unsafe_access(!is_store, T_CHAR,     Opaque, false);
  case vmIntrinsics::_getIntOpaque:             return inline_unsafe_access(!is_store, T_INT,      Opaque, false);
  case vmIntrinsics::_getLongOpaque:            return inline_unsafe_access(!is_store, T_LONG,     Opaque, false);
  case vmIntrinsics::_getFloatOpaque:           return inline_unsafe_access(!is_store, T_FLOAT,    Opaque, false);
  case vmIntrinsics::_getDoubleOpaque:          return inline_unsafe_access(!is_store, T_DOUBLE,   Opaque, false);

  case vmIntrinsics::_putReferenceOpaque:       return inline_unsafe_access( is_store, T_OBJECT,   Opaque, false);
  case vmIntrinsics::_putBooleanOpaque:         return inline_unsafe_access( is_store, T_BOOLEAN,  Opaque, false);
  case vmIntrinsics::_putByteOpaque:            return inline_unsafe_access( is_store, T_BYTE,     Opaque, false);
  case vmIntrinsics::_putShortOpaque:           return inline_unsafe_access( is_store, T_SHORT,    Opaque, false);
  case vmIntrinsics::_putCharOpaque:            return inline_unsafe_access( is_store, T_CHAR,     Opaque, false);
  case vmIntrinsics::_putIntOpaque:             return inline_unsafe_access( is_store, T_INT,      Opaque, false);
  case vmIntrinsics::_putLongOpaque:            return inline_unsafe_access( is_store, T_LONG,     Opaque, false);
  case vmIntrinsics::_putFloatOpaque:           return inline_unsafe_access( is_store, T_FLOAT,    Opaque, false);
  case vmIntrinsics::_putDoubleOpaque:          return inline_unsafe_access( is_store, T_DOUBLE,   Opaque, false);

  case vmIntrinsics::_compareAndSetReference:   return inline_unsafe_load_store(T_OBJECT, LS_cmp_swap,      Volatile);
  case vmIntrinsics::_compareAndSetByte:        return inline_unsafe_load_store(T_BYTE,   LS_cmp_swap,      Volatile);
  case vmIntrinsics::_compareAndSetShort:       return inline_unsafe_load_store(T_SHORT,  LS_cmp_swap,      Volatile);
  case vmIntrinsics::_compareAndSetInt:         return inline_unsafe_load_store(T_INT,    LS_cmp_swap,      Volatile);
  case vmIntrinsics::_compareAndSetLong:        return inline_unsafe_load_store(T_LONG,   LS_cmp_swap,      Volatile);

  case vmIntrinsics::_weakCompareAndSetReferencePlain:     return inline_unsafe_load_store(T_OBJECT, LS_cmp_swap_weak, Relaxed);
  case vmIntrinsics::_weakCompareAndSetReferenceAcquire:   return inline_unsafe_load_store(T_OBJECT, LS_cmp_swap_weak, Acquire);
  case vmIntrinsics::_weakCompareAndSetReferenceRelease:   return inline_unsafe_load_store(T_OBJECT, LS_cmp_swap_weak, Release);
  case vmIntrinsics::_weakCompareAndSetReference:          return inline_unsafe_load_store(T_OBJECT, LS_cmp_swap_weak, Volatile);
  case vmIntrinsics::_weakCompareAndSetBytePlain:          return inline_unsafe_load_store(T_BYTE,   LS_cmp_swap_weak, Relaxed);
  case vmIntrinsics::_weakCompareAndSetByteAcquire:        return inline_unsafe_load_store(T_BYTE,   LS_cmp_swap_weak, Acquire);
  case vmIntrinsics::_weakCompareAndSetByteRelease:        return inline_unsafe_load_store(T_BYTE,   LS_cmp_swap_weak, Release);
  case vmIntrinsics::_weakCompareAndSetByte:               return inline_unsafe_load_store(T_BYTE,   LS_cmp_swap_weak, Volatile);
  case vmIntrinsics::_weakCompareAndSetShortPlain:         return inline_unsafe_load_store(T_SHORT,  LS_cmp_swap_weak, Relaxed);
  case vmIntrinsics::_weakCompareAndSetShortAcquire:       return inline_unsafe_load_store(T_SHORT,  LS_cmp_swap_weak, Acquire);
  case vmIntrinsics::_weakCompareAndSetShortRelease:       return inline_unsafe_load_store(T_SHORT,  LS_cmp_swap_weak, Release);
  case vmIntrinsics::_weakCompareAndSetShort:              return inline_unsafe_load_store(T_SHORT,  LS_cmp_swap_weak, Volatile);
  case vmIntrinsics::_weakCompareAndSetIntPlain:           return inline_unsafe_load_store(T_INT,    LS_cmp_swap_weak, Relaxed);
  case vmIntrinsics::_weakCompareAndSetIntAcquire:         return inline_unsafe_load_store(T_INT,    LS_cmp_swap_weak, Acquire);
  case vmIntrinsics::_weakCompareAndSetIntRelease:         return inline_unsafe_load_store(T_INT,    LS_cmp_swap_weak, Release);
  case vmIntrinsics::_weakCompareAndSetInt:                return inline_unsafe_load_store(T_INT,    LS_cmp_swap_weak, Volatile);
  case vmIntrinsics::_weakCompareAndSetLongPlain:          return inline_unsafe_load_store(T_LONG,   LS_cmp_swap_weak, Relaxed);
  case vmIntrinsics::_weakCompareAndSetLongAcquire:        return inline_unsafe_load_store(T_LONG,   LS_cmp_swap_weak, Acquire);
  case vmIntrinsics::_weakCompareAndSetLongRelease:        return inline_unsafe_load_store(T_LONG,   LS_cmp_swap_weak, Release);
  case vmIntrinsics::_weakCompareAndSetLong:               return inline_unsafe_load_store(T_LONG,   LS_cmp_swap_weak, Volatile);

  case vmIntrinsics::_compareAndExchangeReference:         return inline_unsafe_load_store(T_OBJECT, LS_cmp_exchange,  Volatile);
  case vmIntrinsics::_compareAndExchangeReferenceAcquire:  return inline_unsafe_load_store(T_OBJECT, LS_cmp_exchange,  Acquire);
  case vmIntrinsics::_compareAndExchangeReferenceRelease:  return inline_unsafe_load_store(T_OBJECT, LS_cmp_exchange,  Release);
  case vmIntrinsics::_compareAndExchangeByte:              return inline_unsafe_load_store(T_BYTE,   LS_cmp_exchange,  Volatile);
  case vmIntrinsics::_compareAndExchangeByteAcquire:       return inline_unsafe_load_store(T_BYTE,   LS_cmp_exchange,  Acquire);
  case vmIntrinsics::_compareAndExchangeByteRelease:       return inline_unsafe_load_store(T_BYTE,   LS_cmp_exchange,  Release);
  case vmIntrinsics::_compareAndExchangeShort:             return inline_unsafe_load_store(T_SHORT,  LS_cmp_exchange,  Volatile);
  case vmIntrinsics::_compareAndExchangeShortAcquire:      return inline_unsafe_load_store(T_SHORT,  LS_cmp_exchange,  Acquire);
  case vmIntrinsics::_compareAndExchangeShortRelease:      return inline_unsafe_load_store(T_SHORT,  LS_cmp_exchange,  Release);
  case vmIntrinsics::_compareAndExchangeInt:               return inline_unsafe_load_store(T_INT,    LS_cmp_exchange,  Volatile);
  case vmIntrinsics::_compareAndExchangeIntAcquire:        return inline_unsafe_load_store(T_INT,    LS_cmp_exchange,  Acquire);
  case vmIntrinsics::_compareAndExchangeIntRelease:        return inline_unsafe_load_store(T_INT,    LS_cmp_exchange,  Release);
  case vmIntrinsics::_compareAndExchangeLong:              return inline_unsafe_load_store(T_LONG,   LS_cmp_exchange,  Volatile);
  case vmIntrinsics::_compareAndExchangeLongAcquire:       return inline_unsafe_load_store(T_LONG,   LS_cmp_exchange,  Acquire);
  case vmIntrinsics::_compareAndExchangeLongRelease:       return inline_unsafe_load_store(T_LONG,   LS_cmp_exchange,  Release);

  case vmIntrinsics::_getAndAddByte:                    return inline_unsafe_load_store(T_BYTE,   LS_get_add,       Volatile);
  case vmIntrinsics::_getAndAddShort:                   return inline_unsafe_load_store(T_SHORT,  LS_get_add,       Volatile);
  case vmIntrinsics::_getAndAddInt:                     return inline_unsafe_load_store(T_INT,    LS_get_add,       Volatile);
  case vmIntrinsics::_getAndAddLong:                    return inline_unsafe_load_store(T_LONG,   LS_get_add,       Volatile);

  case vmIntrinsics::_getAndSetByte:                    return inline_unsafe_load_store(T_BYTE,   LS_get_set,       Volatile);
  case vmIntrinsics::_getAndSetShort:                   return inline_unsafe_load_store(T_SHORT,  LS_get_set,       Volatile);
  case vmIntrinsics::_getAndSetInt:                     return inline_unsafe_load_store(T_INT,    LS_get_set,       Volatile);
  case vmIntrinsics::_getAndSetLong:                    return inline_unsafe_load_store(T_LONG,   LS_get_set,       Volatile);
  case vmIntrinsics::_getAndSetReference:               return inline_unsafe_load_store(T_OBJECT, LS_get_set,       Volatile);

  case vmIntrinsics::_loadFence:
  case vmIntrinsics::_storeFence:
  case vmIntrinsics::_fullFence:                return inline_unsafe_fence(intrinsic_id());

  case vmIntrinsics::_onSpinWait:               return inline_onspinwait();

  case vmIntrinsics::_currentThread0:           return inline_native_currentThread0();
  case vmIntrinsics::_currentThread:            return inline_native_currentThread();
  case vmIntrinsics::_setCurrentThread:         return inline_native_setCurrentThread();

  case vmIntrinsics::_scopeLocalCache:          return inline_native_scopeLocalCache();
  case vmIntrinsics::_setScopeLocalCache:       return inline_native_setScopeLocalCache();

#ifdef JFR_HAVE_INTRINSICS
  case vmIntrinsics::_counterTime:              return inline_native_time_funcs(CAST_FROM_FN_PTR(address, JFR_TIME_FUNCTION), "counterTime");
  case vmIntrinsics::_getEventWriter:           return inline_native_getEventWriter();
#endif
  case vmIntrinsics::_currentTimeMillis:        return inline_native_time_funcs(CAST_FROM_FN_PTR(address, os::javaTimeMillis), "currentTimeMillis");
  case vmIntrinsics::_nanoTime:                 return inline_native_time_funcs(CAST_FROM_FN_PTR(address, os::javaTimeNanos), "nanoTime");
  case vmIntrinsics::_writeback0:               return inline_unsafe_writeback0();
  case vmIntrinsics::_writebackPreSync0:        return inline_unsafe_writebackSync0(true);
  case vmIntrinsics::_writebackPostSync0:       return inline_unsafe_writebackSync0(false);
  case vmIntrinsics::_allocateInstance:         return inline_unsafe_allocate();
  case vmIntrinsics::_copyMemory:               return inline_unsafe_copyMemory();
  case vmIntrinsics::_getLength:                return inline_native_getLength();
  case vmIntrinsics::_copyOf:                   return inline_array_copyOf(false);
  case vmIntrinsics::_copyOfRange:              return inline_array_copyOf(true);
  case vmIntrinsics::_equalsB:                  return inline_array_equals(StrIntrinsicNode::LL);
  case vmIntrinsics::_equalsC:                  return inline_array_equals(StrIntrinsicNode::UU);
  case vmIntrinsics::_Preconditions_checkIndex: return inline_preconditions_checkIndex(T_INT);
  case vmIntrinsics::_Preconditions_checkLongIndex: return inline_preconditions_checkIndex(T_LONG);
  case vmIntrinsics::_clone:                    return inline_native_clone(intrinsic()->is_virtual());

  case vmIntrinsics::_allocateUninitializedArray: return inline_unsafe_newArray(true);
  case vmIntrinsics::_newArray:                   return inline_unsafe_newArray(false);

  case vmIntrinsics::_isAssignableFrom:         return inline_native_subtype_check();

  case vmIntrinsics::_isInstance:
  case vmIntrinsics::_getModifiers:
  case vmIntrinsics::_isInterface:
  case vmIntrinsics::_isArray:
  case vmIntrinsics::_isPrimitive:
  case vmIntrinsics::_isHidden:
  case vmIntrinsics::_getSuperclass:
  case vmIntrinsics::_getClassAccessFlags:      return inline_native_Class_query(intrinsic_id());

  case vmIntrinsics::_floatToRawIntBits:
  case vmIntrinsics::_floatToIntBits:
  case vmIntrinsics::_intBitsToFloat:
  case vmIntrinsics::_doubleToRawLongBits:
  case vmIntrinsics::_doubleToLongBits:
  case vmIntrinsics::_longBitsToDouble:         return inline_fp_conversions(intrinsic_id());

  case vmIntrinsics::_numberOfLeadingZeros_i:
  case vmIntrinsics::_numberOfLeadingZeros_l:
  case vmIntrinsics::_numberOfTrailingZeros_i:
  case vmIntrinsics::_numberOfTrailingZeros_l:
  case vmIntrinsics::_bitCount_i:
  case vmIntrinsics::_bitCount_l:
  case vmIntrinsics::_reverseBytes_i:
  case vmIntrinsics::_reverseBytes_l:
  case vmIntrinsics::_reverseBytes_s:
  case vmIntrinsics::_reverseBytes_c:           return inline_number_methods(intrinsic_id());

  case vmIntrinsics::_getCallerClass:           return inline_native_Reflection_getCallerClass();

  case vmIntrinsics::_Reference_get:            return inline_reference_get();
  case vmIntrinsics::_Reference_refersTo0:      return inline_reference_refersTo0(false);
  case vmIntrinsics::_PhantomReference_refersTo0: return inline_reference_refersTo0(true);

  case vmIntrinsics::_Class_cast:               return inline_Class_cast();

  case vmIntrinsics::_aescrypt_encryptBlock:
  case vmIntrinsics::_aescrypt_decryptBlock:    return inline_aescrypt_Block(intrinsic_id());

  case vmIntrinsics::_cipherBlockChaining_encryptAESCrypt:
  case vmIntrinsics::_cipherBlockChaining_decryptAESCrypt:
    return inline_cipherBlockChaining_AESCrypt(intrinsic_id());

  case vmIntrinsics::_electronicCodeBook_encryptAESCrypt:
  case vmIntrinsics::_electronicCodeBook_decryptAESCrypt:
    return inline_electronicCodeBook_AESCrypt(intrinsic_id());

  case vmIntrinsics::_counterMode_AESCrypt:
    return inline_counterMode_AESCrypt(intrinsic_id());

  case vmIntrinsics::_md5_implCompress:
  case vmIntrinsics::_sha_implCompress:
  case vmIntrinsics::_sha2_implCompress:
  case vmIntrinsics::_sha5_implCompress:
  case vmIntrinsics::_sha3_implCompress:
    return inline_digestBase_implCompress(intrinsic_id());

  case vmIntrinsics::_digestBase_implCompressMB:
    return inline_digestBase_implCompressMB(predicate);

  case vmIntrinsics::_multiplyToLen:
    return inline_multiplyToLen();

  case vmIntrinsics::_squareToLen:
    return inline_squareToLen();

  case vmIntrinsics::_mulAdd:
    return inline_mulAdd();

  case vmIntrinsics::_montgomeryMultiply:
    return inline_montgomeryMultiply();
  case vmIntrinsics::_montgomerySquare:
    return inline_montgomerySquare();

  case vmIntrinsics::_bigIntegerRightShiftWorker:
    return inline_bigIntegerShift(true);
  case vmIntrinsics::_bigIntegerLeftShiftWorker:
    return inline_bigIntegerShift(false);

  case vmIntrinsics::_vectorizedMismatch:
    return inline_vectorizedMismatch();

  case vmIntrinsics::_ghash_processBlocks:
    return inline_ghash_processBlocks();
  case vmIntrinsics::_base64_encodeBlock:
    return inline_base64_encodeBlock();
  case vmIntrinsics::_base64_decodeBlock:
    return inline_base64_decodeBlock();

  case vmIntrinsics::_encodeISOArray:
  case vmIntrinsics::_encodeByteISOArray:
    return inline_encodeISOArray();

  case vmIntrinsics::_updateCRC32:
    return inline_updateCRC32();
  case vmIntrinsics::_updateBytesCRC32:
    return inline_updateBytesCRC32();
  case vmIntrinsics::_updateByteBufferCRC32:
    return inline_updateByteBufferCRC32();

  case vmIntrinsics::_updateBytesCRC32C:
    return inline_updateBytesCRC32C();
  case vmIntrinsics::_updateDirectByteBufferCRC32C:
    return inline_updateDirectByteBufferCRC32C();

  case vmIntrinsics::_updateBytesAdler32:
    return inline_updateBytesAdler32();
  case vmIntrinsics::_updateByteBufferAdler32:
    return inline_updateByteBufferAdler32();

  case vmIntrinsics::_profileBoolean:
    return inline_profileBoolean();
  case vmIntrinsics::_isCompileConstant:
    return inline_isCompileConstant();

  case vmIntrinsics::_hasNegatives:
    return inline_hasNegatives();

  case vmIntrinsics::_fmaD:
  case vmIntrinsics::_fmaF:
    return inline_fma(intrinsic_id());

  case vmIntrinsics::_Continuation_doYield:
    return inline_continuation_do_yield();

  case vmIntrinsics::_isDigit:
  case vmIntrinsics::_isLowerCase:
  case vmIntrinsics::_isUpperCase:
  case vmIntrinsics::_isWhitespace:
    return inline_character_compare(intrinsic_id());

  case vmIntrinsics::_maxF:
  case vmIntrinsics::_minF:
  case vmIntrinsics::_maxD:
  case vmIntrinsics::_minD:
    return inline_fp_min_max(intrinsic_id());

  case vmIntrinsics::_VectorUnaryOp:
    return inline_vector_nary_operation(1);
  case vmIntrinsics::_VectorBinaryOp:
    return inline_vector_nary_operation(2);
  case vmIntrinsics::_VectorTernaryOp:
    return inline_vector_nary_operation(3);
  case vmIntrinsics::_VectorBroadcastCoerced:
    return inline_vector_broadcast_coerced();
  case vmIntrinsics::_VectorShuffleIota:
    return inline_vector_shuffle_iota();
  case vmIntrinsics::_VectorMaskOp:
    return inline_vector_mask_operation();
  case vmIntrinsics::_VectorShuffleToVector:
    return inline_vector_shuffle_to_vector();
  case vmIntrinsics::_VectorLoadOp:
    return inline_vector_mem_operation(/*is_store=*/false);
  case vmIntrinsics::_VectorStoreOp:
    return inline_vector_mem_operation(/*is_store=*/true);
  case vmIntrinsics::_VectorGatherOp:
    return inline_vector_gather_scatter(/*is_scatter*/ false);
  case vmIntrinsics::_VectorScatterOp:
    return inline_vector_gather_scatter(/*is_scatter*/ true);
  case vmIntrinsics::_VectorReductionCoerced:
    return inline_vector_reduction();
  case vmIntrinsics::_VectorTest:
    return inline_vector_test();
  case vmIntrinsics::_VectorBlend:
    return inline_vector_blend();
  case vmIntrinsics::_VectorRearrange:
    return inline_vector_rearrange();
  case vmIntrinsics::_VectorCompare:
    return inline_vector_compare();
  case vmIntrinsics::_VectorBroadcastInt:
    return inline_vector_broadcast_int();
  case vmIntrinsics::_VectorConvert:
    return inline_vector_convert();
  case vmIntrinsics::_VectorInsert:
    return inline_vector_insert();
  case vmIntrinsics::_VectorExtract:
    return inline_vector_extract();

  case vmIntrinsics::_getObjectSize:
    return inline_getObjectSize();

  case vmIntrinsics::_blackhole:
    return inline_blackhole();

  default:
    // If you get here, it may be that someone has added a new intrinsic
    // to the list in vmIntrinsics.hpp without implementing it here.
#ifndef PRODUCT
    if ((PrintMiscellaneous && (Verbose || WizardMode)) || PrintOpto) {
      tty->print_cr("*** Warning: Unimplemented intrinsic %s(%d)",
                    vmIntrinsics::name_at(intrinsic_id()), vmIntrinsics::as_int(intrinsic_id()));
    }
#endif
    return false;
  }
}

Node* LibraryCallKit::try_to_predicate(int predicate) {
  if (!jvms()->has_method()) {
    // Root JVMState has a null method.
    assert(map()->memory()->Opcode() == Op_Parm, "");
    // Insert the memory aliasing node
    set_all_memory(reset_memory());
  }
  assert(merged_memory(), "");

  switch (intrinsic_id()) {
  case vmIntrinsics::_cipherBlockChaining_encryptAESCrypt:
    return inline_cipherBlockChaining_AESCrypt_predicate(false);
  case vmIntrinsics::_cipherBlockChaining_decryptAESCrypt:
    return inline_cipherBlockChaining_AESCrypt_predicate(true);
  case vmIntrinsics::_electronicCodeBook_encryptAESCrypt:
    return inline_electronicCodeBook_AESCrypt_predicate(false);
  case vmIntrinsics::_electronicCodeBook_decryptAESCrypt:
    return inline_electronicCodeBook_AESCrypt_predicate(true);
  case vmIntrinsics::_counterMode_AESCrypt:
    return inline_counterMode_AESCrypt_predicate();
  case vmIntrinsics::_digestBase_implCompressMB:
    return inline_digestBase_implCompressMB_predicate(predicate);

  default:
    // If you get here, it may be that someone has added a new intrinsic
    // to the list in vmIntrinsics.hpp without implementing it here.
#ifndef PRODUCT
    if ((PrintMiscellaneous && (Verbose || WizardMode)) || PrintOpto) {
      tty->print_cr("*** Warning: Unimplemented predicate for intrinsic %s(%d)",
                    vmIntrinsics::name_at(intrinsic_id()), vmIntrinsics::as_int(intrinsic_id()));
    }
#endif
    Node* slow_ctl = control();
    set_control(top()); // No fast path instrinsic
    return slow_ctl;
  }
}

//------------------------------set_result-------------------------------
// Helper function for finishing intrinsics.
void LibraryCallKit::set_result(RegionNode* region, PhiNode* value) {
  record_for_igvn(region);
  set_control(_gvn.transform(region));
  set_result( _gvn.transform(value));
  assert(value->type()->basic_type() == result()->bottom_type()->basic_type(), "sanity");
}

//------------------------------generate_guard---------------------------
// Helper function for generating guarded fast-slow graph structures.
// The given 'test', if true, guards a slow path.  If the test fails
// then a fast path can be taken.  (We generally hope it fails.)
// In all cases, GraphKit::control() is updated to the fast path.
// The returned value represents the control for the slow path.
// The return value is never 'top'; it is either a valid control
// or NULL if it is obvious that the slow path can never be taken.
// Also, if region and the slow control are not NULL, the slow edge
// is appended to the region.
Node* LibraryCallKit::generate_guard(Node* test, RegionNode* region, float true_prob) {
  if (stopped()) {
    // Already short circuited.
    return NULL;
  }

  // Build an if node and its projections.
  // If test is true we take the slow path, which we assume is uncommon.
  if (_gvn.type(test) == TypeInt::ZERO) {
    // The slow branch is never taken.  No need to build this guard.
    return NULL;
  }

  IfNode* iff = create_and_map_if(control(), test, true_prob, COUNT_UNKNOWN);

  Node* if_slow = _gvn.transform(new IfTrueNode(iff));
  if (if_slow == top()) {
    // The slow branch is never taken.  No need to build this guard.
    return NULL;
  }

  if (region != NULL)
    region->add_req(if_slow);

  Node* if_fast = _gvn.transform(new IfFalseNode(iff));
  set_control(if_fast);

  return if_slow;
}

inline Node* LibraryCallKit::generate_slow_guard(Node* test, RegionNode* region) {
  return generate_guard(test, region, PROB_UNLIKELY_MAG(3));
}
inline Node* LibraryCallKit::generate_fair_guard(Node* test, RegionNode* region) {
  return generate_guard(test, region, PROB_FAIR);
}

inline Node* LibraryCallKit::generate_negative_guard(Node* index, RegionNode* region,
                                                     Node* *pos_index) {
  if (stopped())
    return NULL;                // already stopped
  if (_gvn.type(index)->higher_equal(TypeInt::POS)) // [0,maxint]
    return NULL;                // index is already adequately typed
  Node* cmp_lt = _gvn.transform(new CmpINode(index, intcon(0)));
  Node* bol_lt = _gvn.transform(new BoolNode(cmp_lt, BoolTest::lt));
  Node* is_neg = generate_guard(bol_lt, region, PROB_MIN);
  if (is_neg != NULL && pos_index != NULL) {
    // Emulate effect of Parse::adjust_map_after_if.
    Node* ccast = new CastIINode(index, TypeInt::POS);
    ccast->set_req(0, control());
    (*pos_index) = _gvn.transform(ccast);
  }
  return is_neg;
}

// Make sure that 'position' is a valid limit index, in [0..length].
// There are two equivalent plans for checking this:
//   A. (offset + copyLength)  unsigned<=  arrayLength
//   B. offset  <=  (arrayLength - copyLength)
// We require that all of the values above, except for the sum and
// difference, are already known to be non-negative.
// Plan A is robust in the face of overflow, if offset and copyLength
// are both hugely positive.
//
// Plan B is less direct and intuitive, but it does not overflow at
// all, since the difference of two non-negatives is always
// representable.  Whenever Java methods must perform the equivalent
// check they generally use Plan B instead of Plan A.
// For the moment we use Plan A.
inline Node* LibraryCallKit::generate_limit_guard(Node* offset,
                                                  Node* subseq_length,
                                                  Node* array_length,
                                                  RegionNode* region) {
  if (stopped())
    return NULL;                // already stopped
  bool zero_offset = _gvn.type(offset) == TypeInt::ZERO;
  if (zero_offset && subseq_length->eqv_uncast(array_length))
    return NULL;                // common case of whole-array copy
  Node* last = subseq_length;
  if (!zero_offset)             // last += offset
    last = _gvn.transform(new AddINode(last, offset));
  Node* cmp_lt = _gvn.transform(new CmpUNode(array_length, last));
  Node* bol_lt = _gvn.transform(new BoolNode(cmp_lt, BoolTest::lt));
  Node* is_over = generate_guard(bol_lt, region, PROB_MIN);
  return is_over;
}

// Emit range checks for the given String.value byte array
void LibraryCallKit::generate_string_range_check(Node* array, Node* offset, Node* count, bool char_count) {
  if (stopped()) {
    return; // already stopped
  }
  RegionNode* bailout = new RegionNode(1);
  record_for_igvn(bailout);
  if (char_count) {
    // Convert char count to byte count
    count = _gvn.transform(new LShiftINode(count, intcon(1)));
  }

  // Offset and count must not be negative
  generate_negative_guard(offset, bailout);
  generate_negative_guard(count, bailout);
  // Offset + count must not exceed length of array
  generate_limit_guard(offset, count, load_array_length(array), bailout);

  if (bailout->req() > 1) {
    PreserveJVMState pjvms(this);
    set_control(_gvn.transform(bailout));
    uncommon_trap(Deoptimization::Reason_intrinsic,
                  Deoptimization::Action_maybe_recompile);
  }
}

Node* LibraryCallKit::current_thread_helper(Node*& tls_output, ByteSize handle_offset,
                                            bool is_immutable) {
  ciKlass* thread_klass = env()->Thread_klass();
  const Type* thread_type
    = TypeOopPtr::make_from_klass(thread_klass)->cast_to_ptr_type(TypePtr::NotNull);

  Node* thread = _gvn.transform(new ThreadLocalNode());
  Node* p = basic_plus_adr(top()/*!oop*/, thread, in_bytes(handle_offset));
  tls_output = thread;

  Node* thread_obj_handle
    = (is_immutable
      ? LoadNode::make(_gvn, NULL, immutable_memory(), p, p->bottom_type()->is_ptr(),
        TypeRawPtr::NOTNULL, T_ADDRESS, MemNode::unordered)
      : make_load(NULL, p, p->bottom_type()->is_ptr(), T_ADDRESS, MemNode::unordered));
  thread_obj_handle = _gvn.transform(thread_obj_handle);

  DecoratorSet decorators = IN_NATIVE;
  if (is_immutable) {
    decorators |= C2_IMMUTABLE_MEMORY;
  }
  return access_load(thread_obj_handle, thread_type, T_OBJECT, decorators);
}

//--------------------------generate_current_thread--------------------
Node* LibraryCallKit::generate_current_thread(Node* &tls_output) {
  return current_thread_helper(tls_output, JavaThread::threadObj_offset(),
                               /*is_immutable*/false);
}

//--------------------------generate_virtual_thread--------------------
Node* LibraryCallKit::generate_virtual_thread(Node* tls_output) {
  return current_thread_helper(tls_output, JavaThread::vthread_offset(),
                               !C->method()->changes_current_thread());
}

//------------------------------make_string_method_node------------------------
// Helper method for String intrinsic functions. This version is called with
// str1 and str2 pointing to byte[] nodes containing Latin1 or UTF16 encoded
// characters (depending on 'is_byte'). cnt1 and cnt2 are pointing to Int nodes
// containing the lengths of str1 and str2.
Node* LibraryCallKit::make_string_method_node(int opcode, Node* str1_start, Node* cnt1, Node* str2_start, Node* cnt2, StrIntrinsicNode::ArgEnc ae) {
  Node* result = NULL;
  switch (opcode) {
  case Op_StrIndexOf:
    result = new StrIndexOfNode(control(), memory(TypeAryPtr::BYTES),
                                str1_start, cnt1, str2_start, cnt2, ae);
    break;
  case Op_StrComp:
    result = new StrCompNode(control(), memory(TypeAryPtr::BYTES),
                             str1_start, cnt1, str2_start, cnt2, ae);
    break;
  case Op_StrEquals:
    // We already know that cnt1 == cnt2 here (checked in 'inline_string_equals').
    // Use the constant length if there is one because optimized match rule may exist.
    result = new StrEqualsNode(control(), memory(TypeAryPtr::BYTES),
                               str1_start, str2_start, cnt2->is_Con() ? cnt2 : cnt1, ae);
    break;
  default:
    ShouldNotReachHere();
    return NULL;
  }

  // All these intrinsics have checks.
  C->set_has_split_ifs(true); // Has chance for split-if optimization
  clear_upper_avx();

  return _gvn.transform(result);
}

//------------------------------inline_string_compareTo------------------------
bool LibraryCallKit::inline_string_compareTo(StrIntrinsicNode::ArgEnc ae) {
  Node* arg1 = argument(0);
  Node* arg2 = argument(1);

  arg1 = must_be_not_null(arg1, true);
  arg2 = must_be_not_null(arg2, true);

  // Get start addr and length of first argument
  Node* arg1_start  = array_element_address(arg1, intcon(0), T_BYTE);
  Node* arg1_cnt    = load_array_length(arg1);

  // Get start addr and length of second argument
  Node* arg2_start  = array_element_address(arg2, intcon(0), T_BYTE);
  Node* arg2_cnt    = load_array_length(arg2);

  Node* result = make_string_method_node(Op_StrComp, arg1_start, arg1_cnt, arg2_start, arg2_cnt, ae);
  set_result(result);
  return true;
}

//------------------------------inline_string_equals------------------------
bool LibraryCallKit::inline_string_equals(StrIntrinsicNode::ArgEnc ae) {
  Node* arg1 = argument(0);
  Node* arg2 = argument(1);

  // paths (plus control) merge
  RegionNode* region = new RegionNode(3);
  Node* phi = new PhiNode(region, TypeInt::BOOL);

  if (!stopped()) {

    arg1 = must_be_not_null(arg1, true);
    arg2 = must_be_not_null(arg2, true);

    // Get start addr and length of first argument
    Node* arg1_start  = array_element_address(arg1, intcon(0), T_BYTE);
    Node* arg1_cnt    = load_array_length(arg1);

    // Get start addr and length of second argument
    Node* arg2_start  = array_element_address(arg2, intcon(0), T_BYTE);
    Node* arg2_cnt    = load_array_length(arg2);

    // Check for arg1_cnt != arg2_cnt
    Node* cmp = _gvn.transform(new CmpINode(arg1_cnt, arg2_cnt));
    Node* bol = _gvn.transform(new BoolNode(cmp, BoolTest::ne));
    Node* if_ne = generate_slow_guard(bol, NULL);
    if (if_ne != NULL) {
      phi->init_req(2, intcon(0));
      region->init_req(2, if_ne);
    }

    // Check for count == 0 is done by assembler code for StrEquals.

    if (!stopped()) {
      Node* equals = make_string_method_node(Op_StrEquals, arg1_start, arg1_cnt, arg2_start, arg2_cnt, ae);
      phi->init_req(1, equals);
      region->init_req(1, control());
    }
  }

  // post merge
  set_control(_gvn.transform(region));
  record_for_igvn(region);

  set_result(_gvn.transform(phi));
  return true;
}

//------------------------------inline_array_equals----------------------------
bool LibraryCallKit::inline_array_equals(StrIntrinsicNode::ArgEnc ae) {
  assert(ae == StrIntrinsicNode::UU || ae == StrIntrinsicNode::LL, "unsupported array types");
  Node* arg1 = argument(0);
  Node* arg2 = argument(1);

  const TypeAryPtr* mtype = (ae == StrIntrinsicNode::UU) ? TypeAryPtr::CHARS : TypeAryPtr::BYTES;
  set_result(_gvn.transform(new AryEqNode(control(), memory(mtype), arg1, arg2, ae)));
  clear_upper_avx();

  return true;
}

//------------------------------inline_hasNegatives------------------------------
bool LibraryCallKit::inline_hasNegatives() {
  if (too_many_traps(Deoptimization::Reason_intrinsic)) {
    return false;
  }

  assert(callee()->signature()->size() == 3, "hasNegatives has 3 parameters");
  // no receiver since it is static method
  Node* ba         = argument(0);
  Node* offset     = argument(1);
  Node* len        = argument(2);

  ba = must_be_not_null(ba, true);

  // Range checks
  generate_string_range_check(ba, offset, len, false);
  if (stopped()) {
    return true;
  }
  Node* ba_start = array_element_address(ba, offset, T_BYTE);
  Node* result = new HasNegativesNode(control(), memory(TypeAryPtr::BYTES), ba_start, len);
  set_result(_gvn.transform(result));
  return true;
}

bool LibraryCallKit::inline_preconditions_checkIndex(BasicType bt) {
  Node* index = argument(0);
  Node* length = bt == T_INT ? argument(1) : argument(2);
  if (too_many_traps(Deoptimization::Reason_intrinsic) || too_many_traps(Deoptimization::Reason_range_check)) {
    return false;
  }

  // check that length is positive
  Node* len_pos_cmp = _gvn.transform(CmpNode::make(length, integercon(0, bt), bt));
  Node* len_pos_bol = _gvn.transform(new BoolNode(len_pos_cmp, BoolTest::ge));

  {
    BuildCutout unless(this, len_pos_bol, PROB_MAX);
    uncommon_trap(Deoptimization::Reason_intrinsic,
                  Deoptimization::Action_make_not_entrant);
  }

  // length is now known postive, add a cast node to make this explicit
  jlong upper_bound = _gvn.type(length)->is_integer(bt)->hi_as_long();
  Node* casted_length = ConstraintCastNode::make(control(), length, TypeInteger::make(0, upper_bound, Type::WidenMax, bt), bt);
  casted_length = _gvn.transform(casted_length);
  replace_in_map(length, casted_length);
  length = casted_length;

  if (stopped()) {
    return false;
  }

  // Use an unsigned comparison for the range check itself
  Node* rc_cmp = _gvn.transform(CmpNode::make(index, length, bt, true));
  BoolTest::mask btest = BoolTest::lt;
  Node* rc_bool = _gvn.transform(new BoolNode(rc_cmp, btest));
  RangeCheckNode* rc = new RangeCheckNode(control(), rc_bool, PROB_MAX, COUNT_UNKNOWN);
  _gvn.set_type(rc, rc->Value(&_gvn));
  if (!rc_bool->is_Con()) {
    record_for_igvn(rc);
  }
  set_control(_gvn.transform(new IfTrueNode(rc)));
  {
    PreserveJVMState pjvms(this);
    set_control(_gvn.transform(new IfFalseNode(rc)));
    uncommon_trap(Deoptimization::Reason_range_check,
                  Deoptimization::Action_make_not_entrant);
  }

  if (stopped()) {
    return false;
  }

  // index is now known to be >= 0 and < length, cast it
  Node* result = ConstraintCastNode::make(control(), index, TypeInteger::make(0, upper_bound, Type::WidenMax, bt), bt);
  result = _gvn.transform(result);
  set_result(result);
  replace_in_map(index, result);
  clear_upper_avx();
  return true;
}

//------------------------------inline_string_indexOf------------------------
bool LibraryCallKit::inline_string_indexOf(StrIntrinsicNode::ArgEnc ae) {
  if (!Matcher::match_rule_supported(Op_StrIndexOf)) {
    return false;
  }
  Node* src = argument(0);
  Node* tgt = argument(1);

  // Make the merge point
  RegionNode* result_rgn = new RegionNode(4);
  Node*       result_phi = new PhiNode(result_rgn, TypeInt::INT);

  src = must_be_not_null(src, true);
  tgt = must_be_not_null(tgt, true);

  // Get start addr and length of source string
  Node* src_start = array_element_address(src, intcon(0), T_BYTE);
  Node* src_count = load_array_length(src);

  // Get start addr and length of substring
  Node* tgt_start = array_element_address(tgt, intcon(0), T_BYTE);
  Node* tgt_count = load_array_length(tgt);

  if (ae == StrIntrinsicNode::UU || ae == StrIntrinsicNode::UL) {
    // Divide src size by 2 if String is UTF16 encoded
    src_count = _gvn.transform(new RShiftINode(src_count, intcon(1)));
  }
  if (ae == StrIntrinsicNode::UU) {
    // Divide substring size by 2 if String is UTF16 encoded
    tgt_count = _gvn.transform(new RShiftINode(tgt_count, intcon(1)));
  }

  Node* result = make_indexOf_node(src_start, src_count, tgt_start, tgt_count, result_rgn, result_phi, ae);
  if (result != NULL) {
    result_phi->init_req(3, result);
    result_rgn->init_req(3, control());
  }
  set_control(_gvn.transform(result_rgn));
  record_for_igvn(result_rgn);
  set_result(_gvn.transform(result_phi));

  return true;
}

//-----------------------------inline_string_indexOf-----------------------
bool LibraryCallKit::inline_string_indexOfI(StrIntrinsicNode::ArgEnc ae) {
  if (too_many_traps(Deoptimization::Reason_intrinsic)) {
    return false;
  }
  if (!Matcher::match_rule_supported(Op_StrIndexOf)) {
    return false;
  }
  assert(callee()->signature()->size() == 5, "String.indexOf() has 5 arguments");
  Node* src         = argument(0); // byte[]
  Node* src_count   = argument(1); // char count
  Node* tgt         = argument(2); // byte[]
  Node* tgt_count   = argument(3); // char count
  Node* from_index  = argument(4); // char index

  src = must_be_not_null(src, true);
  tgt = must_be_not_null(tgt, true);

  // Multiply byte array index by 2 if String is UTF16 encoded
  Node* src_offset = (ae == StrIntrinsicNode::LL) ? from_index : _gvn.transform(new LShiftINode(from_index, intcon(1)));
  src_count = _gvn.transform(new SubINode(src_count, from_index));
  Node* src_start = array_element_address(src, src_offset, T_BYTE);
  Node* tgt_start = array_element_address(tgt, intcon(0), T_BYTE);

  // Range checks
  generate_string_range_check(src, src_offset, src_count, ae != StrIntrinsicNode::LL);
  generate_string_range_check(tgt, intcon(0), tgt_count, ae == StrIntrinsicNode::UU);
  if (stopped()) {
    return true;
  }

  RegionNode* region = new RegionNode(5);
  Node* phi = new PhiNode(region, TypeInt::INT);

  Node* result = make_indexOf_node(src_start, src_count, tgt_start, tgt_count, region, phi, ae);
  if (result != NULL) {
    // The result is index relative to from_index if substring was found, -1 otherwise.
    // Generate code which will fold into cmove.
    Node* cmp = _gvn.transform(new CmpINode(result, intcon(0)));
    Node* bol = _gvn.transform(new BoolNode(cmp, BoolTest::lt));

    Node* if_lt = generate_slow_guard(bol, NULL);
    if (if_lt != NULL) {
      // result == -1
      phi->init_req(3, result);
      region->init_req(3, if_lt);
    }
    if (!stopped()) {
      result = _gvn.transform(new AddINode(result, from_index));
      phi->init_req(4, result);
      region->init_req(4, control());
    }
  }

  set_control(_gvn.transform(region));
  record_for_igvn(region);
  set_result(_gvn.transform(phi));
  clear_upper_avx();

  return true;
}

// Create StrIndexOfNode with fast path checks
Node* LibraryCallKit::make_indexOf_node(Node* src_start, Node* src_count, Node* tgt_start, Node* tgt_count,
                                        RegionNode* region, Node* phi, StrIntrinsicNode::ArgEnc ae) {
  // Check for substr count > string count
  Node* cmp = _gvn.transform(new CmpINode(tgt_count, src_count));
  Node* bol = _gvn.transform(new BoolNode(cmp, BoolTest::gt));
  Node* if_gt = generate_slow_guard(bol, NULL);
  if (if_gt != NULL) {
    phi->init_req(1, intcon(-1));
    region->init_req(1, if_gt);
  }
  if (!stopped()) {
    // Check for substr count == 0
    cmp = _gvn.transform(new CmpINode(tgt_count, intcon(0)));
    bol = _gvn.transform(new BoolNode(cmp, BoolTest::eq));
    Node* if_zero = generate_slow_guard(bol, NULL);
    if (if_zero != NULL) {
      phi->init_req(2, intcon(0));
      region->init_req(2, if_zero);
    }
  }
  if (!stopped()) {
    return make_string_method_node(Op_StrIndexOf, src_start, src_count, tgt_start, tgt_count, ae);
  }
  return NULL;
}

//-----------------------------inline_string_indexOfChar-----------------------
bool LibraryCallKit::inline_string_indexOfChar(StrIntrinsicNode::ArgEnc ae) {
  if (too_many_traps(Deoptimization::Reason_intrinsic)) {
    return false;
  }
  if (!Matcher::match_rule_supported(Op_StrIndexOfChar)) {
    return false;
  }
  assert(callee()->signature()->size() == 4, "String.indexOfChar() has 4 arguments");
  Node* src         = argument(0); // byte[]
  Node* tgt         = argument(1); // tgt is int ch
  Node* from_index  = argument(2);
  Node* max         = argument(3);

  src = must_be_not_null(src, true);

  Node* src_offset = ae == StrIntrinsicNode::L ? from_index : _gvn.transform(new LShiftINode(from_index, intcon(1)));
  Node* src_start = array_element_address(src, src_offset, T_BYTE);
  Node* src_count = _gvn.transform(new SubINode(max, from_index));

  // Range checks
  generate_string_range_check(src, src_offset, src_count, ae == StrIntrinsicNode::U);
  if (stopped()) {
    return true;
  }

  RegionNode* region = new RegionNode(3);
  Node* phi = new PhiNode(region, TypeInt::INT);

  Node* result = new StrIndexOfCharNode(control(), memory(TypeAryPtr::BYTES), src_start, src_count, tgt, ae);
  C->set_has_split_ifs(true); // Has chance for split-if optimization
  _gvn.transform(result);

  Node* cmp = _gvn.transform(new CmpINode(result, intcon(0)));
  Node* bol = _gvn.transform(new BoolNode(cmp, BoolTest::lt));

  Node* if_lt = generate_slow_guard(bol, NULL);
  if (if_lt != NULL) {
    // result == -1
    phi->init_req(2, result);
    region->init_req(2, if_lt);
  }
  if (!stopped()) {
    result = _gvn.transform(new AddINode(result, from_index));
    phi->init_req(1, result);
    region->init_req(1, control());
  }
  set_control(_gvn.transform(region));
  record_for_igvn(region);
  set_result(_gvn.transform(phi));

  return true;
}
//---------------------------inline_string_copy---------------------
// compressIt == true --> generate a compressed copy operation (compress char[]/byte[] to byte[])
//   int StringUTF16.compress(char[] src, int srcOff, byte[] dst, int dstOff, int len)
//   int StringUTF16.compress(byte[] src, int srcOff, byte[] dst, int dstOff, int len)
// compressIt == false --> generate an inflated copy operation (inflate byte[] to char[]/byte[])
//   void StringLatin1.inflate(byte[] src, int srcOff, char[] dst, int dstOff, int len)
//   void StringLatin1.inflate(byte[] src, int srcOff, byte[] dst, int dstOff, int len)
bool LibraryCallKit::inline_string_copy(bool compress) {
  if (too_many_traps(Deoptimization::Reason_intrinsic)) {
    return false;
  }
  int nargs = 5;  // 2 oops, 3 ints
  assert(callee()->signature()->size() == nargs, "string copy has 5 arguments");

  Node* src         = argument(0);
  Node* src_offset  = argument(1);
  Node* dst         = argument(2);
  Node* dst_offset  = argument(3);
  Node* length      = argument(4);

  // Check for allocation before we add nodes that would confuse
  // tightly_coupled_allocation()
  AllocateArrayNode* alloc = tightly_coupled_allocation(dst);

  // Figure out the size and type of the elements we will be copying.
  const Type* src_type = src->Value(&_gvn);
  const Type* dst_type = dst->Value(&_gvn);
  BasicType src_elem = src_type->isa_aryptr()->klass()->as_array_klass()->element_type()->basic_type();
  BasicType dst_elem = dst_type->isa_aryptr()->klass()->as_array_klass()->element_type()->basic_type();
  assert((compress && dst_elem == T_BYTE && (src_elem == T_BYTE || src_elem == T_CHAR)) ||
         (!compress && src_elem == T_BYTE && (dst_elem == T_BYTE || dst_elem == T_CHAR)),
         "Unsupported array types for inline_string_copy");

  src = must_be_not_null(src, true);
  dst = must_be_not_null(dst, true);

  // Convert char[] offsets to byte[] offsets
  bool convert_src = (compress && src_elem == T_BYTE);
  bool convert_dst = (!compress && dst_elem == T_BYTE);
  if (convert_src) {
    src_offset = _gvn.transform(new LShiftINode(src_offset, intcon(1)));
  } else if (convert_dst) {
    dst_offset = _gvn.transform(new LShiftINode(dst_offset, intcon(1)));
  }

  // Range checks
  generate_string_range_check(src, src_offset, length, convert_src);
  generate_string_range_check(dst, dst_offset, length, convert_dst);
  if (stopped()) {
    return true;
  }

  Node* src_start = array_element_address(src, src_offset, src_elem);
  Node* dst_start = array_element_address(dst, dst_offset, dst_elem);
  // 'src_start' points to src array + scaled offset
  // 'dst_start' points to dst array + scaled offset
  Node* count = NULL;
  if (compress) {
    count = compress_string(src_start, TypeAryPtr::get_array_body_type(src_elem), dst_start, length);
  } else {
    inflate_string(src_start, dst_start, TypeAryPtr::get_array_body_type(dst_elem), length);
  }

  if (alloc != NULL) {
    if (alloc->maybe_set_complete(&_gvn)) {
      // "You break it, you buy it."
      InitializeNode* init = alloc->initialization();
      assert(init->is_complete(), "we just did this");
      init->set_complete_with_arraycopy();
      assert(dst->is_CheckCastPP(), "sanity");
      assert(dst->in(0)->in(0) == init, "dest pinned");
    }
    // Do not let stores that initialize this object be reordered with
    // a subsequent store that would make this object accessible by
    // other threads.
    // Record what AllocateNode this StoreStore protects so that
    // escape analysis can go from the MemBarStoreStoreNode to the
    // AllocateNode and eliminate the MemBarStoreStoreNode if possible
    // based on the escape status of the AllocateNode.
    insert_mem_bar(Op_MemBarStoreStore, alloc->proj_out_or_null(AllocateNode::RawAddress));
  }
  if (compress) {
    set_result(_gvn.transform(count));
  }
  clear_upper_avx();

  return true;
}

#ifdef _LP64
#define XTOP ,top() /*additional argument*/
#else  //_LP64
#define XTOP        /*no additional argument*/
#endif //_LP64

//------------------------inline_string_toBytesU--------------------------
// public static byte[] StringUTF16.toBytes(char[] value, int off, int len)
bool LibraryCallKit::inline_string_toBytesU() {
  if (too_many_traps(Deoptimization::Reason_intrinsic)) {
    return false;
  }
  // Get the arguments.
  Node* value     = argument(0);
  Node* offset    = argument(1);
  Node* length    = argument(2);

  Node* newcopy = NULL;

  // Set the original stack and the reexecute bit for the interpreter to reexecute
  // the bytecode that invokes StringUTF16.toBytes() if deoptimization happens.
  { PreserveReexecuteState preexecs(this);
    jvms()->set_should_reexecute(true);

    // Check if a null path was taken unconditionally.
    value = null_check(value);

    RegionNode* bailout = new RegionNode(1);
    record_for_igvn(bailout);

    // Range checks
    generate_negative_guard(offset, bailout);
    generate_negative_guard(length, bailout);
    generate_limit_guard(offset, length, load_array_length(value), bailout);
    // Make sure that resulting byte[] length does not overflow Integer.MAX_VALUE
    generate_limit_guard(length, intcon(0), intcon(max_jint/2), bailout);

    if (bailout->req() > 1) {
      PreserveJVMState pjvms(this);
      set_control(_gvn.transform(bailout));
      uncommon_trap(Deoptimization::Reason_intrinsic,
                    Deoptimization::Action_maybe_recompile);
    }
    if (stopped()) {
      return true;
    }

    Node* size = _gvn.transform(new LShiftINode(length, intcon(1)));
    Node* klass_node = makecon(TypeKlassPtr::make(ciTypeArrayKlass::make(T_BYTE)));
    newcopy = new_array(klass_node, size, 0);  // no arguments to push
    AllocateArrayNode* alloc = tightly_coupled_allocation(newcopy);
    guarantee(alloc != NULL, "created above");

    // Calculate starting addresses.
    Node* src_start = array_element_address(value, offset, T_CHAR);
    Node* dst_start = basic_plus_adr(newcopy, arrayOopDesc::base_offset_in_bytes(T_BYTE));

    // Check if src array address is aligned to HeapWordSize (dst is always aligned)
    const TypeInt* toffset = gvn().type(offset)->is_int();
    bool aligned = toffset->is_con() && ((toffset->get_con() * type2aelembytes(T_CHAR)) % HeapWordSize == 0);

    // Figure out which arraycopy runtime method to call (disjoint, uninitialized).
    const char* copyfunc_name = "arraycopy";
    address     copyfunc_addr = StubRoutines::select_arraycopy_function(T_CHAR, aligned, true, copyfunc_name, true);
    Node* call = make_runtime_call(RC_LEAF|RC_NO_FP,
                      OptoRuntime::fast_arraycopy_Type(),
                      copyfunc_addr, copyfunc_name, TypeRawPtr::BOTTOM,
                      src_start, dst_start, ConvI2X(length) XTOP);
    // Do not let reads from the cloned object float above the arraycopy.
    if (alloc->maybe_set_complete(&_gvn)) {
      // "You break it, you buy it."
      InitializeNode* init = alloc->initialization();
      assert(init->is_complete(), "we just did this");
      init->set_complete_with_arraycopy();
      assert(newcopy->is_CheckCastPP(), "sanity");
      assert(newcopy->in(0)->in(0) == init, "dest pinned");
    }
    // Do not let stores that initialize this object be reordered with
    // a subsequent store that would make this object accessible by
    // other threads.
    // Record what AllocateNode this StoreStore protects so that
    // escape analysis can go from the MemBarStoreStoreNode to the
    // AllocateNode and eliminate the MemBarStoreStoreNode if possible
    // based on the escape status of the AllocateNode.
    insert_mem_bar(Op_MemBarStoreStore, alloc->proj_out_or_null(AllocateNode::RawAddress));
  } // original reexecute is set back here

  C->set_has_split_ifs(true); // Has chance for split-if optimization
  if (!stopped()) {
    set_result(newcopy);
  }
  clear_upper_avx();

  return true;
}

//------------------------inline_string_getCharsU--------------------------
// public void StringUTF16.getChars(byte[] src, int srcBegin, int srcEnd, char dst[], int dstBegin)
bool LibraryCallKit::inline_string_getCharsU() {
  if (too_many_traps(Deoptimization::Reason_intrinsic)) {
    return false;
  }

  // Get the arguments.
  Node* src       = argument(0);
  Node* src_begin = argument(1);
  Node* src_end   = argument(2); // exclusive offset (i < src_end)
  Node* dst       = argument(3);
  Node* dst_begin = argument(4);

  // Check for allocation before we add nodes that would confuse
  // tightly_coupled_allocation()
  AllocateArrayNode* alloc = tightly_coupled_allocation(dst);

  // Check if a null path was taken unconditionally.
  src = null_check(src);
  dst = null_check(dst);
  if (stopped()) {
    return true;
  }

  // Get length and convert char[] offset to byte[] offset
  Node* length = _gvn.transform(new SubINode(src_end, src_begin));
  src_begin = _gvn.transform(new LShiftINode(src_begin, intcon(1)));

  // Range checks
  generate_string_range_check(src, src_begin, length, true);
  generate_string_range_check(dst, dst_begin, length, false);
  if (stopped()) {
    return true;
  }

  if (!stopped()) {
    // Calculate starting addresses.
    Node* src_start = array_element_address(src, src_begin, T_BYTE);
    Node* dst_start = array_element_address(dst, dst_begin, T_CHAR);

    // Check if array addresses are aligned to HeapWordSize
    const TypeInt* tsrc = gvn().type(src_begin)->is_int();
    const TypeInt* tdst = gvn().type(dst_begin)->is_int();
    bool aligned = tsrc->is_con() && ((tsrc->get_con() * type2aelembytes(T_BYTE)) % HeapWordSize == 0) &&
                   tdst->is_con() && ((tdst->get_con() * type2aelembytes(T_CHAR)) % HeapWordSize == 0);

    // Figure out which arraycopy runtime method to call (disjoint, uninitialized).
    const char* copyfunc_name = "arraycopy";
    address     copyfunc_addr = StubRoutines::select_arraycopy_function(T_CHAR, aligned, true, copyfunc_name, true);
    Node* call = make_runtime_call(RC_LEAF|RC_NO_FP,
                      OptoRuntime::fast_arraycopy_Type(),
                      copyfunc_addr, copyfunc_name, TypeRawPtr::BOTTOM,
                      src_start, dst_start, ConvI2X(length) XTOP);
    // Do not let reads from the cloned object float above the arraycopy.
    if (alloc != NULL) {
      if (alloc->maybe_set_complete(&_gvn)) {
        // "You break it, you buy it."
        InitializeNode* init = alloc->initialization();
        assert(init->is_complete(), "we just did this");
        init->set_complete_with_arraycopy();
        assert(dst->is_CheckCastPP(), "sanity");
        assert(dst->in(0)->in(0) == init, "dest pinned");
      }
      // Do not let stores that initialize this object be reordered with
      // a subsequent store that would make this object accessible by
      // other threads.
      // Record what AllocateNode this StoreStore protects so that
      // escape analysis can go from the MemBarStoreStoreNode to the
      // AllocateNode and eliminate the MemBarStoreStoreNode if possible
      // based on the escape status of the AllocateNode.
      insert_mem_bar(Op_MemBarStoreStore, alloc->proj_out_or_null(AllocateNode::RawAddress));
    } else {
      insert_mem_bar(Op_MemBarCPUOrder);
    }
  }

  C->set_has_split_ifs(true); // Has chance for split-if optimization
  return true;
}

//----------------------inline_string_char_access----------------------------
// Store/Load char to/from byte[] array.
// static void StringUTF16.putChar(byte[] val, int index, int c)
// static char StringUTF16.getChar(byte[] val, int index)
bool LibraryCallKit::inline_string_char_access(bool is_store) {
  Node* value  = argument(0);
  Node* index  = argument(1);
  Node* ch = is_store ? argument(2) : NULL;

  // This intrinsic accesses byte[] array as char[] array. Computing the offsets
  // correctly requires matched array shapes.
  assert (arrayOopDesc::base_offset_in_bytes(T_CHAR) == arrayOopDesc::base_offset_in_bytes(T_BYTE),
          "sanity: byte[] and char[] bases agree");
  assert (type2aelembytes(T_CHAR) == type2aelembytes(T_BYTE)*2,
          "sanity: byte[] and char[] scales agree");

  // Bail when getChar over constants is requested: constant folding would
  // reject folding mismatched char access over byte[]. A normal inlining for getChar
  // Java method would constant fold nicely instead.
  if (!is_store && value->is_Con() && index->is_Con()) {
    return false;
  }

  value = must_be_not_null(value, true);

  Node* adr = array_element_address(value, index, T_CHAR);
  if (adr->is_top()) {
    return false;
  }
  if (is_store) {
    access_store_at(value, adr, TypeAryPtr::BYTES, ch, TypeInt::CHAR, T_CHAR, IN_HEAP | MO_UNORDERED | C2_MISMATCHED);
  } else {
    ch = access_load_at(value, adr, TypeAryPtr::BYTES, TypeInt::CHAR, T_CHAR, IN_HEAP | MO_UNORDERED | C2_MISMATCHED | C2_CONTROL_DEPENDENT_LOAD);
    set_result(ch);
  }
  return true;
}

//--------------------------round_double_node--------------------------------
// Round a double node if necessary.
Node* LibraryCallKit::round_double_node(Node* n) {
  if (Matcher::strict_fp_requires_explicit_rounding) {
#ifdef IA32
    if (UseSSE < 2) {
      n = _gvn.transform(new RoundDoubleNode(NULL, n));
    }
#else
    Unimplemented();
#endif // IA32
  }
  return n;
}

//------------------------------inline_math-----------------------------------
// public static double Math.abs(double)
// public static double Math.sqrt(double)
// public static double Math.log(double)
// public static double Math.log10(double)
bool LibraryCallKit::inline_double_math(vmIntrinsics::ID id) {
  Node* arg = round_double_node(argument(0));
  Node* n = NULL;
  switch (id) {
  case vmIntrinsics::_dabs:   n = new AbsDNode(                arg);  break;
  case vmIntrinsics::_dsqrt:  n = new SqrtDNode(C, control(),  arg);  break;
  case vmIntrinsics::_ceil:   n = RoundDoubleModeNode::make(_gvn, arg, RoundDoubleModeNode::rmode_ceil); break;
  case vmIntrinsics::_floor:  n = RoundDoubleModeNode::make(_gvn, arg, RoundDoubleModeNode::rmode_floor); break;
  case vmIntrinsics::_rint:   n = RoundDoubleModeNode::make(_gvn, arg, RoundDoubleModeNode::rmode_rint); break;
  case vmIntrinsics::_dcopySign: n = CopySignDNode::make(_gvn, arg, round_double_node(argument(2))); break;
  case vmIntrinsics::_dsignum: n = SignumDNode::make(_gvn, arg); break;
  default:  fatal_unexpected_iid(id);  break;
  }
  set_result(_gvn.transform(n));
  return true;
}

//------------------------------inline_math-----------------------------------
// public static float Math.abs(float)
// public static int Math.abs(int)
// public static long Math.abs(long)
bool LibraryCallKit::inline_math(vmIntrinsics::ID id) {
  Node* arg = argument(0);
  Node* n = NULL;
  switch (id) {
  case vmIntrinsics::_fabs:   n = new AbsFNode(                arg);  break;
  case vmIntrinsics::_iabs:   n = new AbsINode(                arg);  break;
  case vmIntrinsics::_labs:   n = new AbsLNode(                arg);  break;
  case vmIntrinsics::_fcopySign: n = new CopySignFNode(arg, argument(1)); break;
  case vmIntrinsics::_fsignum: n = SignumFNode::make(_gvn, arg); break;
  default:  fatal_unexpected_iid(id);  break;
  }
  set_result(_gvn.transform(n));
  return true;
}

//------------------------------runtime_math-----------------------------
bool LibraryCallKit::runtime_math(const TypeFunc* call_type, address funcAddr, const char* funcName) {
  assert(call_type == OptoRuntime::Math_DD_D_Type() || call_type == OptoRuntime::Math_D_D_Type(),
         "must be (DD)D or (D)D type");

  // Inputs
  Node* a = round_double_node(argument(0));
  Node* b = (call_type == OptoRuntime::Math_DD_D_Type()) ? round_double_node(argument(2)) : NULL;

  const TypePtr* no_memory_effects = NULL;
  Node* trig = make_runtime_call(RC_LEAF, call_type, funcAddr, funcName,
                                 no_memory_effects,
                                 a, top(), b, b ? top() : NULL);
  Node* value = _gvn.transform(new ProjNode(trig, TypeFunc::Parms+0));
#ifdef ASSERT
  Node* value_top = _gvn.transform(new ProjNode(trig, TypeFunc::Parms+1));
  assert(value_top == top(), "second value must be top");
#endif

  set_result(value);
  return true;
}

//------------------------------inline_math_pow-----------------------------
bool LibraryCallKit::inline_math_pow() {
  Node* exp = round_double_node(argument(2));
  const TypeD* d = _gvn.type(exp)->isa_double_constant();
  if (d != NULL) {
    if (d->getd() == 2.0) {
      // Special case: pow(x, 2.0) => x * x
      Node* base = round_double_node(argument(0));
      set_result(_gvn.transform(new MulDNode(base, base)));
      return true;
    } else if (d->getd() == 0.5 && Matcher::match_rule_supported(Op_SqrtD)) {
      // Special case: pow(x, 0.5) => sqrt(x)
      Node* base = round_double_node(argument(0));
      Node* zero = _gvn.zerocon(T_DOUBLE);

      RegionNode* region = new RegionNode(3);
      Node* phi = new PhiNode(region, Type::DOUBLE);

      Node* cmp  = _gvn.transform(new CmpDNode(base, zero));
      // According to the API specs, pow(-0.0, 0.5) = 0.0 and sqrt(-0.0) = -0.0.
      // So pow(-0.0, 0.5) shouldn't be replaced with sqrt(-0.0).
      // -0.0/+0.0 are both excluded since floating-point comparison doesn't distinguish -0.0 from +0.0.
      Node* test = _gvn.transform(new BoolNode(cmp, BoolTest::le));

      Node* if_pow = generate_slow_guard(test, NULL);
      Node* value_sqrt = _gvn.transform(new SqrtDNode(C, control(), base));
      phi->init_req(1, value_sqrt);
      region->init_req(1, control());

      if (if_pow != NULL) {
        set_control(if_pow);
        address target = StubRoutines::dpow() != NULL ? StubRoutines::dpow() :
                                                        CAST_FROM_FN_PTR(address, SharedRuntime::dpow);
        const TypePtr* no_memory_effects = NULL;
        Node* trig = make_runtime_call(RC_LEAF, OptoRuntime::Math_DD_D_Type(), target, "POW",
                                       no_memory_effects, base, top(), exp, top());
        Node* value_pow = _gvn.transform(new ProjNode(trig, TypeFunc::Parms+0));
#ifdef ASSERT
        Node* value_top = _gvn.transform(new ProjNode(trig, TypeFunc::Parms+1));
        assert(value_top == top(), "second value must be top");
#endif
        phi->init_req(2, value_pow);
        region->init_req(2, _gvn.transform(new ProjNode(trig, TypeFunc::Control)));
      }

      C->set_has_split_ifs(true); // Has chance for split-if optimization
      set_control(_gvn.transform(region));
      record_for_igvn(region);
      set_result(_gvn.transform(phi));

      return true;
    }
  }

  return StubRoutines::dpow() != NULL ?
    runtime_math(OptoRuntime::Math_DD_D_Type(), StubRoutines::dpow(),  "dpow") :
    runtime_math(OptoRuntime::Math_DD_D_Type(), CAST_FROM_FN_PTR(address, SharedRuntime::dpow),  "POW");
}

//------------------------------inline_math_native-----------------------------
bool LibraryCallKit::inline_math_native(vmIntrinsics::ID id) {
#define FN_PTR(f) CAST_FROM_FN_PTR(address, f)
  switch (id) {
    // These intrinsics are not properly supported on all hardware
  case vmIntrinsics::_dsin:
    return StubRoutines::dsin() != NULL ?
      runtime_math(OptoRuntime::Math_D_D_Type(), StubRoutines::dsin(), "dsin") :
      runtime_math(OptoRuntime::Math_D_D_Type(), FN_PTR(SharedRuntime::dsin),   "SIN");
  case vmIntrinsics::_dcos:
    return StubRoutines::dcos() != NULL ?
      runtime_math(OptoRuntime::Math_D_D_Type(), StubRoutines::dcos(), "dcos") :
      runtime_math(OptoRuntime::Math_D_D_Type(), FN_PTR(SharedRuntime::dcos),   "COS");
  case vmIntrinsics::_dtan:
    return StubRoutines::dtan() != NULL ?
      runtime_math(OptoRuntime::Math_D_D_Type(), StubRoutines::dtan(), "dtan") :
      runtime_math(OptoRuntime::Math_D_D_Type(), FN_PTR(SharedRuntime::dtan), "TAN");
  case vmIntrinsics::_dlog:
    return StubRoutines::dlog() != NULL ?
      runtime_math(OptoRuntime::Math_D_D_Type(), StubRoutines::dlog(), "dlog") :
      runtime_math(OptoRuntime::Math_D_D_Type(), FN_PTR(SharedRuntime::dlog),   "LOG");
  case vmIntrinsics::_dlog10:
    return StubRoutines::dlog10() != NULL ?
      runtime_math(OptoRuntime::Math_D_D_Type(), StubRoutines::dlog10(), "dlog10") :
      runtime_math(OptoRuntime::Math_D_D_Type(), FN_PTR(SharedRuntime::dlog10), "LOG10");

    // These intrinsics are supported on all hardware
  case vmIntrinsics::_ceil:
  case vmIntrinsics::_floor:
  case vmIntrinsics::_rint:   return Matcher::match_rule_supported(Op_RoundDoubleMode) ? inline_double_math(id) : false;
  case vmIntrinsics::_dsqrt:  return Matcher::match_rule_supported(Op_SqrtD) ? inline_double_math(id) : false;
  case vmIntrinsics::_dabs:   return Matcher::has_match_rule(Op_AbsD)   ? inline_double_math(id) : false;
  case vmIntrinsics::_fabs:   return Matcher::match_rule_supported(Op_AbsF)   ? inline_math(id) : false;
  case vmIntrinsics::_iabs:   return Matcher::match_rule_supported(Op_AbsI)   ? inline_math(id) : false;
  case vmIntrinsics::_labs:   return Matcher::match_rule_supported(Op_AbsL)   ? inline_math(id) : false;

  case vmIntrinsics::_dexp:
    return StubRoutines::dexp() != NULL ?
      runtime_math(OptoRuntime::Math_D_D_Type(), StubRoutines::dexp(),  "dexp") :
      runtime_math(OptoRuntime::Math_D_D_Type(), FN_PTR(SharedRuntime::dexp),  "EXP");
#undef FN_PTR

  case vmIntrinsics::_dpow:      return inline_math_pow();
  case vmIntrinsics::_dcopySign: return inline_double_math(id);
  case vmIntrinsics::_fcopySign: return inline_math(id);
  case vmIntrinsics::_dsignum: return Matcher::match_rule_supported(Op_SignumD) ? inline_double_math(id) : false;
  case vmIntrinsics::_fsignum: return Matcher::match_rule_supported(Op_SignumF) ? inline_math(id) : false;

   // These intrinsics are not yet correctly implemented
  case vmIntrinsics::_datan2:
    return false;

  default:
    fatal_unexpected_iid(id);
    return false;
  }
}

static bool is_simple_name(Node* n) {
  return (n->req() == 1         // constant
          || (n->is_Type() && n->as_Type()->type()->singleton())
          || n->is_Proj()       // parameter or return value
          || n->is_Phi()        // local of some sort
          );
}

//----------------------------inline_notify-----------------------------------*
bool LibraryCallKit::inline_notify(vmIntrinsics::ID id) {
  const TypeFunc* ftype = OptoRuntime::monitor_notify_Type();
  address func;
  if (id == vmIntrinsics::_notify) {
    func = OptoRuntime::monitor_notify_Java();
  } else {
    func = OptoRuntime::monitor_notifyAll_Java();
  }
  Node* call = make_runtime_call(RC_NO_LEAF, ftype, func, NULL, TypeRawPtr::BOTTOM, argument(0));
  make_slow_call_ex(call, env()->Throwable_klass(), false);
  return true;
}


//----------------------------inline_min_max-----------------------------------
bool LibraryCallKit::inline_min_max(vmIntrinsics::ID id) {
  set_result(generate_min_max(id, argument(0), argument(1)));
  return true;
}

void LibraryCallKit::inline_math_mathExact(Node* math, Node *test) {
  Node* bol = _gvn.transform( new BoolNode(test, BoolTest::overflow) );
  IfNode* check = create_and_map_if(control(), bol, PROB_UNLIKELY_MAG(3), COUNT_UNKNOWN);
  Node* fast_path = _gvn.transform( new IfFalseNode(check));
  Node* slow_path = _gvn.transform( new IfTrueNode(check) );

  {
    PreserveJVMState pjvms(this);
    PreserveReexecuteState preexecs(this);
    jvms()->set_should_reexecute(true);

    set_control(slow_path);
    set_i_o(i_o());

    uncommon_trap(Deoptimization::Reason_intrinsic,
                  Deoptimization::Action_none);
  }

  set_control(fast_path);
  set_result(math);
}

template <typename OverflowOp>
bool LibraryCallKit::inline_math_overflow(Node* arg1, Node* arg2) {
  typedef typename OverflowOp::MathOp MathOp;

  MathOp* mathOp = new MathOp(arg1, arg2);
  Node* operation = _gvn.transform( mathOp );
  Node* ofcheck = _gvn.transform( new OverflowOp(arg1, arg2) );
  inline_math_mathExact(operation, ofcheck);
  return true;
}

bool LibraryCallKit::inline_math_addExactI(bool is_increment) {
  return inline_math_overflow<OverflowAddINode>(argument(0), is_increment ? intcon(1) : argument(1));
}

bool LibraryCallKit::inline_math_addExactL(bool is_increment) {
  return inline_math_overflow<OverflowAddLNode>(argument(0), is_increment ? longcon(1) : argument(2));
}

bool LibraryCallKit::inline_math_subtractExactI(bool is_decrement) {
  return inline_math_overflow<OverflowSubINode>(argument(0), is_decrement ? intcon(1) : argument(1));
}

bool LibraryCallKit::inline_math_subtractExactL(bool is_decrement) {
  return inline_math_overflow<OverflowSubLNode>(argument(0), is_decrement ? longcon(1) : argument(2));
}

bool LibraryCallKit::inline_math_negateExactI() {
  return inline_math_overflow<OverflowSubINode>(intcon(0), argument(0));
}

bool LibraryCallKit::inline_math_negateExactL() {
  return inline_math_overflow<OverflowSubLNode>(longcon(0), argument(0));
}

bool LibraryCallKit::inline_math_multiplyExactI() {
  return inline_math_overflow<OverflowMulINode>(argument(0), argument(1));
}

bool LibraryCallKit::inline_math_multiplyExactL() {
  return inline_math_overflow<OverflowMulLNode>(argument(0), argument(2));
}

bool LibraryCallKit::inline_math_multiplyHigh() {
  set_result(_gvn.transform(new MulHiLNode(argument(0), argument(2))));
  return true;
}

Node*
LibraryCallKit::generate_min_max(vmIntrinsics::ID id, Node* x0, Node* y0) {
  // These are the candidate return value:
  Node* xvalue = x0;
  Node* yvalue = y0;

  if (xvalue == yvalue) {
    return xvalue;
  }

  bool want_max = (id == vmIntrinsics::_max);

  const TypeInt* txvalue = _gvn.type(xvalue)->isa_int();
  const TypeInt* tyvalue = _gvn.type(yvalue)->isa_int();
  if (txvalue == NULL || tyvalue == NULL)  return top();
  // This is not really necessary, but it is consistent with a
  // hypothetical MaxINode::Value method:
  int widen = MAX2(txvalue->_widen, tyvalue->_widen);

  // %%% This folding logic should (ideally) be in a different place.
  // Some should be inside IfNode, and there to be a more reliable
  // transformation of ?: style patterns into cmoves.  We also want
  // more powerful optimizations around cmove and min/max.

  // Try to find a dominating comparison of these guys.
  // It can simplify the index computation for Arrays.copyOf
  // and similar uses of System.arraycopy.
  // First, compute the normalized version of CmpI(x, y).
  int   cmp_op = Op_CmpI;
  Node* xkey = xvalue;
  Node* ykey = yvalue;
  Node* ideal_cmpxy = _gvn.transform(new CmpINode(xkey, ykey));
  if (ideal_cmpxy->is_Cmp()) {
    // E.g., if we have CmpI(length - offset, count),
    // it might idealize to CmpI(length, count + offset)
    cmp_op = ideal_cmpxy->Opcode();
    xkey = ideal_cmpxy->in(1);
    ykey = ideal_cmpxy->in(2);
  }

  // Start by locating any relevant comparisons.
  Node* start_from = (xkey->outcnt() < ykey->outcnt()) ? xkey : ykey;
  Node* cmpxy = NULL;
  Node* cmpyx = NULL;
  for (DUIterator_Fast kmax, k = start_from->fast_outs(kmax); k < kmax; k++) {
    Node* cmp = start_from->fast_out(k);
    if (cmp->outcnt() > 0 &&            // must have prior uses
        cmp->in(0) == NULL &&           // must be context-independent
        cmp->Opcode() == cmp_op) {      // right kind of compare
      if (cmp->in(1) == xkey && cmp->in(2) == ykey)  cmpxy = cmp;
      if (cmp->in(1) == ykey && cmp->in(2) == xkey)  cmpyx = cmp;
    }
  }

  const int NCMPS = 2;
  Node* cmps[NCMPS] = { cmpxy, cmpyx };
  int cmpn;
  for (cmpn = 0; cmpn < NCMPS; cmpn++) {
    if (cmps[cmpn] != NULL)  break;     // find a result
  }
  if (cmpn < NCMPS) {
    // Look for a dominating test that tells us the min and max.
    int depth = 0;                // Limit search depth for speed
    Node* dom = control();
    for (; dom != NULL; dom = IfNode::up_one_dom(dom, true)) {
      if (++depth >= 100)  break;
      Node* ifproj = dom;
      if (!ifproj->is_Proj())  continue;
      Node* iff = ifproj->in(0);
      if (!iff->is_If())  continue;
      Node* bol = iff->in(1);
      if (!bol->is_Bool())  continue;
      Node* cmp = bol->in(1);
      if (cmp == NULL)  continue;
      for (cmpn = 0; cmpn < NCMPS; cmpn++)
        if (cmps[cmpn] == cmp)  break;
      if (cmpn == NCMPS)  continue;
      BoolTest::mask btest = bol->as_Bool()->_test._test;
      if (ifproj->is_IfFalse())  btest = BoolTest(btest).negate();
      if (cmp->in(1) == ykey)    btest = BoolTest(btest).commute();
      // At this point, we know that 'x btest y' is true.
      switch (btest) {
      case BoolTest::eq:
        // They are proven equal, so we can collapse the min/max.
        // Either value is the answer.  Choose the simpler.
        if (is_simple_name(yvalue) && !is_simple_name(xvalue))
          return yvalue;
        return xvalue;
      case BoolTest::lt:          // x < y
      case BoolTest::le:          // x <= y
        return (want_max ? yvalue : xvalue);
      case BoolTest::gt:          // x > y
      case BoolTest::ge:          // x >= y
        return (want_max ? xvalue : yvalue);
      default:
        break;
      }
    }
  }

  // We failed to find a dominating test.
  // Let's pick a test that might GVN with prior tests.
  Node*          best_bol   = NULL;
  BoolTest::mask best_btest = BoolTest::illegal;
  for (cmpn = 0; cmpn < NCMPS; cmpn++) {
    Node* cmp = cmps[cmpn];
    if (cmp == NULL)  continue;
    for (DUIterator_Fast jmax, j = cmp->fast_outs(jmax); j < jmax; j++) {
      Node* bol = cmp->fast_out(j);
      if (!bol->is_Bool())  continue;
      BoolTest::mask btest = bol->as_Bool()->_test._test;
      if (btest == BoolTest::eq || btest == BoolTest::ne)  continue;
      if (cmp->in(1) == ykey)   btest = BoolTest(btest).commute();
      if (bol->outcnt() > (best_bol == NULL ? 0 : best_bol->outcnt())) {
        best_bol   = bol->as_Bool();
        best_btest = btest;
      }
    }
  }

  Node* answer_if_true  = NULL;
  Node* answer_if_false = NULL;
  switch (best_btest) {
  default:
    if (cmpxy == NULL)
      cmpxy = ideal_cmpxy;
    best_bol = _gvn.transform(new BoolNode(cmpxy, BoolTest::lt));
    // and fall through:
  case BoolTest::lt:          // x < y
  case BoolTest::le:          // x <= y
    answer_if_true  = (want_max ? yvalue : xvalue);
    answer_if_false = (want_max ? xvalue : yvalue);
    break;
  case BoolTest::gt:          // x > y
  case BoolTest::ge:          // x >= y
    answer_if_true  = (want_max ? xvalue : yvalue);
    answer_if_false = (want_max ? yvalue : xvalue);
    break;
  }

  jint hi, lo;
  if (want_max) {
    // We can sharpen the minimum.
    hi = MAX2(txvalue->_hi, tyvalue->_hi);
    lo = MAX2(txvalue->_lo, tyvalue->_lo);
  } else {
    // We can sharpen the maximum.
    hi = MIN2(txvalue->_hi, tyvalue->_hi);
    lo = MIN2(txvalue->_lo, tyvalue->_lo);
  }

  // Use a flow-free graph structure, to avoid creating excess control edges
  // which could hinder other optimizations.
  // Since Math.min/max is often used with arraycopy, we want
  // tightly_coupled_allocation to be able to see beyond min/max expressions.
  Node* cmov = CMoveNode::make(NULL, best_bol,
                               answer_if_false, answer_if_true,
                               TypeInt::make(lo, hi, widen));

  return _gvn.transform(cmov);

  /*
  // This is not as desirable as it may seem, since Min and Max
  // nodes do not have a full set of optimizations.
  // And they would interfere, anyway, with 'if' optimizations
  // and with CMoveI canonical forms.
  switch (id) {
  case vmIntrinsics::_min:
    result_val = _gvn.transform(new (C, 3) MinINode(x,y)); break;
  case vmIntrinsics::_max:
    result_val = _gvn.transform(new (C, 3) MaxINode(x,y)); break;
  default:
    ShouldNotReachHere();
  }
  */
}

inline int
LibraryCallKit::classify_unsafe_addr(Node* &base, Node* &offset, BasicType type) {
  const TypePtr* base_type = TypePtr::NULL_PTR;
  if (base != NULL)  base_type = _gvn.type(base)->isa_ptr();
  if (base_type == NULL) {
    // Unknown type.
    return Type::AnyPtr;
  } else if (base_type == TypePtr::NULL_PTR) {
    // Since this is a NULL+long form, we have to switch to a rawptr.
    base   = _gvn.transform(new CastX2PNode(offset));
    offset = MakeConX(0);
    return Type::RawPtr;
  } else if (base_type->base() == Type::RawPtr) {
    return Type::RawPtr;
  } else if (base_type->isa_oopptr()) {
    // Base is never null => always a heap address.
    if (!TypePtr::NULL_PTR->higher_equal(base_type)) {
      return Type::OopPtr;
    }
    // Offset is small => always a heap address.
    const TypeX* offset_type = _gvn.type(offset)->isa_intptr_t();
    if (offset_type != NULL &&
        base_type->offset() == 0 &&     // (should always be?)
        offset_type->_lo >= 0 &&
        !MacroAssembler::needs_explicit_null_check(offset_type->_hi)) {
      return Type::OopPtr;
    } else if (type == T_OBJECT) {
      // off heap access to an oop doesn't make any sense. Has to be on
      // heap.
      return Type::OopPtr;
    }
    // Otherwise, it might either be oop+off or NULL+addr.
    return Type::AnyPtr;
  } else {
    // No information:
    return Type::AnyPtr;
  }
}

Node* LibraryCallKit::make_unsafe_address(Node*& base, Node* offset, BasicType type, bool can_cast) {
  Node* uncasted_base = base;
  int kind = classify_unsafe_addr(uncasted_base, offset, type);
  if (kind == Type::RawPtr) {
    return basic_plus_adr(top(), uncasted_base, offset);
  } else if (kind == Type::AnyPtr) {
    assert(base == uncasted_base, "unexpected base change");
    if (can_cast) {
      if (!_gvn.type(base)->speculative_maybe_null() &&
          !too_many_traps(Deoptimization::Reason_speculate_null_check)) {
        // According to profiling, this access is always on
        // heap. Casting the base to not null and thus avoiding membars
        // around the access should allow better optimizations
        Node* null_ctl = top();
        base = null_check_oop(base, &null_ctl, true, true, true);
        assert(null_ctl->is_top(), "no null control here");
        return basic_plus_adr(base, offset);
      } else if (_gvn.type(base)->speculative_always_null() &&
                 !too_many_traps(Deoptimization::Reason_speculate_null_assert)) {
        // According to profiling, this access is always off
        // heap.
        base = null_assert(base);
        Node* raw_base = _gvn.transform(new CastX2PNode(offset));
        offset = MakeConX(0);
        return basic_plus_adr(top(), raw_base, offset);
      }
    }
    // We don't know if it's an on heap or off heap access. Fall back
    // to raw memory access.
    Node* raw = _gvn.transform(new CheckCastPPNode(control(), base, TypeRawPtr::BOTTOM));
    return basic_plus_adr(top(), raw, offset);
  } else {
    assert(base == uncasted_base, "unexpected base change");
    // We know it's an on heap access so base can't be null
    if (TypePtr::NULL_PTR->higher_equal(_gvn.type(base))) {
      base = must_be_not_null(base, true);
    }
    return basic_plus_adr(base, offset);
  }
}

//--------------------------inline_number_methods-----------------------------
// inline int     Integer.numberOfLeadingZeros(int)
// inline int        Long.numberOfLeadingZeros(long)
//
// inline int     Integer.numberOfTrailingZeros(int)
// inline int        Long.numberOfTrailingZeros(long)
//
// inline int     Integer.bitCount(int)
// inline int        Long.bitCount(long)
//
// inline char  Character.reverseBytes(char)
// inline short     Short.reverseBytes(short)
// inline int     Integer.reverseBytes(int)
// inline long       Long.reverseBytes(long)
bool LibraryCallKit::inline_number_methods(vmIntrinsics::ID id) {
  Node* arg = argument(0);
  Node* n = NULL;
  switch (id) {
  case vmIntrinsics::_numberOfLeadingZeros_i:   n = new CountLeadingZerosINode( arg);  break;
  case vmIntrinsics::_numberOfLeadingZeros_l:   n = new CountLeadingZerosLNode( arg);  break;
  case vmIntrinsics::_numberOfTrailingZeros_i:  n = new CountTrailingZerosINode(arg);  break;
  case vmIntrinsics::_numberOfTrailingZeros_l:  n = new CountTrailingZerosLNode(arg);  break;
  case vmIntrinsics::_bitCount_i:               n = new PopCountINode(          arg);  break;
  case vmIntrinsics::_bitCount_l:               n = new PopCountLNode(          arg);  break;
  case vmIntrinsics::_reverseBytes_c:           n = new ReverseBytesUSNode(0,   arg);  break;
  case vmIntrinsics::_reverseBytes_s:           n = new ReverseBytesSNode( 0,   arg);  break;
  case vmIntrinsics::_reverseBytes_i:           n = new ReverseBytesINode( 0,   arg);  break;
  case vmIntrinsics::_reverseBytes_l:           n = new ReverseBytesLNode( 0,   arg);  break;
  default:  fatal_unexpected_iid(id);  break;
  }
  set_result(_gvn.transform(n));
  return true;
}

//----------------------------inline_unsafe_access----------------------------

const TypeOopPtr* LibraryCallKit::sharpen_unsafe_type(Compile::AliasType* alias_type, const TypePtr *adr_type) {
  // Attempt to infer a sharper value type from the offset and base type.
  ciKlass* sharpened_klass = NULL;

  // See if it is an instance field, with an object type.
  if (alias_type->field() != NULL) {
    if (alias_type->field()->type()->is_klass()) {
      sharpened_klass = alias_type->field()->type()->as_klass();
    }
  }

  // See if it is a narrow oop array.
  if (adr_type->isa_aryptr()) {
    if (adr_type->offset() >= objArrayOopDesc::base_offset_in_bytes()) {
      const TypeOopPtr *elem_type = adr_type->is_aryptr()->elem()->isa_oopptr();
      if (elem_type != NULL) {
        sharpened_klass = elem_type->klass();
      }
    }
  }

  // The sharpened class might be unloaded if there is no class loader
  // contraint in place.
  if (sharpened_klass != NULL && sharpened_klass->is_loaded()) {
    const TypeOopPtr* tjp = TypeOopPtr::make_from_klass(sharpened_klass);

#ifndef PRODUCT
    if (C->print_intrinsics() || C->print_inlining()) {
      tty->print("  from base type:  ");  adr_type->dump(); tty->cr();
      tty->print("  sharpened value: ");  tjp->dump();      tty->cr();
    }
#endif
    // Sharpen the value type.
    return tjp;
  }
  return NULL;
}

DecoratorSet LibraryCallKit::mo_decorator_for_access_kind(AccessKind kind) {
  switch (kind) {
      case Relaxed:
        return MO_UNORDERED;
      case Opaque:
        return MO_RELAXED;
      case Acquire:
        return MO_ACQUIRE;
      case Release:
        return MO_RELEASE;
      case Volatile:
        return MO_SEQ_CST;
      default:
        ShouldNotReachHere();
        return 0;
  }
}

bool LibraryCallKit::inline_unsafe_access(bool is_store, const BasicType type, const AccessKind kind, const bool unaligned) {
  if (callee()->is_static())  return false;  // caller must have the capability!
  DecoratorSet decorators = C2_UNSAFE_ACCESS;
  guarantee(!is_store || kind != Acquire, "Acquire accesses can be produced only for loads");
  guarantee( is_store || kind != Release, "Release accesses can be produced only for stores");
  assert(type != T_OBJECT || !unaligned, "unaligned access not supported with object type");

  if (is_reference_type(type)) {
    decorators |= ON_UNKNOWN_OOP_REF;
  }

  if (unaligned) {
    decorators |= C2_UNALIGNED;
  }

#ifndef PRODUCT
  {
    ResourceMark rm;
    // Check the signatures.
    ciSignature* sig = callee()->signature();
#ifdef ASSERT
    if (!is_store) {
      // Object getReference(Object base, int/long offset), etc.
      BasicType rtype = sig->return_type()->basic_type();
      assert(rtype == type, "getter must return the expected value");
      assert(sig->count() == 2, "oop getter has 2 arguments");
      assert(sig->type_at(0)->basic_type() == T_OBJECT, "getter base is object");
      assert(sig->type_at(1)->basic_type() == T_LONG, "getter offset is correct");
    } else {
      // void putReference(Object base, int/long offset, Object x), etc.
      assert(sig->return_type()->basic_type() == T_VOID, "putter must not return a value");
      assert(sig->count() == 3, "oop putter has 3 arguments");
      assert(sig->type_at(0)->basic_type() == T_OBJECT, "putter base is object");
      assert(sig->type_at(1)->basic_type() == T_LONG, "putter offset is correct");
      BasicType vtype = sig->type_at(sig->count()-1)->basic_type();
      assert(vtype == type, "putter must accept the expected value");
    }
#endif // ASSERT
 }
#endif //PRODUCT

  C->set_has_unsafe_access(true);  // Mark eventual nmethod as "unsafe".

  Node* receiver = argument(0);  // type: oop

  // Build address expression.
  Node* heap_base_oop = top();

  // The base is either a Java object or a value produced by Unsafe.staticFieldBase
  Node* base = argument(1);  // type: oop
  // The offset is a value produced by Unsafe.staticFieldOffset or Unsafe.objectFieldOffset
  Node* offset = argument(2);  // type: long
  // We currently rely on the cookies produced by Unsafe.xxxFieldOffset
  // to be plain byte offsets, which are also the same as those accepted
  // by oopDesc::field_addr.
  assert(Unsafe_field_offset_to_byte_offset(11) == 11,
         "fieldOffset must be byte-scaled");
  // 32-bit machines ignore the high half!
  offset = ConvL2X(offset);

  // Save state and restore on bailout
  uint old_sp = sp();
  SafePointNode* old_map = clone_map();

  Node* adr = make_unsafe_address(base, offset, type, kind == Relaxed);

  if (_gvn.type(base)->isa_ptr() == TypePtr::NULL_PTR) {
    if (type != T_OBJECT) {
      decorators |= IN_NATIVE; // off-heap primitive access
    } else {
      set_map(old_map);
      set_sp(old_sp);
      return false; // off-heap oop accesses are not supported
    }
  } else {
    heap_base_oop = base; // on-heap or mixed access
  }

  // Can base be NULL? Otherwise, always on-heap access.
  bool can_access_non_heap = TypePtr::NULL_PTR->higher_equal(_gvn.type(base));

  if (!can_access_non_heap) {
    decorators |= IN_HEAP;
  }

  Node* val = is_store ? argument(4) : NULL;

  const TypePtr* adr_type = _gvn.type(adr)->isa_ptr();
  if (adr_type == TypePtr::NULL_PTR) {
    set_map(old_map);
    set_sp(old_sp);
    return false; // off-heap access with zero address
  }

  // Try to categorize the address.
  Compile::AliasType* alias_type = C->alias_type(adr_type);
  assert(alias_type->index() != Compile::AliasIdxBot, "no bare pointers here");

  if (alias_type->adr_type() == TypeInstPtr::KLASS ||
      alias_type->adr_type() == TypeAryPtr::RANGE) {
    set_map(old_map);
    set_sp(old_sp);
    return false; // not supported
  }

  bool mismatched = false;
  BasicType bt = alias_type->basic_type();
  if (bt != T_ILLEGAL) {
    assert(alias_type->adr_type()->is_oopptr(), "should be on-heap access");
    if (bt == T_BYTE && adr_type->isa_aryptr()) {
      // Alias type doesn't differentiate between byte[] and boolean[]).
      // Use address type to get the element type.
      bt = adr_type->is_aryptr()->elem()->array_element_basic_type();
    }
    if (bt == T_ARRAY || bt == T_NARROWOOP) {
      // accessing an array field with getReference is not a mismatch
      bt = T_OBJECT;
    }
    if ((bt == T_OBJECT) != (type == T_OBJECT)) {
      // Don't intrinsify mismatched object accesses
      set_map(old_map);
      set_sp(old_sp);
      return false;
    }
    mismatched = (bt != type);
  } else if (alias_type->adr_type()->isa_oopptr()) {
    mismatched = true; // conservatively mark all "wide" on-heap accesses as mismatched
  }

  old_map->destruct(&_gvn);
  assert(!mismatched || alias_type->adr_type()->is_oopptr(), "off-heap access can't be mismatched");

  if (mismatched) {
    decorators |= C2_MISMATCHED;
  }

  // First guess at the value type.
  const Type *value_type = Type::get_const_basic_type(type);

  // Figure out the memory ordering.
  decorators |= mo_decorator_for_access_kind(kind);

  if (!is_store && type == T_OBJECT) {
    const TypeOopPtr* tjp = sharpen_unsafe_type(alias_type, adr_type);
    if (tjp != NULL) {
      value_type = tjp;
    }
  }

  receiver = null_check(receiver);
  if (stopped()) {
    return true;
  }
  // Heap pointers get a null-check from the interpreter,
  // as a courtesy.  However, this is not guaranteed by Unsafe,
  // and it is not possible to fully distinguish unintended nulls
  // from intended ones in this API.

  if (!is_store) {
    Node* p = NULL;
    // Try to constant fold a load from a constant field
    ciField* field = alias_type->field();
    if (heap_base_oop != top() && field != NULL && field->is_constant() && !mismatched) {
      // final or stable field
      p = make_constant_from_field(field, heap_base_oop);
    }

    if (p == NULL) { // Could not constant fold the load
      p = access_load_at(heap_base_oop, adr, adr_type, value_type, type, decorators);
      // Normalize the value returned by getBoolean in the following cases
      if (type == T_BOOLEAN &&
          (mismatched ||
           heap_base_oop == top() ||                  // - heap_base_oop is NULL or
           (can_access_non_heap && field == NULL))    // - heap_base_oop is potentially NULL
                                                      //   and the unsafe access is made to large offset
                                                      //   (i.e., larger than the maximum offset necessary for any
                                                      //   field access)
            ) {
          IdealKit ideal = IdealKit(this);
#define __ ideal.
          IdealVariable normalized_result(ideal);
          __ declarations_done();
          __ set(normalized_result, p);
          __ if_then(p, BoolTest::ne, ideal.ConI(0));
          __ set(normalized_result, ideal.ConI(1));
          ideal.end_if();
          final_sync(ideal);
          p = __ value(normalized_result);
#undef __
      }
    }
    if (type == T_ADDRESS) {
      p = gvn().transform(new CastP2XNode(NULL, p));
      p = ConvX2UL(p);
    }
    // The load node has the control of the preceding MemBarCPUOrder.  All
    // following nodes will have the control of the MemBarCPUOrder inserted at
    // the end of this method.  So, pushing the load onto the stack at a later
    // point is fine.
    set_result(p);
  } else {
    if (bt == T_ADDRESS) {
      // Repackage the long as a pointer.
      val = ConvL2X(val);
      val = gvn().transform(new CastX2PNode(val));
    }
    access_store_at(heap_base_oop, adr, adr_type, val, value_type, type, decorators);
  }

  return true;
}

//----------------------------inline_unsafe_load_store----------------------------
// This method serves a couple of different customers (depending on LoadStoreKind):
//
// LS_cmp_swap:
//
//   boolean compareAndSetReference(Object o, long offset, Object expected, Object x);
//   boolean compareAndSetInt(   Object o, long offset, int    expected, int    x);
//   boolean compareAndSetLong(  Object o, long offset, long   expected, long   x);
//
// LS_cmp_swap_weak:
//
//   boolean weakCompareAndSetReference(       Object o, long offset, Object expected, Object x);
//   boolean weakCompareAndSetReferencePlain(  Object o, long offset, Object expected, Object x);
//   boolean weakCompareAndSetReferenceAcquire(Object o, long offset, Object expected, Object x);
//   boolean weakCompareAndSetReferenceRelease(Object o, long offset, Object expected, Object x);
//
//   boolean weakCompareAndSetInt(          Object o, long offset, int    expected, int    x);
//   boolean weakCompareAndSetIntPlain(     Object o, long offset, int    expected, int    x);
//   boolean weakCompareAndSetIntAcquire(   Object o, long offset, int    expected, int    x);
//   boolean weakCompareAndSetIntRelease(   Object o, long offset, int    expected, int    x);
//
//   boolean weakCompareAndSetLong(         Object o, long offset, long   expected, long   x);
//   boolean weakCompareAndSetLongPlain(    Object o, long offset, long   expected, long   x);
//   boolean weakCompareAndSetLongAcquire(  Object o, long offset, long   expected, long   x);
//   boolean weakCompareAndSetLongRelease(  Object o, long offset, long   expected, long   x);
//
// LS_cmp_exchange:
//
//   Object compareAndExchangeReferenceVolatile(Object o, long offset, Object expected, Object x);
//   Object compareAndExchangeReferenceAcquire( Object o, long offset, Object expected, Object x);
//   Object compareAndExchangeReferenceRelease( Object o, long offset, Object expected, Object x);
//
//   Object compareAndExchangeIntVolatile(   Object o, long offset, Object expected, Object x);
//   Object compareAndExchangeIntAcquire(    Object o, long offset, Object expected, Object x);
//   Object compareAndExchangeIntRelease(    Object o, long offset, Object expected, Object x);
//
//   Object compareAndExchangeLongVolatile(  Object o, long offset, Object expected, Object x);
//   Object compareAndExchangeLongAcquire(   Object o, long offset, Object expected, Object x);
//   Object compareAndExchangeLongRelease(   Object o, long offset, Object expected, Object x);
//
// LS_get_add:
//
//   int  getAndAddInt( Object o, long offset, int  delta)
//   long getAndAddLong(Object o, long offset, long delta)
//
// LS_get_set:
//
//   int    getAndSet(Object o, long offset, int    newValue)
//   long   getAndSet(Object o, long offset, long   newValue)
//   Object getAndSet(Object o, long offset, Object newValue)
//
bool LibraryCallKit::inline_unsafe_load_store(const BasicType type, const LoadStoreKind kind, const AccessKind access_kind) {
  // This basic scheme here is the same as inline_unsafe_access, but
  // differs in enough details that combining them would make the code
  // overly confusing.  (This is a true fact! I originally combined
  // them, but even I was confused by it!) As much code/comments as
  // possible are retained from inline_unsafe_access though to make
  // the correspondences clearer. - dl

  if (callee()->is_static())  return false;  // caller must have the capability!

  DecoratorSet decorators = C2_UNSAFE_ACCESS;
  decorators |= mo_decorator_for_access_kind(access_kind);

#ifndef PRODUCT
  BasicType rtype;
  {
    ResourceMark rm;
    // Check the signatures.
    ciSignature* sig = callee()->signature();
    rtype = sig->return_type()->basic_type();
    switch(kind) {
      case LS_get_add:
      case LS_get_set: {
      // Check the signatures.
#ifdef ASSERT
      assert(rtype == type, "get and set must return the expected type");
      assert(sig->count() == 3, "get and set has 3 arguments");
      assert(sig->type_at(0)->basic_type() == T_OBJECT, "get and set base is object");
      assert(sig->type_at(1)->basic_type() == T_LONG, "get and set offset is long");
      assert(sig->type_at(2)->basic_type() == type, "get and set must take expected type as new value/delta");
      assert(access_kind == Volatile, "mo is not passed to intrinsic nodes in current implementation");
#endif // ASSERT
        break;
      }
      case LS_cmp_swap:
      case LS_cmp_swap_weak: {
      // Check the signatures.
#ifdef ASSERT
      assert(rtype == T_BOOLEAN, "CAS must return boolean");
      assert(sig->count() == 4, "CAS has 4 arguments");
      assert(sig->type_at(0)->basic_type() == T_OBJECT, "CAS base is object");
      assert(sig->type_at(1)->basic_type() == T_LONG, "CAS offset is long");
#endif // ASSERT
        break;
      }
      case LS_cmp_exchange: {
      // Check the signatures.
#ifdef ASSERT
      assert(rtype == type, "CAS must return the expected type");
      assert(sig->count() == 4, "CAS has 4 arguments");
      assert(sig->type_at(0)->basic_type() == T_OBJECT, "CAS base is object");
      assert(sig->type_at(1)->basic_type() == T_LONG, "CAS offset is long");
#endif // ASSERT
        break;
      }
      default:
        ShouldNotReachHere();
    }
  }
#endif //PRODUCT

  C->set_has_unsafe_access(true);  // Mark eventual nmethod as "unsafe".

  // Get arguments:
  Node* receiver = NULL;
  Node* base     = NULL;
  Node* offset   = NULL;
  Node* oldval   = NULL;
  Node* newval   = NULL;
  switch(kind) {
    case LS_cmp_swap:
    case LS_cmp_swap_weak:
    case LS_cmp_exchange: {
      const bool two_slot_type = type2size[type] == 2;
      receiver = argument(0);  // type: oop
      base     = argument(1);  // type: oop
      offset   = argument(2);  // type: long
      oldval   = argument(4);  // type: oop, int, or long
      newval   = argument(two_slot_type ? 6 : 5);  // type: oop, int, or long
      break;
    }
    case LS_get_add:
    case LS_get_set: {
      receiver = argument(0);  // type: oop
      base     = argument(1);  // type: oop
      offset   = argument(2);  // type: long
      oldval   = NULL;
      newval   = argument(4);  // type: oop, int, or long
      break;
    }
    default:
      ShouldNotReachHere();
  }

  // Build field offset expression.
  // We currently rely on the cookies produced by Unsafe.xxxFieldOffset
  // to be plain byte offsets, which are also the same as those accepted
  // by oopDesc::field_addr.
  assert(Unsafe_field_offset_to_byte_offset(11) == 11, "fieldOffset must be byte-scaled");
  // 32-bit machines ignore the high half of long offsets
  offset = ConvL2X(offset);
  // Save state and restore on bailout
  uint old_sp = sp();
  SafePointNode* old_map = clone_map();
  Node* adr = make_unsafe_address(base, offset,type, false);
  const TypePtr *adr_type = _gvn.type(adr)->isa_ptr();

  Compile::AliasType* alias_type = C->alias_type(adr_type);
  BasicType bt = alias_type->basic_type();
  if (bt != T_ILLEGAL &&
      (is_reference_type(bt) != (type == T_OBJECT))) {
    // Don't intrinsify mismatched object accesses.
    set_map(old_map);
    set_sp(old_sp);
    return false;
  }

  old_map->destruct(&_gvn);

  // For CAS, unlike inline_unsafe_access, there seems no point in
  // trying to refine types. Just use the coarse types here.
  assert(alias_type->index() != Compile::AliasIdxBot, "no bare pointers here");
  const Type *value_type = Type::get_const_basic_type(type);

  switch (kind) {
    case LS_get_set:
    case LS_cmp_exchange: {
      if (type == T_OBJECT) {
        const TypeOopPtr* tjp = sharpen_unsafe_type(alias_type, adr_type);
        if (tjp != NULL) {
          value_type = tjp;
        }
      }
      break;
    }
    case LS_cmp_swap:
    case LS_cmp_swap_weak:
    case LS_get_add:
      break;
    default:
      ShouldNotReachHere();
  }

  // Null check receiver.
  receiver = null_check(receiver);
  if (stopped()) {
    return true;
  }

  int alias_idx = C->get_alias_index(adr_type);

  if (is_reference_type(type)) {
    decorators |= IN_HEAP | ON_UNKNOWN_OOP_REF;

    // Transformation of a value which could be NULL pointer (CastPP #NULL)
    // could be delayed during Parse (for example, in adjust_map_after_if()).
    // Execute transformation here to avoid barrier generation in such case.
    if (_gvn.type(newval) == TypePtr::NULL_PTR)
      newval = _gvn.makecon(TypePtr::NULL_PTR);

    if (oldval != NULL && _gvn.type(oldval) == TypePtr::NULL_PTR) {
      // Refine the value to a null constant, when it is known to be null
      oldval = _gvn.makecon(TypePtr::NULL_PTR);
    }
  }

  Node* result = NULL;
  switch (kind) {
    case LS_cmp_exchange: {
      result = access_atomic_cmpxchg_val_at(base, adr, adr_type, alias_idx,
                                            oldval, newval, value_type, type, decorators);
      break;
    }
    case LS_cmp_swap_weak:
      decorators |= C2_WEAK_CMPXCHG;
    case LS_cmp_swap: {
      result = access_atomic_cmpxchg_bool_at(base, adr, adr_type, alias_idx,
                                             oldval, newval, value_type, type, decorators);
      break;
    }
    case LS_get_set: {
      result = access_atomic_xchg_at(base, adr, adr_type, alias_idx,
                                     newval, value_type, type, decorators);
      break;
    }
    case LS_get_add: {
      result = access_atomic_add_at(base, adr, adr_type, alias_idx,
                                    newval, value_type, type, decorators);
      break;
    }
    default:
      ShouldNotReachHere();
  }

  assert(type2size[result->bottom_type()->basic_type()] == type2size[rtype], "result type should match");
  set_result(result);
  return true;
}

bool LibraryCallKit::inline_unsafe_fence(vmIntrinsics::ID id) {
  // Regardless of form, don't allow previous ld/st to move down,
  // then issue acquire, release, or volatile mem_bar.
  insert_mem_bar(Op_MemBarCPUOrder);
  switch(id) {
    case vmIntrinsics::_loadFence:
      insert_mem_bar(Op_LoadFence);
      return true;
    case vmIntrinsics::_storeFence:
      insert_mem_bar(Op_StoreFence);
      return true;
    case vmIntrinsics::_fullFence:
      insert_mem_bar(Op_MemBarVolatile);
      return true;
    default:
      fatal_unexpected_iid(id);
      return false;
  }
}

bool LibraryCallKit::inline_onspinwait() {
  insert_mem_bar(Op_OnSpinWait);
  return true;
}

bool LibraryCallKit::klass_needs_init_guard(Node* kls) {
  if (!kls->is_Con()) {
    return true;
  }
  const TypeKlassPtr* klsptr = kls->bottom_type()->isa_klassptr();
  if (klsptr == NULL) {
    return true;
  }
  ciInstanceKlass* ik = klsptr->klass()->as_instance_klass();
  // don't need a guard for a klass that is already initialized
  return !ik->is_initialized();
}

//----------------------------inline_unsafe_writeback0-------------------------
// public native void Unsafe.writeback0(long address)
bool LibraryCallKit::inline_unsafe_writeback0() {
  if (!Matcher::has_match_rule(Op_CacheWB)) {
    return false;
  }
#ifndef PRODUCT
  assert(Matcher::has_match_rule(Op_CacheWBPreSync), "found match rule for CacheWB but not CacheWBPreSync");
  assert(Matcher::has_match_rule(Op_CacheWBPostSync), "found match rule for CacheWB but not CacheWBPostSync");
  ciSignature* sig = callee()->signature();
  assert(sig->type_at(0)->basic_type() == T_LONG, "Unsafe_writeback0 address is long!");
#endif
  null_check_receiver();  // null-check, then ignore
  Node *addr = argument(1);
  addr = new CastX2PNode(addr);
  addr = _gvn.transform(addr);
  Node *flush = new CacheWBNode(control(), memory(TypeRawPtr::BOTTOM), addr);
  flush = _gvn.transform(flush);
  set_memory(flush, TypeRawPtr::BOTTOM);
  return true;
}

//----------------------------inline_unsafe_writeback0-------------------------
// public native void Unsafe.writeback0(long address)
bool LibraryCallKit::inline_unsafe_writebackSync0(bool is_pre) {
  if (is_pre && !Matcher::has_match_rule(Op_CacheWBPreSync)) {
    return false;
  }
  if (!is_pre && !Matcher::has_match_rule(Op_CacheWBPostSync)) {
    return false;
  }
#ifndef PRODUCT
  assert(Matcher::has_match_rule(Op_CacheWB),
         (is_pre ? "found match rule for CacheWBPreSync but not CacheWB"
                : "found match rule for CacheWBPostSync but not CacheWB"));

#endif
  null_check_receiver();  // null-check, then ignore
  Node *sync;
  if (is_pre) {
    sync = new CacheWBPreSyncNode(control(), memory(TypeRawPtr::BOTTOM));
  } else {
    sync = new CacheWBPostSyncNode(control(), memory(TypeRawPtr::BOTTOM));
  }
  sync = _gvn.transform(sync);
  set_memory(sync, TypeRawPtr::BOTTOM);
  return true;
}

//----------------------------inline_unsafe_allocate---------------------------
// public native Object Unsafe.allocateInstance(Class<?> cls);
bool LibraryCallKit::inline_unsafe_allocate() {
  if (callee()->is_static())  return false;  // caller must have the capability!

  null_check_receiver();  // null-check, then ignore
  Node* cls = null_check(argument(1));
  if (stopped())  return true;

  Node* kls = load_klass_from_mirror(cls, false, NULL, 0);
  kls = null_check(kls);
  if (stopped())  return true;  // argument was like int.class

  Node* test = NULL;
  if (LibraryCallKit::klass_needs_init_guard(kls)) {
    // Note:  The argument might still be an illegal value like
    // Serializable.class or Object[].class.   The runtime will handle it.
    // But we must make an explicit check for initialization.
    Node* insp = basic_plus_adr(kls, in_bytes(InstanceKlass::init_state_offset()));
    // Use T_BOOLEAN for InstanceKlass::_init_state so the compiler
    // can generate code to load it as unsigned byte.
    Node* inst = make_load(NULL, insp, TypeInt::UBYTE, T_BOOLEAN, MemNode::unordered);
    Node* bits = intcon(InstanceKlass::fully_initialized);
    test = _gvn.transform(new SubINode(inst, bits));
    // The 'test' is non-zero if we need to take a slow path.
  }

  Node* obj = new_instance(kls, test);
  set_result(obj);
  return true;
}

//------------------------inline_native_time_funcs--------------
// inline code for System.currentTimeMillis() and System.nanoTime()
// these have the same type and signature
bool LibraryCallKit::inline_native_time_funcs(address funcAddr, const char* funcName) {
  const TypeFunc* tf = OptoRuntime::void_long_Type();
  const TypePtr* no_memory_effects = NULL;
  Node* time = make_runtime_call(RC_LEAF, tf, funcAddr, funcName, no_memory_effects);
  Node* value = _gvn.transform(new ProjNode(time, TypeFunc::Parms+0));
#ifdef ASSERT
  Node* value_top = _gvn.transform(new ProjNode(time, TypeFunc::Parms+1));
  assert(value_top == top(), "second value must be top");
#endif
  set_result(value);
  return true;
}

#ifdef JFR_HAVE_INTRINSICS

<<<<<<< HEAD
/*
    jobject h_event_writer = Thread::jfr_thread_local()->java_event_writer();
    if (h_event_writer == NULL) {
      return NULL;
    }
    oop threadObj = Thread::threadObj();
    oop vthread = java_lang_Thread::vthread(threadObj);
    traceid tid;
    if (vthread != threadObj) {  // i.e. current thread is virtual
      traceid value = java_lang_VirtualThread::tid(vthread);
      tid = value & tid_mask;
      traceid epoch = value >> epoch_shift;
      traceid current_epoch = JfrTraceIdEpoch::current_generation();
      if (epoch != current_epoch) {
        traceid update_value = current_epoch << epoch_shift;
        update_value |= tid;
        java_lang_VirtualThread::set_tid(vthread, update_value);
        write_checkpoint(tid);
      }
    } else {
      tid = java_lang_Thread::tid(threadObj);
    }
    oop event_writer = JNIHandles::resolve_non_null(h_event_writer);
    traceid tid_in_event_writer = getField(event_writer, "threadID");
    if (tid_in_event_writer != tid) {
      setField(event_writer, "threadID", tid);
    }
    return event_writer;

 */
bool LibraryCallKit::inline_native_getEventWriter() {
  enum { _true_path = 1, _false_path = 2, PATH_LIMIT };

  // save input memory and i_o state
  Node* input_memory_state = reset_memory();
  set_all_memory(input_memory_state);
  Node* input_io_state = i_o();

  // TLS
  Node* tls_ptr = _gvn.transform(new ThreadLocalNode());

  // load offset of jfr_thread_local
  Node* jobj_ptr = basic_plus_adr(top(), tls_ptr, in_bytes(THREAD_LOCAL_WRITER_OFFSET_JFR));

  // Load eventwriter jobject handle from the jfr_thread_local
  Node* jobj = make_load(control(), jobj_ptr, TypeRawPtr::BOTTOM, T_ADDRESS, MemNode::unordered);
=======
/**
 * if oop->klass != null
 *   // normal class
 *   epoch = _epoch_state ? 2 : 1
 *   if oop->klass->trace_id & ((epoch << META_SHIFT) | epoch)) != epoch {
 *     ... // enter slow path when the klass is first recorded or the epoch of JFR shifts
 *   }
 *   id = oop->klass->trace_id >> TRACE_ID_SHIFT // normal class path
 * else
 *   // primitive class
 *   if oop->array_klass != null
 *     id = (oop->array_klass->trace_id >> TRACE_ID_SHIFT) + 1 // primitive class path
 *   else
 *     id = LAST_TYPE_ID + 1 // void class path
 *   if (!signaled)
 *     signaled = true
 */
bool LibraryCallKit::inline_native_classID() {
  Node* cls = argument(0);

  IdealKit ideal(this);
#define __ ideal.
  IdealVariable result(ideal); __ declarations_done();
  Node* kls = _gvn.transform(LoadKlassNode::make(_gvn, NULL, immutable_memory(),
                                                 basic_plus_adr(cls, java_lang_Class::klass_offset()),
                                                 TypeRawPtr::BOTTOM, TypeKlassPtr::OBJECT_OR_NULL));


  __ if_then(kls, BoolTest::ne, null()); {
    Node* kls_trace_id_addr = basic_plus_adr(kls, in_bytes(KLASS_TRACE_ID_OFFSET));
    Node* kls_trace_id_raw = ideal.load(ideal.ctrl(), kls_trace_id_addr,TypeLong::LONG, T_LONG, Compile::AliasIdxRaw);

    Node* epoch_address = makecon(TypeRawPtr::make(Jfr::epoch_address()));
    Node* epoch = ideal.load(ideal.ctrl(), epoch_address, TypeInt::BOOL, T_BOOLEAN, Compile::AliasIdxRaw);
    epoch = _gvn.transform(new LShiftLNode(longcon(1), epoch));
    Node* mask = _gvn.transform(new LShiftLNode(epoch, intcon(META_SHIFT)));
    mask = _gvn.transform(new OrLNode(mask, epoch));
    Node* kls_trace_id_raw_and_mask = _gvn.transform(new AndLNode(kls_trace_id_raw, mask));

    float unlikely  = PROB_UNLIKELY(0.999);
    __ if_then(kls_trace_id_raw_and_mask, BoolTest::ne, epoch, unlikely); {
      sync_kit(ideal);
      make_runtime_call(RC_LEAF,
                        OptoRuntime::get_class_id_intrinsic_Type(),
                        CAST_FROM_FN_PTR(address, Jfr::get_class_id_intrinsic),
                        "get_class_id_intrinsic",
                        TypePtr::BOTTOM,
                        kls);
      ideal.sync_kit(this);
    } __ end_if();

    ideal.set(result,  _gvn.transform(new URShiftLNode(kls_trace_id_raw, ideal.ConI(TRACE_ID_SHIFT))));
  } __ else_(); {
    Node* array_kls = _gvn.transform(LoadKlassNode::make(_gvn, NULL, immutable_memory(),
                                                   basic_plus_adr(cls, java_lang_Class::array_klass_offset()),
                                                   TypeRawPtr::BOTTOM, TypeKlassPtr::OBJECT_OR_NULL));
    __ if_then(array_kls, BoolTest::ne, null()); {
      Node* array_kls_trace_id_addr = basic_plus_adr(array_kls, in_bytes(KLASS_TRACE_ID_OFFSET));
      Node* array_kls_trace_id_raw = ideal.load(ideal.ctrl(), array_kls_trace_id_addr, TypeLong::LONG, T_LONG, Compile::AliasIdxRaw);
      Node* array_kls_trace_id = _gvn.transform(new URShiftLNode(array_kls_trace_id_raw, ideal.ConI(TRACE_ID_SHIFT)));
      ideal.set(result, _gvn.transform(new AddLNode(array_kls_trace_id, longcon(1))));
    } __ else_(); {
      // void class case
      ideal.set(result, _gvn.transform(longcon(LAST_TYPE_ID + 1)));
    } __ end_if();

    Node* signaled_flag_address = makecon(TypeRawPtr::make(Jfr::signal_address()));
    Node* signaled = ideal.load(ideal.ctrl(), signaled_flag_address, TypeInt::BOOL, T_BOOLEAN, Compile::AliasIdxRaw, true, MemNode::acquire);
    __ if_then(signaled, BoolTest::ne, ideal.ConI(1)); {
      ideal.store(ideal.ctrl(), signaled_flag_address, ideal.ConI(1), T_BOOLEAN, Compile::AliasIdxRaw, MemNode::release, true);
    } __ end_if();
  } __ end_if();

  final_sync(ideal);
  set_result(ideal.value(result));
#undef __
  return true;
}
>>>>>>> 9c346a1e

  // Null check the jobject handle
  Node* jobj_cmp_null = _gvn.transform(new CmpPNode(jobj, null()));
  Node* test_jobj_ne_null = _gvn.transform(new BoolNode(jobj_cmp_null, BoolTest::ne));
  IfNode* iff_jobj_ne_null = create_and_map_if(control(), test_jobj_ne_null, PROB_MAX, COUNT_UNKNOWN);

  // false path, jobj is null
  Node* jobj_is_null = _gvn.transform(new IfFalseNode(iff_jobj_ne_null));

  // true path, jobj is not null
  Node* jobj_is_not_null = _gvn.transform(new IfTrueNode(iff_jobj_ne_null));

  // load the threadObj for the CarrierThread
  Node* const threadObj = generate_current_thread(tls_ptr);

  // load the vthread field
  Node* const vthreadObj = generate_virtual_thread(tls_ptr);

  // vthread != threadObj
  RegionNode* threadObj_result_rgn = new RegionNode(PATH_LIMIT);
  record_for_igvn(threadObj_result_rgn);
  PhiNode*    thread_id_mem = new PhiNode(threadObj_result_rgn, Type::MEMORY, TypePtr::BOTTOM);
  PhiNode*    thread_id_io = new PhiNode(threadObj_result_rgn, Type::ABIO);
  record_for_igvn(thread_id_io);
  PhiNode*    thread_id_val = new PhiNode(threadObj_result_rgn, TypeLong::LONG);
  record_for_igvn(thread_id_val);

  // If vthread != thread, this is a virtual thread
  Node* vthreadObj_cmp_threadObj = _gvn.transform(new CmpPNode(vthreadObj, threadObj));
  Node* test_vthreadObj_ne_threadObj = _gvn.transform(new BoolNode(vthreadObj_cmp_threadObj, BoolTest::ne));
  IfNode* iff_vthreadObj_ne_threadObj =
    create_and_map_if(jobj_is_not_null, test_vthreadObj_ne_threadObj, PROB_FAIR, COUNT_UNKNOWN);

  // false branch, fallback to threadObj
  Node* virtual_thread_is_threadObj = _gvn.transform(new IfFalseNode(iff_vthreadObj_ne_threadObj));
  Node* thread_obj_tid = load_field_from_object(threadObj, "tid", "J");

  // true branch, this is a virtual thread
  Node* virtual_thread_is_not_threadObj = _gvn.transform(new IfTrueNode(iff_vthreadObj_ne_threadObj));
  // read the thread id from the vthread
  Node* vthread_obj_tid_value = load_field_from_object(vthreadObj, "tid", "J");

  // bit shift and mask
  Node* const epoch_shift = _gvn.intcon(jfr_epoch_shift);
  Node* const tid_mask = _gvn.MakeConX(jfr_id_mask);

  // mask off the epoch information from the thread id
  Node* const vthread_obj_tid = _gvn.transform(new AndLNode(vthread_obj_tid_value, tid_mask));
  // shift thread id value down for last epoch
  Node* const vthread_epoch = _gvn.transform(new URShiftLNode(vthread_obj_tid_value, epoch_shift));

  // epoch compare
  RegionNode* epoch_compare_rgn = new RegionNode(PATH_LIMIT);
  record_for_igvn(epoch_compare_rgn);
  PhiNode*    epoch_compare_mem = new PhiNode(epoch_compare_rgn, Type::MEMORY, TypePtr::BOTTOM);
  record_for_igvn(epoch_compare_mem);
  PhiNode*    epoch_compare_io = new PhiNode(epoch_compare_rgn, Type::ABIO);
  record_for_igvn(epoch_compare_io);

  Node* saved_ctl = control();
  set_control(virtual_thread_is_not_threadObj);
  TypePtr* const no_memory_effects = NULL;
  // make a runtime call to get the current epoch
  Node* call_epoch_generation = make_runtime_call(RC_LEAF | RC_NO_FP,
                                                  OptoRuntime::void_long_Type(),
                                                  (address)JFR_EPOCH_GENERATION_FUNCTION,
                                                  "epoch_generation", no_memory_effects);
  // restore
  set_control(saved_ctl);

  Node* current_epoch_gen_control = _gvn.transform(new ProjNode(call_epoch_generation, TypeFunc::Control));
  Node* current_epoch_gen_value = _gvn.transform(new ProjNode(call_epoch_generation, TypeFunc::Parms));

  // compare epoch in vthread to the current epoch generation
  Node* const epoch_cmp = _gvn.transform(new CmpLNode(current_epoch_gen_value, vthread_epoch));
  Node* test_epoch_ne = _gvn.transform(new BoolNode(epoch_cmp, BoolTest::ne));
  IfNode* iff_epoch_ne = create_and_map_if(current_epoch_gen_control, test_epoch_ne, PROB_FAIR, COUNT_UNKNOWN);

  // true path, epochs are not equal, there is a need to write a checkpoint for the vthread
  Node* epoch_is_not_equal = _gvn.transform(new IfTrueNode(iff_epoch_ne));
  // get the field offset for storing and updated tid and epoch value
  Node* const tid_field_address = field_address_from_object(vthreadObj, "tid", "J", false);
  const TypePtr* tid_field_address_type = _gvn.type(tid_field_address)->isa_ptr();

  // shift up current epoch generation value
  Node* left_shifted_current_epoch_gen = _gvn.transform(new LShiftLNode(current_epoch_gen_value, epoch_shift));
  // OR the shifted epoch generation value with the threadid
  Node* current_epoch_gen_and_tid = _gvn.transform(new OrLNode(vthread_obj_tid, left_shifted_current_epoch_gen));
  // store back the current_epoch_gen_and_tid into the vthreadObject
  Node* vthreadObj_epoch_gen_memory_store = store_to_memory(epoch_is_not_equal,
                                                            tid_field_address,
                                                            current_epoch_gen_and_tid,
                                                            T_LONG,
                                                            tid_field_address_type,
                                                            MemNode::unordered);

  // call out to the VM in order to write a checkpoint for the vthread
  saved_ctl = control();
  set_control(epoch_is_not_equal);
  // call can safepoint
  Node* call_write_checkpoint = make_runtime_call(RC_NO_LEAF,
                                                  OptoRuntime::jfr_write_checkpoint_Type(),
                                                  StubRoutines::jfr_write_checkpoint(),
                                                  "write_checkpoint", TypePtr::BOTTOM, vthread_obj_tid, top());
  // restore
  set_control(saved_ctl);
  Node* call_write_checkpoint_control = _gvn.transform(new ProjNode(call_write_checkpoint, TypeFunc::Control));

  // false path, epochs are the same, no need to write new checkpoint information
  Node* epoch_is_equal = _gvn.transform(new IfFalseNode(iff_epoch_ne));

  // need memory and IO
  epoch_compare_rgn->init_req(_true_path, call_write_checkpoint_control);
  epoch_compare_mem->init_req(_true_path, _gvn.transform(reset_memory()));
  epoch_compare_io->init_req(_true_path, i_o());
  epoch_compare_rgn->init_req(_false_path, epoch_is_equal);
  epoch_compare_mem->init_req(_false_path, input_memory_state);
  epoch_compare_io->init_req(_false_path, input_io_state);

  // merge the threadObj branch
  threadObj_result_rgn->init_req(_true_path, _gvn.transform(epoch_compare_rgn));
  threadObj_result_rgn->init_req(_false_path, virtual_thread_is_threadObj);
  thread_id_mem->init_req(_true_path, _gvn.transform(epoch_compare_mem));
  thread_id_mem->init_req(_false_path, input_memory_state);
  thread_id_io->init_req(_true_path, _gvn.transform(epoch_compare_io));
  thread_id_io->init_req(_false_path, input_io_state);
  thread_id_val->init_req(_true_path, _gvn.transform(vthread_obj_tid));
  thread_id_val->init_req(_false_path, _gvn.transform(thread_obj_tid));

  // update memory and io state
  set_all_memory(_gvn.transform(thread_id_mem));
  set_i_o(_gvn.transform(thread_id_io));

  // load the event writer oop by dereferencing the jobject handle
  saved_ctl = control();
  set_control(_gvn.transform(threadObj_result_rgn));
  ciKlass* klass_EventWriter = env()->find_system_klass(ciSymbol::make("jdk/jfr/internal/EventWriter"));
  assert(klass_EventWriter->is_loaded(), "invariant");
  ciInstanceKlass* const instklass_EventWriter = klass_EventWriter->as_instance_klass();
  const TypeKlassPtr* const aklass = TypeKlassPtr::make(instklass_EventWriter);
  const TypeOopPtr* const xtype = aklass->as_instance_type();
  Node* event_writer = access_load(jobj, xtype, T_OBJECT, IN_NATIVE | C2_CONTROL_DEPENDENT_LOAD);
  // restore
  set_control(saved_ctl);

  // load the current thread id from the event writer object
  Node* const event_writer_tid = load_field_from_object(event_writer, "threadID", "J");
  // get the field offset to store an updated tid value later (conditionally)
  Node* const event_writer_tid_field = field_address_from_object(event_writer, "threadID", "J", false);
  const TypePtr* event_writer_tid_field_type = _gvn.type(event_writer_tid_field)->isa_ptr();

  // thread id compare
  RegionNode* tid_compare_rgn = new RegionNode(PATH_LIMIT);
  record_for_igvn(tid_compare_rgn);
  PhiNode*    tid_compare_mem = new PhiNode(tid_compare_rgn, Type::MEMORY, TypePtr::BOTTOM);
  record_for_igvn(tid_compare_mem);
  PhiNode*    tid_compare_io = new PhiNode(tid_compare_rgn, Type::ABIO);
  record_for_igvn(tid_compare_io);

  // compare current tid to what is stored in the event writer object
  Node* const tid_cmp = _gvn.transform(new CmpLNode(event_writer_tid, _gvn.transform(thread_id_val)));
  Node* test_tid_ne = _gvn.transform(new BoolNode(tid_cmp, BoolTest::ne));
  IfNode* iff_tid_ne = create_and_map_if(_gvn.transform(threadObj_result_rgn), test_tid_ne, PROB_FAIR, COUNT_UNKNOWN);

  // true path, tid not equal, need to store tid value to the event writer
  Node* tid_is_not_equal = _gvn.transform(new IfTrueNode(iff_tid_ne));
  record_for_igvn(tid_is_not_equal);
  // update the event writer with the current thread id value
  Node* event_writer_tid_memory_store = store_to_memory(tid_is_not_equal,
                                                        event_writer_tid_field,
                                                        thread_id_val,
                                                        T_LONG,
                                                        event_writer_tid_field_type,
                                                        MemNode::unordered);

  // false path, tids are the same, no update
  Node* tid_is_equal = _gvn.transform(new IfFalseNode(iff_tid_ne));

  // update controls
  tid_compare_rgn->init_req(_true_path, tid_is_not_equal);
  tid_compare_rgn->init_req(_false_path, tid_is_equal);

  // update memory phi node
  tid_compare_mem->init_req(_true_path, _gvn.transform(reset_memory()));
  tid_compare_mem->init_req(_false_path, _gvn.transform(thread_id_mem));

  // update io phi node
  tid_compare_io->init_req(_true_path, _gvn.transform(i_o()));
  tid_compare_io->init_req(_false_path, _gvn.transform(thread_id_io));

  // result of top level CFG, Memory, IO and Value
  RegionNode* result_reg = new RegionNode(PATH_LIMIT);
  PhiNode*    result_mem = new PhiNode(result_reg, Type::MEMORY, TypePtr::BOTTOM);
  PhiNode*    result_io = new PhiNode(result_reg, Type::ABIO);
  PhiNode*    result_val = new PhiNode(result_reg, TypeInstPtr::BOTTOM);

  // result control
  result_reg->init_req(_true_path, _gvn.transform(tid_compare_rgn));
  result_reg->init_req(_false_path, jobj_is_null);

  // result memory
  result_mem->init_req(_true_path, _gvn.transform(tid_compare_mem));
  result_mem->init_req(_false_path, _gvn.transform(input_memory_state));

  // result io
  result_io->init_req(_true_path, _gvn.transform(tid_compare_io));
  result_io->init_req(_false_path, _gvn.transform(input_io_state));

  // result values
  result_val->init_req(_true_path, _gvn.transform(event_writer)); // return event writer oop
  result_val->init_req(_false_path, null()); // return NULL

  // set output state
  set_all_memory(_gvn.transform(result_mem));
  set_i_o(_gvn.transform(result_io));
  set_result(result_reg, result_val);
  return true;
}

#endif // JFR_HAVE_INTRINSICS

//------------------------inline_native_currentThread0------------------
bool LibraryCallKit::inline_native_currentThread0() {
  Node* junk = NULL;
  set_result(generate_current_thread(junk));
  return true;
}

Node* LibraryCallKit::scopeLocalCache_helper() {
  ciKlass *objects_klass = ciObjArrayKlass::make(env()->Object_klass());
  const TypeOopPtr *etype = TypeOopPtr::make_from_klass(env()->Object_klass());

  bool xk = etype->klass_is_exact();

  Node* thread = _gvn.transform(new ThreadLocalNode());
  Node* p = basic_plus_adr(top()/*!oop*/, thread, in_bytes(JavaThread::scopeLocalCache_offset()));
  return _gvn.transform(LoadNode::make(_gvn, NULL, immutable_memory(), p, p->bottom_type()->is_ptr(),
        TypeRawPtr::NOTNULL, T_ADDRESS, MemNode::unordered));
}

//------------------------inline_native_scopeLocalCache------------------
bool LibraryCallKit::inline_native_scopeLocalCache() {
  ciKlass *objects_klass = ciObjArrayKlass::make(env()->Object_klass());
  const TypeOopPtr *etype = TypeOopPtr::make_from_klass(env()->Object_klass());
  const TypeAry* arr0 = TypeAry::make(etype, TypeInt::POS);

  // Because we create the scopeLocal cache lazily we have to make the
  // type of the result BotPTR.
  bool xk = etype->klass_is_exact();
  const Type* objects_type = TypeAryPtr::make(TypePtr::BotPTR, arr0, objects_klass, xk, 0);
  Node* cache_obj_handle = scopeLocalCache_helper();
  set_result(access_load(cache_obj_handle, objects_type, T_OBJECT, IN_NATIVE));

  return true;
}

//------------------------inline_native_setScopeLocalCache------------------
bool LibraryCallKit::inline_native_setScopeLocalCache() {
  Node* arr = argument(0);
  Node* cache_obj_handle = scopeLocalCache_helper();

  const TypePtr *adr_type = _gvn.type(cache_obj_handle)->isa_ptr();
  store_to_memory(control(), cache_obj_handle, arr, T_OBJECT, adr_type,
                  MemNode::unordered);

  return true;
}

//------------------------inline_native_currentThread------------------
bool LibraryCallKit::inline_native_currentThread() {
  Node* junk = NULL;
  set_result(generate_virtual_thread(junk));
  return true;
}

//------------------------inline_native_setVthread------------------
bool LibraryCallKit::inline_native_setCurrentThread() {
  assert(C->method()->changes_current_thread(),
         "method changes current Thread but is not annotated ChangesCurrentThread");
  Node* arr = argument(1);
  Node* thread = _gvn.transform(new ThreadLocalNode());
  Node* p = basic_plus_adr(top()/*!oop*/, thread, in_bytes(JavaThread::vthread_offset()));
  Node* thread_obj_handle
    = make_load(NULL, p, p->bottom_type()->is_ptr(), T_OBJECT, MemNode::unordered);
  thread_obj_handle = _gvn.transform(thread_obj_handle);
  const TypePtr *adr_type = _gvn.type(thread_obj_handle)->isa_ptr();
  // Stores of oops to native memory not supported yet by BarrierSetC2::store_at_resolved
  // access_store_at(NULL, thread_obj_handle, adr_type, arr, _gvn.type(arr), T_OBJECT, IN_NATIVE | MO_UNORDERED);
  store_to_memory(control(), thread_obj_handle, arr, T_OBJECT, adr_type, MemNode::unordered);

  return true;
}

//---------------------------load_mirror_from_klass----------------------------
// Given a klass oop, load its java mirror (a java.lang.Class oop).
Node* LibraryCallKit::load_mirror_from_klass(Node* klass) {
  Node* p = basic_plus_adr(klass, in_bytes(Klass::java_mirror_offset()));
  Node* load = make_load(NULL, p, TypeRawPtr::NOTNULL, T_ADDRESS, MemNode::unordered);
  // mirror = ((OopHandle)mirror)->resolve();
  return access_load(load, TypeInstPtr::MIRROR, T_OBJECT, IN_NATIVE);
}

//-----------------------load_klass_from_mirror_common-------------------------
// Given a java mirror (a java.lang.Class oop), load its corresponding klass oop.
// Test the klass oop for null (signifying a primitive Class like Integer.TYPE),
// and branch to the given path on the region.
// If never_see_null, take an uncommon trap on null, so we can optimistically
// compile for the non-null case.
// If the region is NULL, force never_see_null = true.
Node* LibraryCallKit::load_klass_from_mirror_common(Node* mirror,
                                                    bool never_see_null,
                                                    RegionNode* region,
                                                    int null_path,
                                                    int offset) {
  if (region == NULL)  never_see_null = true;
  Node* p = basic_plus_adr(mirror, offset);
  const TypeKlassPtr*  kls_type = TypeKlassPtr::OBJECT_OR_NULL;
  Node* kls = _gvn.transform(LoadKlassNode::make(_gvn, NULL, immutable_memory(), p, TypeRawPtr::BOTTOM, kls_type));
  Node* null_ctl = top();
  kls = null_check_oop(kls, &null_ctl, never_see_null);
  if (region != NULL) {
    // Set region->in(null_path) if the mirror is a primitive (e.g, int.class).
    region->init_req(null_path, null_ctl);
  } else {
    assert(null_ctl == top(), "no loose ends");
  }
  return kls;
}

//--------------------(inline_native_Class_query helpers)---------------------
// Use this for JVM_ACC_INTERFACE, JVM_ACC_IS_CLONEABLE_FAST, JVM_ACC_HAS_FINALIZER.
// Fall through if (mods & mask) == bits, take the guard otherwise.
Node* LibraryCallKit::generate_access_flags_guard(Node* kls, int modifier_mask, int modifier_bits, RegionNode* region) {
  // Branch around if the given klass has the given modifier bit set.
  // Like generate_guard, adds a new path onto the region.
  Node* modp = basic_plus_adr(kls, in_bytes(Klass::access_flags_offset()));
  Node* mods = make_load(NULL, modp, TypeInt::INT, T_INT, MemNode::unordered);
  Node* mask = intcon(modifier_mask);
  Node* bits = intcon(modifier_bits);
  Node* mbit = _gvn.transform(new AndINode(mods, mask));
  Node* cmp  = _gvn.transform(new CmpINode(mbit, bits));
  Node* bol  = _gvn.transform(new BoolNode(cmp, BoolTest::ne));
  return generate_fair_guard(bol, region);
}
Node* LibraryCallKit::generate_interface_guard(Node* kls, RegionNode* region) {
  return generate_access_flags_guard(kls, JVM_ACC_INTERFACE, 0, region);
}
Node* LibraryCallKit::generate_hidden_class_guard(Node* kls, RegionNode* region) {
  return generate_access_flags_guard(kls, JVM_ACC_IS_HIDDEN_CLASS, 0, region);
}

//-------------------------inline_native_Class_query-------------------
bool LibraryCallKit::inline_native_Class_query(vmIntrinsics::ID id) {
  const Type* return_type = TypeInt::BOOL;
  Node* prim_return_value = top();  // what happens if it's a primitive class?
  bool never_see_null = !too_many_traps(Deoptimization::Reason_null_check);
  bool expect_prim = false;     // most of these guys expect to work on refs

  enum { _normal_path = 1, _prim_path = 2, PATH_LIMIT };

  Node* mirror = argument(0);
  Node* obj    = top();

  switch (id) {
  case vmIntrinsics::_isInstance:
    // nothing is an instance of a primitive type
    prim_return_value = intcon(0);
    obj = argument(1);
    break;
  case vmIntrinsics::_getModifiers:
    prim_return_value = intcon(JVM_ACC_ABSTRACT | JVM_ACC_FINAL | JVM_ACC_PUBLIC);
    assert(is_power_of_2((int)JVM_ACC_WRITTEN_FLAGS+1), "change next line");
    return_type = TypeInt::make(0, JVM_ACC_WRITTEN_FLAGS, Type::WidenMin);
    break;
  case vmIntrinsics::_isInterface:
    prim_return_value = intcon(0);
    break;
  case vmIntrinsics::_isArray:
    prim_return_value = intcon(0);
    expect_prim = true;  // cf. ObjectStreamClass.getClassSignature
    break;
  case vmIntrinsics::_isPrimitive:
    prim_return_value = intcon(1);
    expect_prim = true;  // obviously
    break;
  case vmIntrinsics::_isHidden:
    prim_return_value = intcon(0);
    break;
  case vmIntrinsics::_getSuperclass:
    prim_return_value = null();
    return_type = TypeInstPtr::MIRROR->cast_to_ptr_type(TypePtr::BotPTR);
    break;
  case vmIntrinsics::_getClassAccessFlags:
    prim_return_value = intcon(JVM_ACC_ABSTRACT | JVM_ACC_FINAL | JVM_ACC_PUBLIC);
    return_type = TypeInt::INT;  // not bool!  6297094
    break;
  default:
    fatal_unexpected_iid(id);
    break;
  }

  const TypeInstPtr* mirror_con = _gvn.type(mirror)->isa_instptr();
  if (mirror_con == NULL)  return false;  // cannot happen?

#ifndef PRODUCT
  if (C->print_intrinsics() || C->print_inlining()) {
    ciType* k = mirror_con->java_mirror_type();
    if (k) {
      tty->print("Inlining %s on constant Class ", vmIntrinsics::name_at(intrinsic_id()));
      k->print_name();
      tty->cr();
    }
  }
#endif

  // Null-check the mirror, and the mirror's klass ptr (in case it is a primitive).
  RegionNode* region = new RegionNode(PATH_LIMIT);
  record_for_igvn(region);
  PhiNode* phi = new PhiNode(region, return_type);

  // The mirror will never be null of Reflection.getClassAccessFlags, however
  // it may be null for Class.isInstance or Class.getModifiers. Throw a NPE
  // if it is. See bug 4774291.

  // For Reflection.getClassAccessFlags(), the null check occurs in
  // the wrong place; see inline_unsafe_access(), above, for a similar
  // situation.
  mirror = null_check(mirror);
  // If mirror or obj is dead, only null-path is taken.
  if (stopped())  return true;

  if (expect_prim)  never_see_null = false;  // expect nulls (meaning prims)

  // Now load the mirror's klass metaobject, and null-check it.
  // Side-effects region with the control path if the klass is null.
  Node* kls = load_klass_from_mirror(mirror, never_see_null, region, _prim_path);
  // If kls is null, we have a primitive mirror.
  phi->init_req(_prim_path, prim_return_value);
  if (stopped()) { set_result(region, phi); return true; }
  bool safe_for_replace = (region->in(_prim_path) == top());

  Node* p;  // handy temp
  Node* null_ctl;

  // Now that we have the non-null klass, we can perform the real query.
  // For constant classes, the query will constant-fold in LoadNode::Value.
  Node* query_value = top();
  switch (id) {
  case vmIntrinsics::_isInstance:
    // nothing is an instance of a primitive type
    query_value = gen_instanceof(obj, kls, safe_for_replace);
    break;

  case vmIntrinsics::_getModifiers:
    p = basic_plus_adr(kls, in_bytes(Klass::modifier_flags_offset()));
    query_value = make_load(NULL, p, TypeInt::INT, T_INT, MemNode::unordered);
    break;

  case vmIntrinsics::_isInterface:
    // (To verify this code sequence, check the asserts in JVM_IsInterface.)
    if (generate_interface_guard(kls, region) != NULL)
      // A guard was added.  If the guard is taken, it was an interface.
      phi->add_req(intcon(1));
    // If we fall through, it's a plain class.
    query_value = intcon(0);
    break;

  case vmIntrinsics::_isArray:
    // (To verify this code sequence, check the asserts in JVM_IsArrayClass.)
    if (generate_array_guard(kls, region) != NULL)
      // A guard was added.  If the guard is taken, it was an array.
      phi->add_req(intcon(1));
    // If we fall through, it's a plain class.
    query_value = intcon(0);
    break;

  case vmIntrinsics::_isPrimitive:
    query_value = intcon(0); // "normal" path produces false
    break;

  case vmIntrinsics::_isHidden:
    // (To verify this code sequence, check the asserts in JVM_IsHiddenClass.)
    if (generate_hidden_class_guard(kls, region) != NULL)
      // A guard was added.  If the guard is taken, it was an hidden class.
      phi->add_req(intcon(1));
    // If we fall through, it's a plain class.
    query_value = intcon(0);
    break;


  case vmIntrinsics::_getSuperclass:
    // The rules here are somewhat unfortunate, but we can still do better
    // with random logic than with a JNI call.
    // Interfaces store null or Object as _super, but must report null.
    // Arrays store an intermediate super as _super, but must report Object.
    // Other types can report the actual _super.
    // (To verify this code sequence, check the asserts in JVM_IsInterface.)
    if (generate_interface_guard(kls, region) != NULL)
      // A guard was added.  If the guard is taken, it was an interface.
      phi->add_req(null());
    if (generate_array_guard(kls, region) != NULL)
      // A guard was added.  If the guard is taken, it was an array.
      phi->add_req(makecon(TypeInstPtr::make(env()->Object_klass()->java_mirror())));
    // If we fall through, it's a plain class.  Get its _super.
    p = basic_plus_adr(kls, in_bytes(Klass::super_offset()));
    kls = _gvn.transform(LoadKlassNode::make(_gvn, NULL, immutable_memory(), p, TypeRawPtr::BOTTOM, TypeKlassPtr::OBJECT_OR_NULL));
    null_ctl = top();
    kls = null_check_oop(kls, &null_ctl);
    if (null_ctl != top()) {
      // If the guard is taken, Object.superClass is null (both klass and mirror).
      region->add_req(null_ctl);
      phi   ->add_req(null());
    }
    if (!stopped()) {
      query_value = load_mirror_from_klass(kls);
    }
    break;

  case vmIntrinsics::_getClassAccessFlags:
    p = basic_plus_adr(kls, in_bytes(Klass::access_flags_offset()));
    query_value = make_load(NULL, p, TypeInt::INT, T_INT, MemNode::unordered);
    break;

  default:
    fatal_unexpected_iid(id);
    break;
  }

  // Fall-through is the normal case of a query to a real class.
  phi->init_req(1, query_value);
  region->init_req(1, control());

  C->set_has_split_ifs(true); // Has chance for split-if optimization
  set_result(region, phi);
  return true;
}

//-------------------------inline_Class_cast-------------------
bool LibraryCallKit::inline_Class_cast() {
  Node* mirror = argument(0); // Class
  Node* obj    = argument(1);
  const TypeInstPtr* mirror_con = _gvn.type(mirror)->isa_instptr();
  if (mirror_con == NULL) {
    return false;  // dead path (mirror->is_top()).
  }
  if (obj == NULL || obj->is_top()) {
    return false;  // dead path
  }
  const TypeOopPtr* tp = _gvn.type(obj)->isa_oopptr();

  // First, see if Class.cast() can be folded statically.
  // java_mirror_type() returns non-null for compile-time Class constants.
  ciType* tm = mirror_con->java_mirror_type();
  if (tm != NULL && tm->is_klass() &&
      tp != NULL && tp->klass() != NULL) {
    if (!tp->klass()->is_loaded()) {
      // Don't use intrinsic when class is not loaded.
      return false;
    } else {
      int static_res = C->static_subtype_check(tm->as_klass(), tp->klass());
      if (static_res == Compile::SSC_always_true) {
        // isInstance() is true - fold the code.
        set_result(obj);
        return true;
      } else if (static_res == Compile::SSC_always_false) {
        // Don't use intrinsic, have to throw ClassCastException.
        // If the reference is null, the non-intrinsic bytecode will
        // be optimized appropriately.
        return false;
      }
    }
  }

  // Bailout intrinsic and do normal inlining if exception path is frequent.
  if (too_many_traps(Deoptimization::Reason_intrinsic)) {
    return false;
  }

  // Generate dynamic checks.
  // Class.cast() is java implementation of _checkcast bytecode.
  // Do checkcast (Parse::do_checkcast()) optimizations here.

  mirror = null_check(mirror);
  // If mirror is dead, only null-path is taken.
  if (stopped()) {
    return true;
  }

  // Not-subtype or the mirror's klass ptr is NULL (in case it is a primitive).
  enum { _bad_type_path = 1, _prim_path = 2, PATH_LIMIT };
  RegionNode* region = new RegionNode(PATH_LIMIT);
  record_for_igvn(region);

  // Now load the mirror's klass metaobject, and null-check it.
  // If kls is null, we have a primitive mirror and
  // nothing is an instance of a primitive type.
  Node* kls = load_klass_from_mirror(mirror, false, region, _prim_path);

  Node* res = top();
  if (!stopped()) {
    Node* bad_type_ctrl = top();
    // Do checkcast optimizations.
    res = gen_checkcast(obj, kls, &bad_type_ctrl);
    region->init_req(_bad_type_path, bad_type_ctrl);
  }
  if (region->in(_prim_path) != top() ||
      region->in(_bad_type_path) != top()) {
    // Let Interpreter throw ClassCastException.
    PreserveJVMState pjvms(this);
    set_control(_gvn.transform(region));
    uncommon_trap(Deoptimization::Reason_intrinsic,
                  Deoptimization::Action_maybe_recompile);
  }
  if (!stopped()) {
    set_result(res);
  }
  return true;
}


//--------------------------inline_native_subtype_check------------------------
// This intrinsic takes the JNI calls out of the heart of
// UnsafeFieldAccessorImpl.set, which improves Field.set, readObject, etc.
bool LibraryCallKit::inline_native_subtype_check() {
  // Pull both arguments off the stack.
  Node* args[2];                // two java.lang.Class mirrors: superc, subc
  args[0] = argument(0);
  args[1] = argument(1);
  Node* klasses[2];             // corresponding Klasses: superk, subk
  klasses[0] = klasses[1] = top();

  enum {
    // A full decision tree on {superc is prim, subc is prim}:
    _prim_0_path = 1,           // {P,N} => false
                                // {P,P} & superc!=subc => false
    _prim_same_path,            // {P,P} & superc==subc => true
    _prim_1_path,               // {N,P} => false
    _ref_subtype_path,          // {N,N} & subtype check wins => true
    _both_ref_path,             // {N,N} & subtype check loses => false
    PATH_LIMIT
  };

  RegionNode* region = new RegionNode(PATH_LIMIT);
  Node*       phi    = new PhiNode(region, TypeInt::BOOL);
  record_for_igvn(region);

  const TypePtr* adr_type = TypeRawPtr::BOTTOM;   // memory type of loads
  const TypeKlassPtr* kls_type = TypeKlassPtr::OBJECT_OR_NULL;
  int class_klass_offset = java_lang_Class::klass_offset();

  // First null-check both mirrors and load each mirror's klass metaobject.
  int which_arg;
  for (which_arg = 0; which_arg <= 1; which_arg++) {
    Node* arg = args[which_arg];
    arg = null_check(arg);
    if (stopped())  break;
    args[which_arg] = arg;

    Node* p = basic_plus_adr(arg, class_klass_offset);
    Node* kls = LoadKlassNode::make(_gvn, NULL, immutable_memory(), p, adr_type, kls_type);
    klasses[which_arg] = _gvn.transform(kls);
  }

  // Having loaded both klasses, test each for null.
  bool never_see_null = !too_many_traps(Deoptimization::Reason_null_check);
  for (which_arg = 0; which_arg <= 1; which_arg++) {
    Node* kls = klasses[which_arg];
    Node* null_ctl = top();
    kls = null_check_oop(kls, &null_ctl, never_see_null);
    int prim_path = (which_arg == 0 ? _prim_0_path : _prim_1_path);
    region->init_req(prim_path, null_ctl);
    if (stopped())  break;
    klasses[which_arg] = kls;
  }

  if (!stopped()) {
    // now we have two reference types, in klasses[0..1]
    Node* subk   = klasses[1];  // the argument to isAssignableFrom
    Node* superk = klasses[0];  // the receiver
    region->set_req(_both_ref_path, gen_subtype_check(subk, superk));
    // now we have a successful reference subtype check
    region->set_req(_ref_subtype_path, control());
  }

  // If both operands are primitive (both klasses null), then
  // we must return true when they are identical primitives.
  // It is convenient to test this after the first null klass check.
  set_control(region->in(_prim_0_path)); // go back to first null check
  if (!stopped()) {
    // Since superc is primitive, make a guard for the superc==subc case.
    Node* cmp_eq = _gvn.transform(new CmpPNode(args[0], args[1]));
    Node* bol_eq = _gvn.transform(new BoolNode(cmp_eq, BoolTest::eq));
    generate_guard(bol_eq, region, PROB_FAIR);
    if (region->req() == PATH_LIMIT+1) {
      // A guard was added.  If the added guard is taken, superc==subc.
      region->swap_edges(PATH_LIMIT, _prim_same_path);
      region->del_req(PATH_LIMIT);
    }
    region->set_req(_prim_0_path, control()); // Not equal after all.
  }

  // these are the only paths that produce 'true':
  phi->set_req(_prim_same_path,   intcon(1));
  phi->set_req(_ref_subtype_path, intcon(1));

  // pull together the cases:
  assert(region->req() == PATH_LIMIT, "sane region");
  for (uint i = 1; i < region->req(); i++) {
    Node* ctl = region->in(i);
    if (ctl == NULL || ctl == top()) {
      region->set_req(i, top());
      phi   ->set_req(i, top());
    } else if (phi->in(i) == NULL) {
      phi->set_req(i, intcon(0)); // all other paths produce 'false'
    }
  }

  set_control(_gvn.transform(region));
  set_result(_gvn.transform(phi));
  return true;
}

//---------------------generate_array_guard_common------------------------
Node* LibraryCallKit::generate_array_guard_common(Node* kls, RegionNode* region,
                                                  bool obj_array, bool not_array) {

  if (stopped()) {
    return NULL;
  }

  // If obj_array/non_array==false/false:
  // Branch around if the given klass is in fact an array (either obj or prim).
  // If obj_array/non_array==false/true:
  // Branch around if the given klass is not an array klass of any kind.
  // If obj_array/non_array==true/true:
  // Branch around if the kls is not an oop array (kls is int[], String, etc.)
  // If obj_array/non_array==true/false:
  // Branch around if the kls is an oop array (Object[] or subtype)
  //
  // Like generate_guard, adds a new path onto the region.
  jint  layout_con = 0;
  Node* layout_val = get_layout_helper(kls, layout_con);
  if (layout_val == NULL) {
    bool query = (obj_array
                  ? Klass::layout_helper_is_objArray(layout_con)
                  : Klass::layout_helper_is_array(layout_con));
    if (query == not_array) {
      return NULL;                       // never a branch
    } else {                             // always a branch
      Node* always_branch = control();
      if (region != NULL)
        region->add_req(always_branch);
      set_control(top());
      return always_branch;
    }
  }
  // Now test the correct condition.
  jint  nval = (obj_array
                ? (jint)(Klass::_lh_array_tag_type_value
                   <<    Klass::_lh_array_tag_shift)
                : Klass::_lh_neutral_value);
  Node* cmp = _gvn.transform(new CmpINode(layout_val, intcon(nval)));
  BoolTest::mask btest = BoolTest::lt;  // correct for testing is_[obj]array
  // invert the test if we are looking for a non-array
  if (not_array)  btest = BoolTest(btest).negate();
  Node* bol = _gvn.transform(new BoolNode(cmp, btest));
  return generate_fair_guard(bol, region);
}


//-----------------------inline_native_newArray--------------------------
// private static native Object java.lang.reflect.newArray(Class<?> componentType, int length);
// private        native Object Unsafe.allocateUninitializedArray0(Class<?> cls, int size);
bool LibraryCallKit::inline_unsafe_newArray(bool uninitialized) {
  Node* mirror;
  Node* count_val;
  if (uninitialized) {
    mirror    = argument(1);
    count_val = argument(2);
  } else {
    mirror    = argument(0);
    count_val = argument(1);
  }

  mirror = null_check(mirror);
  // If mirror or obj is dead, only null-path is taken.
  if (stopped())  return true;

  enum { _normal_path = 1, _slow_path = 2, PATH_LIMIT };
  RegionNode* result_reg = new RegionNode(PATH_LIMIT);
  PhiNode*    result_val = new PhiNode(result_reg, TypeInstPtr::NOTNULL);
  PhiNode*    result_io  = new PhiNode(result_reg, Type::ABIO);
  PhiNode*    result_mem = new PhiNode(result_reg, Type::MEMORY, TypePtr::BOTTOM);

  bool never_see_null = !too_many_traps(Deoptimization::Reason_null_check);
  Node* klass_node = load_array_klass_from_mirror(mirror, never_see_null,
                                                  result_reg, _slow_path);
  Node* normal_ctl   = control();
  Node* no_array_ctl = result_reg->in(_slow_path);

  // Generate code for the slow case.  We make a call to newArray().
  set_control(no_array_ctl);
  if (!stopped()) {
    // Either the input type is void.class, or else the
    // array klass has not yet been cached.  Either the
    // ensuing call will throw an exception, or else it
    // will cache the array klass for next time.
    PreserveJVMState pjvms(this);
    CallJavaNode* slow_call = NULL;
    if (uninitialized) {
      // Generate optimized virtual call (holder class 'Unsafe' is final)
      slow_call = generate_method_call(vmIntrinsics::_allocateUninitializedArray, false, false);
    } else {
      slow_call = generate_method_call_static(vmIntrinsics::_newArray);
    }
    Node* slow_result = set_results_for_java_call(slow_call);
    // this->control() comes from set_results_for_java_call
    result_reg->set_req(_slow_path, control());
    result_val->set_req(_slow_path, slow_result);
    result_io ->set_req(_slow_path, i_o());
    result_mem->set_req(_slow_path, reset_memory());
  }

  set_control(normal_ctl);
  if (!stopped()) {
    // Normal case:  The array type has been cached in the java.lang.Class.
    // The following call works fine even if the array type is polymorphic.
    // It could be a dynamic mix of int[], boolean[], Object[], etc.
    Node* obj = new_array(klass_node, count_val, 0);  // no arguments to push
    result_reg->init_req(_normal_path, control());
    result_val->init_req(_normal_path, obj);
    result_io ->init_req(_normal_path, i_o());
    result_mem->init_req(_normal_path, reset_memory());

    if (uninitialized) {
      // Mark the allocation so that zeroing is skipped
      AllocateArrayNode* alloc = AllocateArrayNode::Ideal_array_allocation(obj, &_gvn);
      alloc->maybe_set_complete(&_gvn);
    }
  }

  // Return the combined state.
  set_i_o(        _gvn.transform(result_io)  );
  set_all_memory( _gvn.transform(result_mem));

  C->set_has_split_ifs(true); // Has chance for split-if optimization
  set_result(result_reg, result_val);
  return true;
}

//----------------------inline_native_getLength--------------------------
// public static native int java.lang.reflect.Array.getLength(Object array);
bool LibraryCallKit::inline_native_getLength() {
  if (too_many_traps(Deoptimization::Reason_intrinsic))  return false;

  Node* array = null_check(argument(0));
  // If array is dead, only null-path is taken.
  if (stopped())  return true;

  // Deoptimize if it is a non-array.
  Node* non_array = generate_non_array_guard(load_object_klass(array), NULL);

  if (non_array != NULL) {
    PreserveJVMState pjvms(this);
    set_control(non_array);
    uncommon_trap(Deoptimization::Reason_intrinsic,
                  Deoptimization::Action_maybe_recompile);
  }

  // If control is dead, only non-array-path is taken.
  if (stopped())  return true;

  // The works fine even if the array type is polymorphic.
  // It could be a dynamic mix of int[], boolean[], Object[], etc.
  Node* result = load_array_length(array);

  C->set_has_split_ifs(true);  // Has chance for split-if optimization
  set_result(result);
  return true;
}

//------------------------inline_array_copyOf----------------------------
// public static <T,U> T[] java.util.Arrays.copyOf(     U[] original, int newLength,         Class<? extends T[]> newType);
// public static <T,U> T[] java.util.Arrays.copyOfRange(U[] original, int from,      int to, Class<? extends T[]> newType);
bool LibraryCallKit::inline_array_copyOf(bool is_copyOfRange) {
  if (too_many_traps(Deoptimization::Reason_intrinsic))  return false;

  // Get the arguments.
  Node* original          = argument(0);
  Node* start             = is_copyOfRange? argument(1): intcon(0);
  Node* end               = is_copyOfRange? argument(2): argument(1);
  Node* array_type_mirror = is_copyOfRange? argument(3): argument(2);

  Node* newcopy = NULL;

  // Set the original stack and the reexecute bit for the interpreter to reexecute
  // the bytecode that invokes Arrays.copyOf if deoptimization happens.
  { PreserveReexecuteState preexecs(this);
    jvms()->set_should_reexecute(true);

    array_type_mirror = null_check(array_type_mirror);
    original          = null_check(original);

    // Check if a null path was taken unconditionally.
    if (stopped())  return true;

    Node* orig_length = load_array_length(original);

    Node* klass_node = load_klass_from_mirror(array_type_mirror, false, NULL, 0);
    klass_node = null_check(klass_node);

    RegionNode* bailout = new RegionNode(1);
    record_for_igvn(bailout);

    // Despite the generic type of Arrays.copyOf, the mirror might be int, int[], etc.
    // Bail out if that is so.
    Node* not_objArray = generate_non_objArray_guard(klass_node, bailout);
    if (not_objArray != NULL) {
      // Improve the klass node's type from the new optimistic assumption:
      ciKlass* ak = ciArrayKlass::make(env()->Object_klass());
      const Type* akls = TypeKlassPtr::make(TypePtr::NotNull, ak, 0/*offset*/);
      Node* cast = new CastPPNode(klass_node, akls);
      cast->init_req(0, control());
      klass_node = _gvn.transform(cast);
    }

    // Bail out if either start or end is negative.
    generate_negative_guard(start, bailout, &start);
    generate_negative_guard(end,   bailout, &end);

    Node* length = end;
    if (_gvn.type(start) != TypeInt::ZERO) {
      length = _gvn.transform(new SubINode(end, start));
    }

    // Bail out if length is negative.
    // Without this the new_array would throw
    // NegativeArraySizeException but IllegalArgumentException is what
    // should be thrown
    generate_negative_guard(length, bailout, &length);

    if (bailout->req() > 1) {
      PreserveJVMState pjvms(this);
      set_control(_gvn.transform(bailout));
      uncommon_trap(Deoptimization::Reason_intrinsic,
                    Deoptimization::Action_maybe_recompile);
    }

    if (!stopped()) {
      // How many elements will we copy from the original?
      // The answer is MinI(orig_length - start, length).
      Node* orig_tail = _gvn.transform(new SubINode(orig_length, start));
      Node* moved = generate_min_max(vmIntrinsics::_min, orig_tail, length);

      // Generate a direct call to the right arraycopy function(s).
      // We know the copy is disjoint but we might not know if the
      // oop stores need checking.
      // Extreme case:  Arrays.copyOf((Integer[])x, 10, String[].class).
      // This will fail a store-check if x contains any non-nulls.

      // ArrayCopyNode:Ideal may transform the ArrayCopyNode to
      // loads/stores but it is legal only if we're sure the
      // Arrays.copyOf would succeed. So we need all input arguments
      // to the copyOf to be validated, including that the copy to the
      // new array won't trigger an ArrayStoreException. That subtype
      // check can be optimized if we know something on the type of
      // the input array from type speculation.
      if (_gvn.type(klass_node)->singleton()) {
        ciKlass* subk   = _gvn.type(load_object_klass(original))->is_klassptr()->klass();
        ciKlass* superk = _gvn.type(klass_node)->is_klassptr()->klass();

        int test = C->static_subtype_check(superk, subk);
        if (test != Compile::SSC_always_true && test != Compile::SSC_always_false) {
          const TypeOopPtr* t_original = _gvn.type(original)->is_oopptr();
          if (t_original->speculative_type() != NULL) {
            original = maybe_cast_profiled_obj(original, t_original->speculative_type(), true);
          }
        }
      }

      bool validated = false;
      // Reason_class_check rather than Reason_intrinsic because we
      // want to intrinsify even if this traps.
      if (!too_many_traps(Deoptimization::Reason_class_check)) {
        Node* not_subtype_ctrl = gen_subtype_check(original, klass_node);

        if (not_subtype_ctrl != top()) {
          PreserveJVMState pjvms(this);
          set_control(not_subtype_ctrl);
          uncommon_trap(Deoptimization::Reason_class_check,
                        Deoptimization::Action_make_not_entrant);
          assert(stopped(), "Should be stopped");
        }
        validated = true;
      }

      if (!stopped()) {
        newcopy = new_array(klass_node, length, 0);  // no arguments to push

        ArrayCopyNode* ac = ArrayCopyNode::make(this, true, original, start, newcopy, intcon(0), moved, true, false,
                                                load_object_klass(original), klass_node);
        if (!is_copyOfRange) {
          ac->set_copyof(validated);
        } else {
          ac->set_copyofrange(validated);
        }
        Node* n = _gvn.transform(ac);
        if (n == ac) {
          ac->connect_outputs(this);
        } else {
          assert(validated, "shouldn't transform if all arguments not validated");
          set_all_memory(n);
        }
      }
    }
  } // original reexecute is set back here

  C->set_has_split_ifs(true); // Has chance for split-if optimization
  if (!stopped()) {
    set_result(newcopy);
  }
  return true;
}


//----------------------generate_virtual_guard---------------------------
// Helper for hashCode and clone.  Peeks inside the vtable to avoid a call.
Node* LibraryCallKit::generate_virtual_guard(Node* obj_klass,
                                             RegionNode* slow_region) {
  ciMethod* method = callee();
  int vtable_index = method->vtable_index();
  assert(vtable_index >= 0 || vtable_index == Method::nonvirtual_vtable_index,
         "bad index %d", vtable_index);
  // Get the Method* out of the appropriate vtable entry.
  int entry_offset  = in_bytes(Klass::vtable_start_offset()) +
                     vtable_index*vtableEntry::size_in_bytes() +
                     vtableEntry::method_offset_in_bytes();
  Node* entry_addr  = basic_plus_adr(obj_klass, entry_offset);
  Node* target_call = make_load(NULL, entry_addr, TypePtr::NOTNULL, T_ADDRESS, MemNode::unordered);

  // Compare the target method with the expected method (e.g., Object.hashCode).
  const TypePtr* native_call_addr = TypeMetadataPtr::make(method);

  Node* native_call = makecon(native_call_addr);
  Node* chk_native  = _gvn.transform(new CmpPNode(target_call, native_call));
  Node* test_native = _gvn.transform(new BoolNode(chk_native, BoolTest::ne));

  return generate_slow_guard(test_native, slow_region);
}

//-----------------------generate_method_call----------------------------
// Use generate_method_call to make a slow-call to the real
// method if the fast path fails.  An alternative would be to
// use a stub like OptoRuntime::slow_arraycopy_Java.
// This only works for expanding the current library call,
// not another intrinsic.  (E.g., don't use this for making an
// arraycopy call inside of the copyOf intrinsic.)
CallJavaNode*
LibraryCallKit::generate_method_call(vmIntrinsics::ID method_id, bool is_virtual, bool is_static) {
  // When compiling the intrinsic method itself, do not use this technique.
  guarantee(callee() != C->method(), "cannot make slow-call to self");

  ciMethod* method = callee();
  // ensure the JVMS we have will be correct for this call
  guarantee(method_id == method->intrinsic_id(), "must match");

  const TypeFunc* tf = TypeFunc::make(method);
  CallJavaNode* slow_call;
  if (is_static) {
    assert(!is_virtual, "");
    slow_call = new CallStaticJavaNode(C, tf,
                           SharedRuntime::get_resolve_static_call_stub(), method);
  } else if (is_virtual) {
    null_check_receiver();
    int vtable_index = Method::invalid_vtable_index;
    if (UseInlineCaches) {
      // Suppress the vtable call
    } else {
      // hashCode and clone are not a miranda methods,
      // so the vtable index is fixed.
      // No need to use the linkResolver to get it.
       vtable_index = method->vtable_index();
       assert(vtable_index >= 0 || vtable_index == Method::nonvirtual_vtable_index,
              "bad index %d", vtable_index);
    }
    slow_call = new CallDynamicJavaNode(tf,
                          SharedRuntime::get_resolve_virtual_call_stub(),
                          method, vtable_index);
  } else {  // neither virtual nor static:  opt_virtual
    null_check_receiver();
    slow_call = new CallStaticJavaNode(C, tf,
                                SharedRuntime::get_resolve_opt_virtual_call_stub(), method);
    slow_call->set_optimized_virtual(true);
  }
  if (CallGenerator::is_inlined_method_handle_intrinsic(this->method(), bci(), callee())) {
    // To be able to issue a direct call (optimized virtual or virtual)
    // and skip a call to MH.linkTo*/invokeBasic adapter, additional information
    // about the method being invoked should be attached to the call site to
    // make resolution logic work (see SharedRuntime::resolve_{virtual,opt_virtual}_call_C).
    slow_call->set_override_symbolic_info(true);
  }
  set_arguments_for_java_call(slow_call);
  set_edges_for_java_call(slow_call);
  return slow_call;
}


/**
 * Build special case code for calls to hashCode on an object. This call may
 * be virtual (invokevirtual) or bound (invokespecial). For each case we generate
 * slightly different code.
 */
bool LibraryCallKit::inline_native_hashcode(bool is_virtual, bool is_static) {
  assert(is_static == callee()->is_static(), "correct intrinsic selection");
  assert(!(is_virtual && is_static), "either virtual, special, or static");

  enum { _slow_path = 1, _fast_path, _null_path, PATH_LIMIT };

  RegionNode* result_reg = new RegionNode(PATH_LIMIT);
  PhiNode*    result_val = new PhiNode(result_reg, TypeInt::INT);
  PhiNode*    result_io  = new PhiNode(result_reg, Type::ABIO);
  PhiNode*    result_mem = new PhiNode(result_reg, Type::MEMORY, TypePtr::BOTTOM);
  Node* obj = NULL;
  if (!is_static) {
    // Check for hashing null object
    obj = null_check_receiver();
    if (stopped())  return true;        // unconditionally null
    result_reg->init_req(_null_path, top());
    result_val->init_req(_null_path, top());
  } else {
    // Do a null check, and return zero if null.
    // System.identityHashCode(null) == 0
    obj = argument(0);
    Node* null_ctl = top();
    obj = null_check_oop(obj, &null_ctl);
    result_reg->init_req(_null_path, null_ctl);
    result_val->init_req(_null_path, _gvn.intcon(0));
  }

  // Unconditionally null?  Then return right away.
  if (stopped()) {
    set_control( result_reg->in(_null_path));
    if (!stopped())
      set_result(result_val->in(_null_path));
    return true;
  }

  // We only go to the fast case code if we pass a number of guards.  The
  // paths which do not pass are accumulated in the slow_region.
  RegionNode* slow_region = new RegionNode(1);
  record_for_igvn(slow_region);

  // If this is a virtual call, we generate a funny guard.  We pull out
  // the vtable entry corresponding to hashCode() from the target object.
  // If the target method which we are calling happens to be the native
  // Object hashCode() method, we pass the guard.  We do not need this
  // guard for non-virtual calls -- the caller is known to be the native
  // Object hashCode().
  if (is_virtual) {
    // After null check, get the object's klass.
    Node* obj_klass = load_object_klass(obj);
    generate_virtual_guard(obj_klass, slow_region);
  }

  // Get the header out of the object, use LoadMarkNode when available
  Node* header_addr = basic_plus_adr(obj, oopDesc::mark_offset_in_bytes());
  // The control of the load must be NULL. Otherwise, the load can move before
  // the null check after castPP removal.
  Node* no_ctrl = NULL;
  Node* header = make_load(no_ctrl, header_addr, TypeX_X, TypeX_X->basic_type(), MemNode::unordered);

  // Test the header to see if it is unlocked.
  Node *lock_mask      = _gvn.MakeConX(markWord::biased_lock_mask_in_place);
  Node *lmasked_header = _gvn.transform(new AndXNode(header, lock_mask));
  Node *unlocked_val   = _gvn.MakeConX(markWord::unlocked_value);
  Node *chk_unlocked   = _gvn.transform(new CmpXNode( lmasked_header, unlocked_val));
  Node *test_unlocked  = _gvn.transform(new BoolNode( chk_unlocked, BoolTest::ne));

  generate_slow_guard(test_unlocked, slow_region);

  // Get the hash value and check to see that it has been properly assigned.
  // We depend on hash_mask being at most 32 bits and avoid the use of
  // hash_mask_in_place because it could be larger than 32 bits in a 64-bit
  // vm: see markWord.hpp.
  Node *hash_mask      = _gvn.intcon(markWord::hash_mask);
  Node *hash_shift     = _gvn.intcon(markWord::hash_shift);
  Node *hshifted_header= _gvn.transform(new URShiftXNode(header, hash_shift));
  // This hack lets the hash bits live anywhere in the mark object now, as long
  // as the shift drops the relevant bits into the low 32 bits.  Note that
  // Java spec says that HashCode is an int so there's no point in capturing
  // an 'X'-sized hashcode (32 in 32-bit build or 64 in 64-bit build).
  hshifted_header      = ConvX2I(hshifted_header);
  Node *hash_val       = _gvn.transform(new AndINode(hshifted_header, hash_mask));

  Node *no_hash_val    = _gvn.intcon(markWord::no_hash);
  Node *chk_assigned   = _gvn.transform(new CmpINode( hash_val, no_hash_val));
  Node *test_assigned  = _gvn.transform(new BoolNode( chk_assigned, BoolTest::eq));

  generate_slow_guard(test_assigned, slow_region);

  Node* init_mem = reset_memory();
  // fill in the rest of the null path:
  result_io ->init_req(_null_path, i_o());
  result_mem->init_req(_null_path, init_mem);

  result_val->init_req(_fast_path, hash_val);
  result_reg->init_req(_fast_path, control());
  result_io ->init_req(_fast_path, i_o());
  result_mem->init_req(_fast_path, init_mem);

  // Generate code for the slow case.  We make a call to hashCode().
  set_control(_gvn.transform(slow_region));
  if (!stopped()) {
    // No need for PreserveJVMState, because we're using up the present state.
    set_all_memory(init_mem);
    vmIntrinsics::ID hashCode_id = is_static ? vmIntrinsics::_identityHashCode : vmIntrinsics::_hashCode;
    CallJavaNode* slow_call = generate_method_call(hashCode_id, is_virtual, is_static);
    Node* slow_result = set_results_for_java_call(slow_call);
    // this->control() comes from set_results_for_java_call
    result_reg->init_req(_slow_path, control());
    result_val->init_req(_slow_path, slow_result);
    result_io  ->set_req(_slow_path, i_o());
    result_mem ->set_req(_slow_path, reset_memory());
  }

  // Return the combined state.
  set_i_o(        _gvn.transform(result_io)  );
  set_all_memory( _gvn.transform(result_mem));

  set_result(result_reg, result_val);
  return true;
}

//---------------------------inline_native_getClass----------------------------
// public final native Class<?> java.lang.Object.getClass();
//
// Build special case code for calls to getClass on an object.
bool LibraryCallKit::inline_native_getClass() {
  Node* obj = null_check_receiver();
  if (stopped())  return true;
  set_result(load_mirror_from_klass(load_object_klass(obj)));
  return true;
}

//-----------------inline_native_Reflection_getCallerClass---------------------
// public static native Class<?> sun.reflect.Reflection.getCallerClass();
//
// In the presence of deep enough inlining, getCallerClass() becomes a no-op.
//
// NOTE: This code must perform the same logic as JVM_GetCallerClass
// in that it must skip particular security frames and checks for
// caller sensitive methods.
bool LibraryCallKit::inline_native_Reflection_getCallerClass() {
#ifndef PRODUCT
  if ((C->print_intrinsics() || C->print_inlining()) && Verbose) {
    tty->print_cr("Attempting to inline sun.reflect.Reflection.getCallerClass");
  }
#endif

  if (!jvms()->has_method()) {
#ifndef PRODUCT
    if ((C->print_intrinsics() || C->print_inlining()) && Verbose) {
      tty->print_cr("  Bailing out because intrinsic was inlined at top level");
    }
#endif
    return false;
  }

  // Walk back up the JVM state to find the caller at the required
  // depth.
  JVMState* caller_jvms = jvms();

  // Cf. JVM_GetCallerClass
  // NOTE: Start the loop at depth 1 because the current JVM state does
  // not include the Reflection.getCallerClass() frame.
  for (int n = 1; caller_jvms != NULL; caller_jvms = caller_jvms->caller(), n++) {
    ciMethod* m = caller_jvms->method();
    switch (n) {
    case 0:
      fatal("current JVM state does not include the Reflection.getCallerClass frame");
      break;
    case 1:
      // Frame 0 and 1 must be caller sensitive (see JVM_GetCallerClass).
      if (!m->caller_sensitive()) {
#ifndef PRODUCT
        if ((C->print_intrinsics() || C->print_inlining()) && Verbose) {
          tty->print_cr("  Bailing out: CallerSensitive annotation expected at frame %d", n);
        }
#endif
        return false;  // bail-out; let JVM_GetCallerClass do the work
      }
      break;
    default:
      if (!m->is_ignored_by_security_stack_walk()) {
        // We have reached the desired frame; return the holder class.
        // Acquire method holder as java.lang.Class and push as constant.
        ciInstanceKlass* caller_klass = caller_jvms->method()->holder();
        ciInstance* caller_mirror = caller_klass->java_mirror();
        set_result(makecon(TypeInstPtr::make(caller_mirror)));

#ifndef PRODUCT
        if ((C->print_intrinsics() || C->print_inlining()) && Verbose) {
          tty->print_cr("  Succeeded: caller = %d) %s.%s, JVMS depth = %d", n, caller_klass->name()->as_utf8(), caller_jvms->method()->name()->as_utf8(), jvms()->depth());
          tty->print_cr("  JVM state at this point:");
          for (int i = jvms()->depth(), n = 1; i >= 1; i--, n++) {
            ciMethod* m = jvms()->of_depth(i)->method();
            tty->print_cr("   %d) %s.%s", n, m->holder()->name()->as_utf8(), m->name()->as_utf8());
          }
        }
#endif
        return true;
      }
      break;
    }
  }

#ifndef PRODUCT
  if ((C->print_intrinsics() || C->print_inlining()) && Verbose) {
    tty->print_cr("  Bailing out because caller depth exceeded inlining depth = %d", jvms()->depth());
    tty->print_cr("  JVM state at this point:");
    for (int i = jvms()->depth(), n = 1; i >= 1; i--, n++) {
      ciMethod* m = jvms()->of_depth(i)->method();
      tty->print_cr("   %d) %s.%s", n, m->holder()->name()->as_utf8(), m->name()->as_utf8());
    }
  }
#endif

  return false;  // bail-out; let JVM_GetCallerClass do the work
}

bool LibraryCallKit::inline_fp_conversions(vmIntrinsics::ID id) {
  Node* arg = argument(0);
  Node* result = NULL;

  switch (id) {
  case vmIntrinsics::_floatToRawIntBits:    result = new MoveF2INode(arg);  break;
  case vmIntrinsics::_intBitsToFloat:       result = new MoveI2FNode(arg);  break;
  case vmIntrinsics::_doubleToRawLongBits:  result = new MoveD2LNode(arg);  break;
  case vmIntrinsics::_longBitsToDouble:     result = new MoveL2DNode(arg);  break;

  case vmIntrinsics::_doubleToLongBits: {
    // two paths (plus control) merge in a wood
    RegionNode *r = new RegionNode(3);
    Node *phi = new PhiNode(r, TypeLong::LONG);

    Node *cmpisnan = _gvn.transform(new CmpDNode(arg, arg));
    // Build the boolean node
    Node *bolisnan = _gvn.transform(new BoolNode(cmpisnan, BoolTest::ne));

    // Branch either way.
    // NaN case is less traveled, which makes all the difference.
    IfNode *ifisnan = create_and_xform_if(control(), bolisnan, PROB_STATIC_FREQUENT, COUNT_UNKNOWN);
    Node *opt_isnan = _gvn.transform(ifisnan);
    assert( opt_isnan->is_If(), "Expect an IfNode");
    IfNode *opt_ifisnan = (IfNode*)opt_isnan;
    Node *iftrue = _gvn.transform(new IfTrueNode(opt_ifisnan));

    set_control(iftrue);

    static const jlong nan_bits = CONST64(0x7ff8000000000000);
    Node *slow_result = longcon(nan_bits); // return NaN
    phi->init_req(1, _gvn.transform( slow_result ));
    r->init_req(1, iftrue);

    // Else fall through
    Node *iffalse = _gvn.transform(new IfFalseNode(opt_ifisnan));
    set_control(iffalse);

    phi->init_req(2, _gvn.transform(new MoveD2LNode(arg)));
    r->init_req(2, iffalse);

    // Post merge
    set_control(_gvn.transform(r));
    record_for_igvn(r);

    C->set_has_split_ifs(true); // Has chance for split-if optimization
    result = phi;
    assert(result->bottom_type()->isa_long(), "must be");
    break;
  }

  case vmIntrinsics::_floatToIntBits: {
    // two paths (plus control) merge in a wood
    RegionNode *r = new RegionNode(3);
    Node *phi = new PhiNode(r, TypeInt::INT);

    Node *cmpisnan = _gvn.transform(new CmpFNode(arg, arg));
    // Build the boolean node
    Node *bolisnan = _gvn.transform(new BoolNode(cmpisnan, BoolTest::ne));

    // Branch either way.
    // NaN case is less traveled, which makes all the difference.
    IfNode *ifisnan = create_and_xform_if(control(), bolisnan, PROB_STATIC_FREQUENT, COUNT_UNKNOWN);
    Node *opt_isnan = _gvn.transform(ifisnan);
    assert( opt_isnan->is_If(), "Expect an IfNode");
    IfNode *opt_ifisnan = (IfNode*)opt_isnan;
    Node *iftrue = _gvn.transform(new IfTrueNode(opt_ifisnan));

    set_control(iftrue);

    static const jint nan_bits = 0x7fc00000;
    Node *slow_result = makecon(TypeInt::make(nan_bits)); // return NaN
    phi->init_req(1, _gvn.transform( slow_result ));
    r->init_req(1, iftrue);

    // Else fall through
    Node *iffalse = _gvn.transform(new IfFalseNode(opt_ifisnan));
    set_control(iffalse);

    phi->init_req(2, _gvn.transform(new MoveF2INode(arg)));
    r->init_req(2, iffalse);

    // Post merge
    set_control(_gvn.transform(r));
    record_for_igvn(r);

    C->set_has_split_ifs(true); // Has chance for split-if optimization
    result = phi;
    assert(result->bottom_type()->isa_int(), "must be");
    break;
  }

  default:
    fatal_unexpected_iid(id);
    break;
  }
  set_result(_gvn.transform(result));
  return true;
}

//----------------------inline_unsafe_copyMemory-------------------------
// public native void Unsafe.copyMemory0(Object srcBase, long srcOffset, Object destBase, long destOffset, long bytes);
bool LibraryCallKit::inline_unsafe_copyMemory() {
  if (callee()->is_static())  return false;  // caller must have the capability!
  null_check_receiver();  // null-check receiver
  if (stopped())  return true;

  C->set_has_unsafe_access(true);  // Mark eventual nmethod as "unsafe".

  Node* src_ptr =         argument(1);   // type: oop
  Node* src_off = ConvL2X(argument(2));  // type: long
  Node* dst_ptr =         argument(4);   // type: oop
  Node* dst_off = ConvL2X(argument(5));  // type: long
  Node* size    = ConvL2X(argument(7));  // type: long

  assert(Unsafe_field_offset_to_byte_offset(11) == 11,
         "fieldOffset must be byte-scaled");

  Node* src = make_unsafe_address(src_ptr, src_off);
  Node* dst = make_unsafe_address(dst_ptr, dst_off);

  // Conservatively insert a memory barrier on all memory slices.
  // Do not let writes of the copy source or destination float below the copy.
  insert_mem_bar(Op_MemBarCPUOrder);

  Node* thread = _gvn.transform(new ThreadLocalNode());
  Node* doing_unsafe_access_addr = basic_plus_adr(top(), thread, in_bytes(JavaThread::doing_unsafe_access_offset()));
  BasicType doing_unsafe_access_bt = T_BYTE;
  assert((sizeof(bool) * CHAR_BIT) == 8, "not implemented");

  // update volatile field
  store_to_memory(control(), doing_unsafe_access_addr, intcon(1), doing_unsafe_access_bt, Compile::AliasIdxRaw, MemNode::unordered);

  // Call it.  Note that the length argument is not scaled.
  make_runtime_call(RC_LEAF|RC_NO_FP,
                    OptoRuntime::fast_arraycopy_Type(),
                    StubRoutines::unsafe_arraycopy(),
                    "unsafe_arraycopy",
                    TypeRawPtr::BOTTOM,
                    src, dst, size XTOP);

  store_to_memory(control(), doing_unsafe_access_addr, intcon(0), doing_unsafe_access_bt, Compile::AliasIdxRaw, MemNode::unordered);

  // Do not let reads of the copy destination float above the copy.
  insert_mem_bar(Op_MemBarCPUOrder);

  return true;
}

//------------------------clone_coping-----------------------------------
// Helper function for inline_native_clone.
void LibraryCallKit::copy_to_clone(Node* obj, Node* alloc_obj, Node* obj_size, bool is_array) {
  assert(obj_size != NULL, "");
  Node* raw_obj = alloc_obj->in(1);
  assert(alloc_obj->is_CheckCastPP() && raw_obj->is_Proj() && raw_obj->in(0)->is_Allocate(), "");

  AllocateNode* alloc = NULL;
  if (ReduceBulkZeroing) {
    // We will be completely responsible for initializing this object -
    // mark Initialize node as complete.
    alloc = AllocateNode::Ideal_allocation(alloc_obj, &_gvn);
    // The object was just allocated - there should be no any stores!
    guarantee(alloc != NULL && alloc->maybe_set_complete(&_gvn), "");
    // Mark as complete_with_arraycopy so that on AllocateNode
    // expansion, we know this AllocateNode is initialized by an array
    // copy and a StoreStore barrier exists after the array copy.
    alloc->initialization()->set_complete_with_arraycopy();
  }

  Node* size = _gvn.transform(obj_size);
  access_clone(obj, alloc_obj, size, is_array);

  // Do not let reads from the cloned object float above the arraycopy.
  if (alloc != NULL) {
    // Do not let stores that initialize this object be reordered with
    // a subsequent store that would make this object accessible by
    // other threads.
    // Record what AllocateNode this StoreStore protects so that
    // escape analysis can go from the MemBarStoreStoreNode to the
    // AllocateNode and eliminate the MemBarStoreStoreNode if possible
    // based on the escape status of the AllocateNode.
    insert_mem_bar(Op_MemBarStoreStore, alloc->proj_out_or_null(AllocateNode::RawAddress));
  } else {
    insert_mem_bar(Op_MemBarCPUOrder);
  }
}

//------------------------inline_native_clone----------------------------
// protected native Object java.lang.Object.clone();
//
// Here are the simple edge cases:
//  null receiver => normal trap
//  virtual and clone was overridden => slow path to out-of-line clone
//  not cloneable or finalizer => slow path to out-of-line Object.clone
//
// The general case has two steps, allocation and copying.
// Allocation has two cases, and uses GraphKit::new_instance or new_array.
//
// Copying also has two cases, oop arrays and everything else.
// Oop arrays use arrayof_oop_arraycopy (same as System.arraycopy).
// Everything else uses the tight inline loop supplied by CopyArrayNode.
//
// These steps fold up nicely if and when the cloned object's klass
// can be sharply typed as an object array, a type array, or an instance.
//
bool LibraryCallKit::inline_native_clone(bool is_virtual) {
  PhiNode* result_val;

  // Set the reexecute bit for the interpreter to reexecute
  // the bytecode that invokes Object.clone if deoptimization happens.
  { PreserveReexecuteState preexecs(this);
    jvms()->set_should_reexecute(true);

    Node* obj = null_check_receiver();
    if (stopped())  return true;

    const TypeOopPtr* obj_type = _gvn.type(obj)->is_oopptr();

    // If we are going to clone an instance, we need its exact type to
    // know the number and types of fields to convert the clone to
    // loads/stores. Maybe a speculative type can help us.
    if (!obj_type->klass_is_exact() &&
        obj_type->speculative_type() != NULL &&
        obj_type->speculative_type()->is_instance_klass()) {
      ciInstanceKlass* spec_ik = obj_type->speculative_type()->as_instance_klass();
      if (spec_ik->nof_nonstatic_fields() <= ArrayCopyLoadStoreMaxElem &&
          !spec_ik->has_injected_fields()) {
        ciKlass* k = obj_type->klass();
        if (!k->is_instance_klass() ||
            k->as_instance_klass()->is_interface() ||
            k->as_instance_klass()->has_subklass()) {
          obj = maybe_cast_profiled_obj(obj, obj_type->speculative_type(), false);
        }
      }
    }

    // Conservatively insert a memory barrier on all memory slices.
    // Do not let writes into the original float below the clone.
    insert_mem_bar(Op_MemBarCPUOrder);

    // paths into result_reg:
    enum {
      _slow_path = 1,     // out-of-line call to clone method (virtual or not)
      _objArray_path,     // plain array allocation, plus arrayof_oop_arraycopy
      _array_path,        // plain array allocation, plus arrayof_long_arraycopy
      _instance_path,     // plain instance allocation, plus arrayof_long_arraycopy
      PATH_LIMIT
    };
    RegionNode* result_reg = new RegionNode(PATH_LIMIT);
    result_val             = new PhiNode(result_reg, TypeInstPtr::NOTNULL);
    PhiNode*    result_i_o = new PhiNode(result_reg, Type::ABIO);
    PhiNode*    result_mem = new PhiNode(result_reg, Type::MEMORY, TypePtr::BOTTOM);
    record_for_igvn(result_reg);

    Node* obj_klass = load_object_klass(obj);
    Node* array_ctl = generate_array_guard(obj_klass, (RegionNode*)NULL);
    if (array_ctl != NULL) {
      // It's an array.
      PreserveJVMState pjvms(this);
      set_control(array_ctl);
      Node* obj_length = load_array_length(obj);
      Node* obj_size  = NULL;
      Node* alloc_obj = new_array(obj_klass, obj_length, 0, &obj_size, /*deoptimize_on_exception=*/true);

      BarrierSetC2* bs = BarrierSet::barrier_set()->barrier_set_c2();
      if (bs->array_copy_requires_gc_barriers(true, T_OBJECT, true, BarrierSetC2::Parsing)) {
        // If it is an oop array, it requires very special treatment,
        // because gc barriers are required when accessing the array.
        Node* is_obja = generate_objArray_guard(obj_klass, (RegionNode*)NULL);
        if (is_obja != NULL) {
          PreserveJVMState pjvms2(this);
          set_control(is_obja);
          // Generate a direct call to the right arraycopy function(s).
          // Clones are always tightly coupled.
          ArrayCopyNode* ac = ArrayCopyNode::make(this, true, obj, intcon(0), alloc_obj, intcon(0), obj_length, true, false);
          ac->set_clone_oop_array();
          Node* n = _gvn.transform(ac);
          assert(n == ac, "cannot disappear");
          ac->connect_outputs(this, /*deoptimize_on_exception=*/true);

          result_reg->init_req(_objArray_path, control());
          result_val->init_req(_objArray_path, alloc_obj);
          result_i_o ->set_req(_objArray_path, i_o());
          result_mem ->set_req(_objArray_path, reset_memory());
        }
      }
      // Otherwise, there are no barriers to worry about.
      // (We can dispense with card marks if we know the allocation
      //  comes out of eden (TLAB)...  In fact, ReduceInitialCardMarks
      //  causes the non-eden paths to take compensating steps to
      //  simulate a fresh allocation, so that no further
      //  card marks are required in compiled code to initialize
      //  the object.)

      if (!stopped()) {
        copy_to_clone(obj, alloc_obj, obj_size, true);

        // Present the results of the copy.
        result_reg->init_req(_array_path, control());
        result_val->init_req(_array_path, alloc_obj);
        result_i_o ->set_req(_array_path, i_o());
        result_mem ->set_req(_array_path, reset_memory());
      }
    }

    // We only go to the instance fast case code if we pass a number of guards.
    // The paths which do not pass are accumulated in the slow_region.
    RegionNode* slow_region = new RegionNode(1);
    record_for_igvn(slow_region);
    if (!stopped()) {
      // It's an instance (we did array above).  Make the slow-path tests.
      // If this is a virtual call, we generate a funny guard.  We grab
      // the vtable entry corresponding to clone() from the target object.
      // If the target method which we are calling happens to be the
      // Object clone() method, we pass the guard.  We do not need this
      // guard for non-virtual calls; the caller is known to be the native
      // Object clone().
      if (is_virtual) {
        generate_virtual_guard(obj_klass, slow_region);
      }

      // The object must be easily cloneable and must not have a finalizer.
      // Both of these conditions may be checked in a single test.
      // We could optimize the test further, but we don't care.
      generate_access_flags_guard(obj_klass,
                                  // Test both conditions:
                                  JVM_ACC_IS_CLONEABLE_FAST | JVM_ACC_HAS_FINALIZER,
                                  // Must be cloneable but not finalizer:
                                  JVM_ACC_IS_CLONEABLE_FAST,
                                  slow_region);
    }

    if (!stopped()) {
      // It's an instance, and it passed the slow-path tests.
      PreserveJVMState pjvms(this);
      Node* obj_size  = NULL;
      // Need to deoptimize on exception from allocation since Object.clone intrinsic
      // is reexecuted if deoptimization occurs and there could be problems when merging
      // exception state between multiple Object.clone versions (reexecute=true vs reexecute=false).
      Node* alloc_obj = new_instance(obj_klass, NULL, &obj_size, /*deoptimize_on_exception=*/true);

      copy_to_clone(obj, alloc_obj, obj_size, false);

      // Present the results of the slow call.
      result_reg->init_req(_instance_path, control());
      result_val->init_req(_instance_path, alloc_obj);
      result_i_o ->set_req(_instance_path, i_o());
      result_mem ->set_req(_instance_path, reset_memory());
    }

    // Generate code for the slow case.  We make a call to clone().
    set_control(_gvn.transform(slow_region));
    if (!stopped()) {
      PreserveJVMState pjvms(this);
      CallJavaNode* slow_call = generate_method_call(vmIntrinsics::_clone, is_virtual);
      // We need to deoptimize on exception (see comment above)
      Node* slow_result = set_results_for_java_call(slow_call, false, /* deoptimize */ true);
      // this->control() comes from set_results_for_java_call
      result_reg->init_req(_slow_path, control());
      result_val->init_req(_slow_path, slow_result);
      result_i_o ->set_req(_slow_path, i_o());
      result_mem ->set_req(_slow_path, reset_memory());
    }

    // Return the combined state.
    set_control(    _gvn.transform(result_reg));
    set_i_o(        _gvn.transform(result_i_o));
    set_all_memory( _gvn.transform(result_mem));
  } // original reexecute is set back here

  set_result(_gvn.transform(result_val));
  return true;
}

// If we have a tightly coupled allocation, the arraycopy may take care
// of the array initialization. If one of the guards we insert between
// the allocation and the arraycopy causes a deoptimization, an
// unitialized array will escape the compiled method. To prevent that
// we set the JVM state for uncommon traps between the allocation and
// the arraycopy to the state before the allocation so, in case of
// deoptimization, we'll reexecute the allocation and the
// initialization.
JVMState* LibraryCallKit::arraycopy_restore_alloc_state(AllocateArrayNode* alloc, int& saved_reexecute_sp) {
  if (alloc != NULL) {
    ciMethod* trap_method = alloc->jvms()->method();
    int trap_bci = alloc->jvms()->bci();

    if (!C->too_many_traps(trap_method, trap_bci, Deoptimization::Reason_intrinsic) &&
        !C->too_many_traps(trap_method, trap_bci, Deoptimization::Reason_null_check)) {
      // Make sure there's no store between the allocation and the
      // arraycopy otherwise visible side effects could be rexecuted
      // in case of deoptimization and cause incorrect execution.
      bool no_interfering_store = true;
      Node* mem = alloc->in(TypeFunc::Memory);
      if (mem->is_MergeMem()) {
        for (MergeMemStream mms(merged_memory(), mem->as_MergeMem()); mms.next_non_empty2(); ) {
          Node* n = mms.memory();
          if (n != mms.memory2() && !(n->is_Proj() && n->in(0) == alloc->initialization())) {
            assert(n->is_Store(), "what else?");
            no_interfering_store = false;
            break;
          }
        }
      } else {
        for (MergeMemStream mms(merged_memory()); mms.next_non_empty(); ) {
          Node* n = mms.memory();
          if (n != mem && !(n->is_Proj() && n->in(0) == alloc->initialization())) {
            assert(n->is_Store(), "what else?");
            no_interfering_store = false;
            break;
          }
        }
      }

      if (no_interfering_store) {
        JVMState* old_jvms = alloc->jvms()->clone_shallow(C);
        uint size = alloc->req();
        SafePointNode* sfpt = new SafePointNode(size, old_jvms);
        old_jvms->set_map(sfpt);
        for (uint i = 0; i < size; i++) {
          sfpt->init_req(i, alloc->in(i));
        }
        // re-push array length for deoptimization
        sfpt->ins_req(old_jvms->stkoff() + old_jvms->sp(), alloc->in(AllocateNode::ALength));
        old_jvms->set_sp(old_jvms->sp()+1);
        old_jvms->set_monoff(old_jvms->monoff()+1);
        old_jvms->set_scloff(old_jvms->scloff()+1);
        old_jvms->set_endoff(old_jvms->endoff()+1);
        old_jvms->set_should_reexecute(true);

        sfpt->set_i_o(map()->i_o());
        sfpt->set_memory(map()->memory());
        sfpt->set_control(map()->control());

        JVMState* saved_jvms = jvms();
        saved_reexecute_sp = _reexecute_sp;

        set_jvms(sfpt->jvms());
        _reexecute_sp = jvms()->sp();

        return saved_jvms;
      }
    }
  }
  return NULL;
}

// In case of a deoptimization, we restart execution at the
// allocation, allocating a new array. We would leave an uninitialized
// array in the heap that GCs wouldn't expect. Move the allocation
// after the traps so we don't allocate the array if we
// deoptimize. This is possible because tightly_coupled_allocation()
// guarantees there's no observer of the allocated array at this point
// and the control flow is simple enough.
void LibraryCallKit::arraycopy_move_allocation_here(AllocateArrayNode* alloc, Node* dest, JVMState* saved_jvms,
                                                    int saved_reexecute_sp, uint new_idx) {
  if (saved_jvms != NULL && !stopped()) {
    assert(alloc != NULL, "only with a tightly coupled allocation");
    // restore JVM state to the state at the arraycopy
    saved_jvms->map()->set_control(map()->control());
    assert(saved_jvms->map()->memory() == map()->memory(), "memory state changed?");
    assert(saved_jvms->map()->i_o() == map()->i_o(), "IO state changed?");
    // If we've improved the types of some nodes (null check) while
    // emitting the guards, propagate them to the current state
    map()->replaced_nodes().apply(saved_jvms->map(), new_idx);
    set_jvms(saved_jvms);
    _reexecute_sp = saved_reexecute_sp;

    // Remove the allocation from above the guards
    CallProjections callprojs;
    alloc->extract_projections(&callprojs, true);
    InitializeNode* init = alloc->initialization();
    Node* alloc_mem = alloc->in(TypeFunc::Memory);
    C->gvn_replace_by(callprojs.fallthrough_ioproj, alloc->in(TypeFunc::I_O));
    C->gvn_replace_by(init->proj_out(TypeFunc::Memory), alloc_mem);
    C->gvn_replace_by(init->proj_out(TypeFunc::Control), alloc->in(0));

    // move the allocation here (after the guards)
    _gvn.hash_delete(alloc);
    alloc->set_req(TypeFunc::Control, control());
    alloc->set_req(TypeFunc::I_O, i_o());
    Node *mem = reset_memory();
    set_all_memory(mem);
    alloc->set_req(TypeFunc::Memory, mem);
    set_control(init->proj_out_or_null(TypeFunc::Control));
    set_i_o(callprojs.fallthrough_ioproj);

    // Update memory as done in GraphKit::set_output_for_allocation()
    const TypeInt* length_type = _gvn.find_int_type(alloc->in(AllocateNode::ALength));
    const TypeOopPtr* ary_type = _gvn.type(alloc->in(AllocateNode::KlassNode))->is_klassptr()->as_instance_type();
    if (ary_type->isa_aryptr() && length_type != NULL) {
      ary_type = ary_type->is_aryptr()->cast_to_size(length_type);
    }
    const TypePtr* telemref = ary_type->add_offset(Type::OffsetBot);
    int            elemidx  = C->get_alias_index(telemref);
    set_memory(init->proj_out_or_null(TypeFunc::Memory), Compile::AliasIdxRaw);
    set_memory(init->proj_out_or_null(TypeFunc::Memory), elemidx);

    Node* allocx = _gvn.transform(alloc);
    assert(allocx == alloc, "where has the allocation gone?");
    assert(dest->is_CheckCastPP(), "not an allocation result?");

    _gvn.hash_delete(dest);
    dest->set_req(0, control());
    Node* destx = _gvn.transform(dest);
    assert(destx == dest, "where has the allocation result gone?");
  }
}


//------------------------------inline_arraycopy-----------------------
// public static native void java.lang.System.arraycopy(Object src,  int  srcPos,
//                                                      Object dest, int destPos,
//                                                      int length);
bool LibraryCallKit::inline_arraycopy() {
  // Get the arguments.
  Node* src         = argument(0);  // type: oop
  Node* src_offset  = argument(1);  // type: int
  Node* dest        = argument(2);  // type: oop
  Node* dest_offset = argument(3);  // type: int
  Node* length      = argument(4);  // type: int

  uint new_idx = C->unique();

  // Check for allocation before we add nodes that would confuse
  // tightly_coupled_allocation()
  AllocateArrayNode* alloc = tightly_coupled_allocation(dest);

  int saved_reexecute_sp = -1;
  JVMState* saved_jvms = arraycopy_restore_alloc_state(alloc, saved_reexecute_sp);
  // See arraycopy_restore_alloc_state() comment
  // if alloc == NULL we don't have to worry about a tightly coupled allocation so we can emit all needed guards
  // if saved_jvms != NULL (then alloc != NULL) then we can handle guards and a tightly coupled allocation
  // if saved_jvms == NULL and alloc != NULL, we can't emit any guards
  bool can_emit_guards = (alloc == NULL || saved_jvms != NULL);

  // The following tests must be performed
  // (1) src and dest are arrays.
  // (2) src and dest arrays must have elements of the same BasicType
  // (3) src and dest must not be null.
  // (4) src_offset must not be negative.
  // (5) dest_offset must not be negative.
  // (6) length must not be negative.
  // (7) src_offset + length must not exceed length of src.
  // (8) dest_offset + length must not exceed length of dest.
  // (9) each element of an oop array must be assignable

  // (3) src and dest must not be null.
  // always do this here because we need the JVM state for uncommon traps
  Node* null_ctl = top();
  src  = saved_jvms != NULL ? null_check_oop(src, &null_ctl, true, true) : null_check(src,  T_ARRAY);
  assert(null_ctl->is_top(), "no null control here");
  dest = null_check(dest, T_ARRAY);

  if (!can_emit_guards) {
    // if saved_jvms == NULL and alloc != NULL, we don't emit any
    // guards but the arraycopy node could still take advantage of a
    // tightly allocated allocation. tightly_coupled_allocation() is
    // called again to make sure it takes the null check above into
    // account: the null check is mandatory and if it caused an
    // uncommon trap to be emitted then the allocation can't be
    // considered tightly coupled in this context.
    alloc = tightly_coupled_allocation(dest);
  }

  bool validated = false;

  const Type* src_type  = _gvn.type(src);
  const Type* dest_type = _gvn.type(dest);
  const TypeAryPtr* top_src  = src_type->isa_aryptr();
  const TypeAryPtr* top_dest = dest_type->isa_aryptr();

  // Do we have the type of src?
  bool has_src = (top_src != NULL && top_src->klass() != NULL);
  // Do we have the type of dest?
  bool has_dest = (top_dest != NULL && top_dest->klass() != NULL);
  // Is the type for src from speculation?
  bool src_spec = false;
  // Is the type for dest from speculation?
  bool dest_spec = false;

  if ((!has_src || !has_dest) && can_emit_guards) {
    // We don't have sufficient type information, let's see if
    // speculative types can help. We need to have types for both src
    // and dest so that it pays off.

    // Do we already have or could we have type information for src
    bool could_have_src = has_src;
    // Do we already have or could we have type information for dest
    bool could_have_dest = has_dest;

    ciKlass* src_k = NULL;
    if (!has_src) {
      src_k = src_type->speculative_type_not_null();
      if (src_k != NULL && src_k->is_array_klass()) {
        could_have_src = true;
      }
    }

    ciKlass* dest_k = NULL;
    if (!has_dest) {
      dest_k = dest_type->speculative_type_not_null();
      if (dest_k != NULL && dest_k->is_array_klass()) {
        could_have_dest = true;
      }
    }

    if (could_have_src && could_have_dest) {
      // This is going to pay off so emit the required guards
      if (!has_src) {
        src = maybe_cast_profiled_obj(src, src_k, true);
        src_type  = _gvn.type(src);
        top_src  = src_type->isa_aryptr();
        has_src = (top_src != NULL && top_src->klass() != NULL);
        src_spec = true;
      }
      if (!has_dest) {
        dest = maybe_cast_profiled_obj(dest, dest_k, true);
        dest_type  = _gvn.type(dest);
        top_dest  = dest_type->isa_aryptr();
        has_dest = (top_dest != NULL && top_dest->klass() != NULL);
        dest_spec = true;
      }
    }
  }

  if (has_src && has_dest && can_emit_guards) {
    BasicType src_elem  = top_src->klass()->as_array_klass()->element_type()->basic_type();
    BasicType dest_elem = top_dest->klass()->as_array_klass()->element_type()->basic_type();
    if (is_reference_type(src_elem))   src_elem  = T_OBJECT;
    if (is_reference_type(dest_elem))  dest_elem = T_OBJECT;

    if (src_elem == dest_elem && src_elem == T_OBJECT) {
      // If both arrays are object arrays then having the exact types
      // for both will remove the need for a subtype check at runtime
      // before the call and may make it possible to pick a faster copy
      // routine (without a subtype check on every element)
      // Do we have the exact type of src?
      bool could_have_src = src_spec;
      // Do we have the exact type of dest?
      bool could_have_dest = dest_spec;
      ciKlass* src_k = top_src->klass();
      ciKlass* dest_k = top_dest->klass();
      if (!src_spec) {
        src_k = src_type->speculative_type_not_null();
        if (src_k != NULL && src_k->is_array_klass()) {
          could_have_src = true;
        }
      }
      if (!dest_spec) {
        dest_k = dest_type->speculative_type_not_null();
        if (dest_k != NULL && dest_k->is_array_klass()) {
          could_have_dest = true;
        }
      }
      if (could_have_src && could_have_dest) {
        // If we can have both exact types, emit the missing guards
        if (could_have_src && !src_spec) {
          src = maybe_cast_profiled_obj(src, src_k, true);
        }
        if (could_have_dest && !dest_spec) {
          dest = maybe_cast_profiled_obj(dest, dest_k, true);
        }
      }
    }
  }

  ciMethod* trap_method = method();
  int trap_bci = bci();
  if (saved_jvms != NULL) {
    trap_method = alloc->jvms()->method();
    trap_bci = alloc->jvms()->bci();
  }

  bool negative_length_guard_generated = false;

  if (!C->too_many_traps(trap_method, trap_bci, Deoptimization::Reason_intrinsic) &&
      can_emit_guards &&
      !src->is_top() && !dest->is_top()) {
    // validate arguments: enables transformation the ArrayCopyNode
    validated = true;

    RegionNode* slow_region = new RegionNode(1);
    record_for_igvn(slow_region);

    // (1) src and dest are arrays.
    generate_non_array_guard(load_object_klass(src), slow_region);
    generate_non_array_guard(load_object_klass(dest), slow_region);

    // (2) src and dest arrays must have elements of the same BasicType
    // done at macro expansion or at Ideal transformation time

    // (4) src_offset must not be negative.
    generate_negative_guard(src_offset, slow_region);

    // (5) dest_offset must not be negative.
    generate_negative_guard(dest_offset, slow_region);

    // (7) src_offset + length must not exceed length of src.
    generate_limit_guard(src_offset, length,
                         load_array_length(src),
                         slow_region);

    // (8) dest_offset + length must not exceed length of dest.
    generate_limit_guard(dest_offset, length,
                         load_array_length(dest),
                         slow_region);

    // (6) length must not be negative.
    // This is also checked in generate_arraycopy() during macro expansion, but
    // we also have to check it here for the case where the ArrayCopyNode will
    // be eliminated by Escape Analysis.
    if (EliminateAllocations) {
      generate_negative_guard(length, slow_region);
      negative_length_guard_generated = true;
    }

    // (9) each element of an oop array must be assignable
    Node* dest_klass = load_object_klass(dest);
    if (src != dest) {
      Node* not_subtype_ctrl = gen_subtype_check(src, dest_klass);

      if (not_subtype_ctrl != top()) {
        PreserveJVMState pjvms(this);
        set_control(not_subtype_ctrl);
        uncommon_trap(Deoptimization::Reason_intrinsic,
                      Deoptimization::Action_make_not_entrant);
        assert(stopped(), "Should be stopped");
      }
    }
    {
      PreserveJVMState pjvms(this);
      set_control(_gvn.transform(slow_region));
      uncommon_trap(Deoptimization::Reason_intrinsic,
                    Deoptimization::Action_make_not_entrant);
      assert(stopped(), "Should be stopped");
    }

    const TypeKlassPtr* dest_klass_t = _gvn.type(dest_klass)->is_klassptr();
    const Type *toop = TypeOopPtr::make_from_klass(dest_klass_t->klass());
    src = _gvn.transform(new CheckCastPPNode(control(), src, toop));
  }

  arraycopy_move_allocation_here(alloc, dest, saved_jvms, saved_reexecute_sp, new_idx);

  if (stopped()) {
    return true;
  }

  ArrayCopyNode* ac = ArrayCopyNode::make(this, true, src, src_offset, dest, dest_offset, length, alloc != NULL, negative_length_guard_generated,
                                          // Create LoadRange and LoadKlass nodes for use during macro expansion here
                                          // so the compiler has a chance to eliminate them: during macro expansion,
                                          // we have to set their control (CastPP nodes are eliminated).
                                          load_object_klass(src), load_object_klass(dest),
                                          load_array_length(src), load_array_length(dest));

  ac->set_arraycopy(validated);

  Node* n = _gvn.transform(ac);
  if (n == ac) {
    ac->connect_outputs(this);
  } else {
    assert(validated, "shouldn't transform if all arguments not validated");
    set_all_memory(n);
  }
  clear_upper_avx();


  return true;
}


// Helper function which determines if an arraycopy immediately follows
// an allocation, with no intervening tests or other escapes for the object.
AllocateArrayNode*
LibraryCallKit::tightly_coupled_allocation(Node* ptr) {
  if (stopped())             return NULL;  // no fast path
  if (C->AliasLevel() == 0)  return NULL;  // no MergeMems around

  AllocateArrayNode* alloc = AllocateArrayNode::Ideal_array_allocation(ptr, &_gvn);
  if (alloc == NULL)  return NULL;

  Node* rawmem = memory(Compile::AliasIdxRaw);
  // Is the allocation's memory state untouched?
  if (!(rawmem->is_Proj() && rawmem->in(0)->is_Initialize())) {
    // Bail out if there have been raw-memory effects since the allocation.
    // (Example:  There might have been a call or safepoint.)
    return NULL;
  }
  rawmem = rawmem->in(0)->as_Initialize()->memory(Compile::AliasIdxRaw);
  if (!(rawmem->is_Proj() && rawmem->in(0) == alloc)) {
    return NULL;
  }

  // There must be no unexpected observers of this allocation.
  for (DUIterator_Fast imax, i = ptr->fast_outs(imax); i < imax; i++) {
    Node* obs = ptr->fast_out(i);
    if (obs != this->map()) {
      return NULL;
    }
  }

  // This arraycopy must unconditionally follow the allocation of the ptr.
  Node* alloc_ctl = ptr->in(0);
  Node* ctl = control();
  while (ctl != alloc_ctl) {
    // There may be guards which feed into the slow_region.
    // Any other control flow means that we might not get a chance
    // to finish initializing the allocated object.
    if ((ctl->is_IfFalse() || ctl->is_IfTrue()) && ctl->in(0)->is_If()) {
      IfNode* iff = ctl->in(0)->as_If();
      Node* not_ctl = iff->proj_out_or_null(1 - ctl->as_Proj()->_con);
      assert(not_ctl != NULL && not_ctl != ctl, "found alternate");
      // One more try:  Various low-level checks bottom out in
      // uncommon traps.  If the debug-info of the trap omits
      // any reference to the allocation, as we've already
      // observed, then there can be no objection to the trap.
      bool found_trap = false;
      for (DUIterator_Fast jmax, j = not_ctl->fast_outs(jmax); j < jmax; j++) {
        Node* obs = not_ctl->fast_out(j);
        if (obs->in(0) == not_ctl && obs->is_Call() &&
            (obs->as_Call()->entry_point() == SharedRuntime::uncommon_trap_blob()->entry_point())) {
          found_trap = true; break;
        }
      }
      if (found_trap) {
        ctl = iff->in(0);       // This test feeds a harmless uncommon trap.
        continue;
      }
    }
    return NULL;
  }

  // If we get this far, we have an allocation which immediately
  // precedes the arraycopy, and we can take over zeroing the new object.
  // The arraycopy will finish the initialization, and provide
  // a new control state to which we will anchor the destination pointer.

  return alloc;
}

//-------------inline_encodeISOArray-----------------------------------
// encode char[] to byte[] in ISO_8859_1
bool LibraryCallKit::inline_encodeISOArray() {
  assert(callee()->signature()->size() == 5, "encodeISOArray has 5 parameters");
  // no receiver since it is static method
  Node *src         = argument(0);
  Node *src_offset  = argument(1);
  Node *dst         = argument(2);
  Node *dst_offset  = argument(3);
  Node *length      = argument(4);

  src = must_be_not_null(src, true);
  dst = must_be_not_null(dst, true);

  const Type* src_type = src->Value(&_gvn);
  const Type* dst_type = dst->Value(&_gvn);
  const TypeAryPtr* top_src = src_type->isa_aryptr();
  const TypeAryPtr* top_dest = dst_type->isa_aryptr();
  if (top_src  == NULL || top_src->klass()  == NULL ||
      top_dest == NULL || top_dest->klass() == NULL) {
    // failed array check
    return false;
  }

  // Figure out the size and type of the elements we will be copying.
  BasicType src_elem = src_type->isa_aryptr()->klass()->as_array_klass()->element_type()->basic_type();
  BasicType dst_elem = dst_type->isa_aryptr()->klass()->as_array_klass()->element_type()->basic_type();
  if (!((src_elem == T_CHAR) || (src_elem== T_BYTE)) || dst_elem != T_BYTE) {
    return false;
  }

  Node* src_start = array_element_address(src, src_offset, T_CHAR);
  Node* dst_start = array_element_address(dst, dst_offset, dst_elem);
  // 'src_start' points to src array + scaled offset
  // 'dst_start' points to dst array + scaled offset

  const TypeAryPtr* mtype = TypeAryPtr::BYTES;
  Node* enc = new EncodeISOArrayNode(control(), memory(mtype), src_start, dst_start, length);
  enc = _gvn.transform(enc);
  Node* res_mem = _gvn.transform(new SCMemProjNode(enc));
  set_memory(res_mem, mtype);
  set_result(enc);
  clear_upper_avx();

  return true;
}

//-------------inline_multiplyToLen-----------------------------------
bool LibraryCallKit::inline_multiplyToLen() {
  assert(UseMultiplyToLenIntrinsic, "not implemented on this platform");

  address stubAddr = StubRoutines::multiplyToLen();
  if (stubAddr == NULL) {
    return false; // Intrinsic's stub is not implemented on this platform
  }
  const char* stubName = "multiplyToLen";

  assert(callee()->signature()->size() == 5, "multiplyToLen has 5 parameters");

  // no receiver because it is a static method
  Node* x    = argument(0);
  Node* xlen = argument(1);
  Node* y    = argument(2);
  Node* ylen = argument(3);
  Node* z    = argument(4);

  x = must_be_not_null(x, true);
  y = must_be_not_null(y, true);

  const Type* x_type = x->Value(&_gvn);
  const Type* y_type = y->Value(&_gvn);
  const TypeAryPtr* top_x = x_type->isa_aryptr();
  const TypeAryPtr* top_y = y_type->isa_aryptr();
  if (top_x  == NULL || top_x->klass()  == NULL ||
      top_y == NULL || top_y->klass() == NULL) {
    // failed array check
    return false;
  }

  BasicType x_elem = x_type->isa_aryptr()->klass()->as_array_klass()->element_type()->basic_type();
  BasicType y_elem = y_type->isa_aryptr()->klass()->as_array_klass()->element_type()->basic_type();
  if (x_elem != T_INT || y_elem != T_INT) {
    return false;
  }

  // Set the original stack and the reexecute bit for the interpreter to reexecute
  // the bytecode that invokes BigInteger.multiplyToLen() if deoptimization happens
  // on the return from z array allocation in runtime.
  { PreserveReexecuteState preexecs(this);
    jvms()->set_should_reexecute(true);

    Node* x_start = array_element_address(x, intcon(0), x_elem);
    Node* y_start = array_element_address(y, intcon(0), y_elem);
    // 'x_start' points to x array + scaled xlen
    // 'y_start' points to y array + scaled ylen

    // Allocate the result array
    Node* zlen = _gvn.transform(new AddINode(xlen, ylen));
    ciKlass* klass = ciTypeArrayKlass::make(T_INT);
    Node* klass_node = makecon(TypeKlassPtr::make(klass));

    IdealKit ideal(this);

#define __ ideal.
     Node* one = __ ConI(1);
     Node* zero = __ ConI(0);
     IdealVariable need_alloc(ideal), z_alloc(ideal);  __ declarations_done();
     __ set(need_alloc, zero);
     __ set(z_alloc, z);
     __ if_then(z, BoolTest::eq, null()); {
       __ increment (need_alloc, one);
     } __ else_(); {
       // Update graphKit memory and control from IdealKit.
       sync_kit(ideal);
       Node *cast = new CastPPNode(z, TypePtr::NOTNULL);
       cast->init_req(0, control());
       _gvn.set_type(cast, cast->bottom_type());
       C->record_for_igvn(cast);

       Node* zlen_arg = load_array_length(cast);
       // Update IdealKit memory and control from graphKit.
       __ sync_kit(this);
       __ if_then(zlen_arg, BoolTest::lt, zlen); {
         __ increment (need_alloc, one);
       } __ end_if();
     } __ end_if();

     __ if_then(__ value(need_alloc), BoolTest::ne, zero); {
       // Update graphKit memory and control from IdealKit.
       sync_kit(ideal);
       Node * narr = new_array(klass_node, zlen, 1);
       // Update IdealKit memory and control from graphKit.
       __ sync_kit(this);
       __ set(z_alloc, narr);
     } __ end_if();

     sync_kit(ideal);
     z = __ value(z_alloc);
     // Can't use TypeAryPtr::INTS which uses Bottom offset.
     _gvn.set_type(z, TypeOopPtr::make_from_klass(klass));
     // Final sync IdealKit and GraphKit.
     final_sync(ideal);
#undef __

    Node* z_start = array_element_address(z, intcon(0), T_INT);

    Node* call = make_runtime_call(RC_LEAF|RC_NO_FP,
                                   OptoRuntime::multiplyToLen_Type(),
                                   stubAddr, stubName, TypePtr::BOTTOM,
                                   x_start, xlen, y_start, ylen, z_start, zlen);
  } // original reexecute is set back here

  C->set_has_split_ifs(true); // Has chance for split-if optimization
  set_result(z);
  return true;
}

//-------------inline_squareToLen------------------------------------
bool LibraryCallKit::inline_squareToLen() {
  assert(UseSquareToLenIntrinsic, "not implemented on this platform");

  address stubAddr = StubRoutines::squareToLen();
  if (stubAddr == NULL) {
    return false; // Intrinsic's stub is not implemented on this platform
  }
  const char* stubName = "squareToLen";

  assert(callee()->signature()->size() == 4, "implSquareToLen has 4 parameters");

  Node* x    = argument(0);
  Node* len  = argument(1);
  Node* z    = argument(2);
  Node* zlen = argument(3);

  x = must_be_not_null(x, true);
  z = must_be_not_null(z, true);

  const Type* x_type = x->Value(&_gvn);
  const Type* z_type = z->Value(&_gvn);
  const TypeAryPtr* top_x = x_type->isa_aryptr();
  const TypeAryPtr* top_z = z_type->isa_aryptr();
  if (top_x  == NULL || top_x->klass()  == NULL ||
      top_z  == NULL || top_z->klass()  == NULL) {
    // failed array check
    return false;
  }

  BasicType x_elem = x_type->isa_aryptr()->klass()->as_array_klass()->element_type()->basic_type();
  BasicType z_elem = z_type->isa_aryptr()->klass()->as_array_klass()->element_type()->basic_type();
  if (x_elem != T_INT || z_elem != T_INT) {
    return false;
  }


  Node* x_start = array_element_address(x, intcon(0), x_elem);
  Node* z_start = array_element_address(z, intcon(0), z_elem);

  Node*  call = make_runtime_call(RC_LEAF|RC_NO_FP,
                                  OptoRuntime::squareToLen_Type(),
                                  stubAddr, stubName, TypePtr::BOTTOM,
                                  x_start, len, z_start, zlen);

  set_result(z);
  return true;
}

//-------------inline_mulAdd------------------------------------------
bool LibraryCallKit::inline_mulAdd() {
  assert(UseMulAddIntrinsic, "not implemented on this platform");

  address stubAddr = StubRoutines::mulAdd();
  if (stubAddr == NULL) {
    return false; // Intrinsic's stub is not implemented on this platform
  }
  const char* stubName = "mulAdd";

  assert(callee()->signature()->size() == 5, "mulAdd has 5 parameters");

  Node* out      = argument(0);
  Node* in       = argument(1);
  Node* offset   = argument(2);
  Node* len      = argument(3);
  Node* k        = argument(4);

  out = must_be_not_null(out, true);

  const Type* out_type = out->Value(&_gvn);
  const Type* in_type = in->Value(&_gvn);
  const TypeAryPtr* top_out = out_type->isa_aryptr();
  const TypeAryPtr* top_in = in_type->isa_aryptr();
  if (top_out  == NULL || top_out->klass()  == NULL ||
      top_in == NULL || top_in->klass() == NULL) {
    // failed array check
    return false;
  }

  BasicType out_elem = out_type->isa_aryptr()->klass()->as_array_klass()->element_type()->basic_type();
  BasicType in_elem = in_type->isa_aryptr()->klass()->as_array_klass()->element_type()->basic_type();
  if (out_elem != T_INT || in_elem != T_INT) {
    return false;
  }

  Node* outlen = load_array_length(out);
  Node* new_offset = _gvn.transform(new SubINode(outlen, offset));
  Node* out_start = array_element_address(out, intcon(0), out_elem);
  Node* in_start = array_element_address(in, intcon(0), in_elem);

  Node*  call = make_runtime_call(RC_LEAF|RC_NO_FP,
                                  OptoRuntime::mulAdd_Type(),
                                  stubAddr, stubName, TypePtr::BOTTOM,
                                  out_start,in_start, new_offset, len, k);
  Node* result = _gvn.transform(new ProjNode(call, TypeFunc::Parms));
  set_result(result);
  return true;
}

//-------------inline_montgomeryMultiply-----------------------------------
bool LibraryCallKit::inline_montgomeryMultiply() {
  address stubAddr = StubRoutines::montgomeryMultiply();
  if (stubAddr == NULL) {
    return false; // Intrinsic's stub is not implemented on this platform
  }

  assert(UseMontgomeryMultiplyIntrinsic, "not implemented on this platform");
  const char* stubName = "montgomery_multiply";

  assert(callee()->signature()->size() == 7, "montgomeryMultiply has 7 parameters");

  Node* a    = argument(0);
  Node* b    = argument(1);
  Node* n    = argument(2);
  Node* len  = argument(3);
  Node* inv  = argument(4);
  Node* m    = argument(6);

  const Type* a_type = a->Value(&_gvn);
  const TypeAryPtr* top_a = a_type->isa_aryptr();
  const Type* b_type = b->Value(&_gvn);
  const TypeAryPtr* top_b = b_type->isa_aryptr();
  const Type* n_type = a->Value(&_gvn);
  const TypeAryPtr* top_n = n_type->isa_aryptr();
  const Type* m_type = a->Value(&_gvn);
  const TypeAryPtr* top_m = m_type->isa_aryptr();
  if (top_a  == NULL || top_a->klass()  == NULL ||
      top_b == NULL || top_b->klass()  == NULL ||
      top_n == NULL || top_n->klass()  == NULL ||
      top_m == NULL || top_m->klass()  == NULL) {
    // failed array check
    return false;
  }

  BasicType a_elem = a_type->isa_aryptr()->klass()->as_array_klass()->element_type()->basic_type();
  BasicType b_elem = b_type->isa_aryptr()->klass()->as_array_klass()->element_type()->basic_type();
  BasicType n_elem = n_type->isa_aryptr()->klass()->as_array_klass()->element_type()->basic_type();
  BasicType m_elem = m_type->isa_aryptr()->klass()->as_array_klass()->element_type()->basic_type();
  if (a_elem != T_INT || b_elem != T_INT || n_elem != T_INT || m_elem != T_INT) {
    return false;
  }

  // Make the call
  {
    Node* a_start = array_element_address(a, intcon(0), a_elem);
    Node* b_start = array_element_address(b, intcon(0), b_elem);
    Node* n_start = array_element_address(n, intcon(0), n_elem);
    Node* m_start = array_element_address(m, intcon(0), m_elem);

    Node* call = make_runtime_call(RC_LEAF,
                                   OptoRuntime::montgomeryMultiply_Type(),
                                   stubAddr, stubName, TypePtr::BOTTOM,
                                   a_start, b_start, n_start, len, inv, top(),
                                   m_start);
    set_result(m);
  }

  return true;
}

bool LibraryCallKit::inline_montgomerySquare() {
  address stubAddr = StubRoutines::montgomerySquare();
  if (stubAddr == NULL) {
    return false; // Intrinsic's stub is not implemented on this platform
  }

  assert(UseMontgomerySquareIntrinsic, "not implemented on this platform");
  const char* stubName = "montgomery_square";

  assert(callee()->signature()->size() == 6, "montgomerySquare has 6 parameters");

  Node* a    = argument(0);
  Node* n    = argument(1);
  Node* len  = argument(2);
  Node* inv  = argument(3);
  Node* m    = argument(5);

  const Type* a_type = a->Value(&_gvn);
  const TypeAryPtr* top_a = a_type->isa_aryptr();
  const Type* n_type = a->Value(&_gvn);
  const TypeAryPtr* top_n = n_type->isa_aryptr();
  const Type* m_type = a->Value(&_gvn);
  const TypeAryPtr* top_m = m_type->isa_aryptr();
  if (top_a  == NULL || top_a->klass()  == NULL ||
      top_n == NULL || top_n->klass()  == NULL ||
      top_m == NULL || top_m->klass()  == NULL) {
    // failed array check
    return false;
  }

  BasicType a_elem = a_type->isa_aryptr()->klass()->as_array_klass()->element_type()->basic_type();
  BasicType n_elem = n_type->isa_aryptr()->klass()->as_array_klass()->element_type()->basic_type();
  BasicType m_elem = m_type->isa_aryptr()->klass()->as_array_klass()->element_type()->basic_type();
  if (a_elem != T_INT || n_elem != T_INT || m_elem != T_INT) {
    return false;
  }

  // Make the call
  {
    Node* a_start = array_element_address(a, intcon(0), a_elem);
    Node* n_start = array_element_address(n, intcon(0), n_elem);
    Node* m_start = array_element_address(m, intcon(0), m_elem);

    Node* call = make_runtime_call(RC_LEAF,
                                   OptoRuntime::montgomerySquare_Type(),
                                   stubAddr, stubName, TypePtr::BOTTOM,
                                   a_start, n_start, len, inv, top(),
                                   m_start);
    set_result(m);
  }

  return true;
}

bool LibraryCallKit::inline_bigIntegerShift(bool isRightShift) {
  address stubAddr = NULL;
  const char* stubName = NULL;

  stubAddr = isRightShift? StubRoutines::bigIntegerRightShift(): StubRoutines::bigIntegerLeftShift();
  if (stubAddr == NULL) {
    return false; // Intrinsic's stub is not implemented on this platform
  }

  stubName = isRightShift? "bigIntegerRightShiftWorker" : "bigIntegerLeftShiftWorker";

  assert(callee()->signature()->size() == 5, "expected 5 arguments");

  Node* newArr = argument(0);
  Node* oldArr = argument(1);
  Node* newIdx = argument(2);
  Node* shiftCount = argument(3);
  Node* numIter = argument(4);

  const Type* newArr_type = newArr->Value(&_gvn);
  const TypeAryPtr* top_newArr = newArr_type->isa_aryptr();
  const Type* oldArr_type = oldArr->Value(&_gvn);
  const TypeAryPtr* top_oldArr = oldArr_type->isa_aryptr();
  if (top_newArr == NULL || top_newArr->klass() == NULL || top_oldArr == NULL
      || top_oldArr->klass() == NULL) {
    return false;
  }

  BasicType newArr_elem = newArr_type->isa_aryptr()->klass()->as_array_klass()->element_type()->basic_type();
  BasicType oldArr_elem = oldArr_type->isa_aryptr()->klass()->as_array_klass()->element_type()->basic_type();
  if (newArr_elem != T_INT || oldArr_elem != T_INT) {
    return false;
  }

  // Make the call
  {
    Node* newArr_start = array_element_address(newArr, intcon(0), newArr_elem);
    Node* oldArr_start = array_element_address(oldArr, intcon(0), oldArr_elem);

    Node* call = make_runtime_call(RC_LEAF,
                                   OptoRuntime::bigIntegerShift_Type(),
                                   stubAddr,
                                   stubName,
                                   TypePtr::BOTTOM,
                                   newArr_start,
                                   oldArr_start,
                                   newIdx,
                                   shiftCount,
                                   numIter);
  }

  return true;
}

//-------------inline_vectorizedMismatch------------------------------
bool LibraryCallKit::inline_vectorizedMismatch() {
  assert(UseVectorizedMismatchIntrinsic, "not implementated on this platform");

  address stubAddr = StubRoutines::vectorizedMismatch();
  if (stubAddr == NULL) {
    return false; // Intrinsic's stub is not implemented on this platform
  }
  const char* stubName = "vectorizedMismatch";
  int size_l = callee()->signature()->size();
  assert(callee()->signature()->size() == 8, "vectorizedMismatch has 6 parameters");

  Node* obja = argument(0);
  Node* aoffset = argument(1);
  Node* objb = argument(3);
  Node* boffset = argument(4);
  Node* length = argument(6);
  Node* scale = argument(7);

  const Type* a_type = obja->Value(&_gvn);
  const Type* b_type = objb->Value(&_gvn);
  const TypeAryPtr* top_a = a_type->isa_aryptr();
  const TypeAryPtr* top_b = b_type->isa_aryptr();
  if (top_a == NULL || top_a->klass() == NULL ||
    top_b == NULL || top_b->klass() == NULL) {
    // failed array check
    return false;
  }

  Node* call;
  jvms()->set_should_reexecute(true);

  Node* obja_adr = make_unsafe_address(obja, aoffset);
  Node* objb_adr = make_unsafe_address(objb, boffset);

  call = make_runtime_call(RC_LEAF,
    OptoRuntime::vectorizedMismatch_Type(),
    stubAddr, stubName, TypePtr::BOTTOM,
    obja_adr, objb_adr, length, scale);

  Node* result = _gvn.transform(new ProjNode(call, TypeFunc::Parms));
  set_result(result);
  return true;
}

/**
 * Calculate CRC32 for byte.
 * int java.util.zip.CRC32.update(int crc, int b)
 */
bool LibraryCallKit::inline_updateCRC32() {
  assert(UseCRC32Intrinsics, "need AVX and LCMUL instructions support");
  assert(callee()->signature()->size() == 2, "update has 2 parameters");
  // no receiver since it is static method
  Node* crc  = argument(0); // type: int
  Node* b    = argument(1); // type: int

  /*
   *    int c = ~ crc;
   *    b = timesXtoThe32[(b ^ c) & 0xFF];
   *    b = b ^ (c >>> 8);
   *    crc = ~b;
   */

  Node* M1 = intcon(-1);
  crc = _gvn.transform(new XorINode(crc, M1));
  Node* result = _gvn.transform(new XorINode(crc, b));
  result = _gvn.transform(new AndINode(result, intcon(0xFF)));

  Node* base = makecon(TypeRawPtr::make(StubRoutines::crc_table_addr()));
  Node* offset = _gvn.transform(new LShiftINode(result, intcon(0x2)));
  Node* adr = basic_plus_adr(top(), base, ConvI2X(offset));
  result = make_load(control(), adr, TypeInt::INT, T_INT, MemNode::unordered);

  crc = _gvn.transform(new URShiftINode(crc, intcon(8)));
  result = _gvn.transform(new XorINode(crc, result));
  result = _gvn.transform(new XorINode(result, M1));
  set_result(result);
  return true;
}

/**
 * Calculate CRC32 for byte[] array.
 * int java.util.zip.CRC32.updateBytes(int crc, byte[] buf, int off, int len)
 */
bool LibraryCallKit::inline_updateBytesCRC32() {
  assert(UseCRC32Intrinsics, "need AVX and LCMUL instructions support");
  assert(callee()->signature()->size() == 4, "updateBytes has 4 parameters");
  // no receiver since it is static method
  Node* crc     = argument(0); // type: int
  Node* src     = argument(1); // type: oop
  Node* offset  = argument(2); // type: int
  Node* length  = argument(3); // type: int

  const Type* src_type = src->Value(&_gvn);
  const TypeAryPtr* top_src = src_type->isa_aryptr();
  if (top_src  == NULL || top_src->klass()  == NULL) {
    // failed array check
    return false;
  }

  // Figure out the size and type of the elements we will be copying.
  BasicType src_elem = src_type->isa_aryptr()->klass()->as_array_klass()->element_type()->basic_type();
  if (src_elem != T_BYTE) {
    return false;
  }

  // 'src_start' points to src array + scaled offset
  src = must_be_not_null(src, true);
  Node* src_start = array_element_address(src, offset, src_elem);

  // We assume that range check is done by caller.
  // TODO: generate range check (offset+length < src.length) in debug VM.

  // Call the stub.
  address stubAddr = StubRoutines::updateBytesCRC32();
  const char *stubName = "updateBytesCRC32";

  Node* call = make_runtime_call(RC_LEAF|RC_NO_FP, OptoRuntime::updateBytesCRC32_Type(),
                                 stubAddr, stubName, TypePtr::BOTTOM,
                                 crc, src_start, length);
  Node* result = _gvn.transform(new ProjNode(call, TypeFunc::Parms));
  set_result(result);
  return true;
}

/**
 * Calculate CRC32 for ByteBuffer.
 * int java.util.zip.CRC32.updateByteBuffer(int crc, long buf, int off, int len)
 */
bool LibraryCallKit::inline_updateByteBufferCRC32() {
  assert(UseCRC32Intrinsics, "need AVX and LCMUL instructions support");
  assert(callee()->signature()->size() == 5, "updateByteBuffer has 4 parameters and one is long");
  // no receiver since it is static method
  Node* crc     = argument(0); // type: int
  Node* src     = argument(1); // type: long
  Node* offset  = argument(3); // type: int
  Node* length  = argument(4); // type: int

  src = ConvL2X(src);  // adjust Java long to machine word
  Node* base = _gvn.transform(new CastX2PNode(src));
  offset = ConvI2X(offset);

  // 'src_start' points to src array + scaled offset
  Node* src_start = basic_plus_adr(top(), base, offset);

  // Call the stub.
  address stubAddr = StubRoutines::updateBytesCRC32();
  const char *stubName = "updateBytesCRC32";

  Node* call = make_runtime_call(RC_LEAF|RC_NO_FP, OptoRuntime::updateBytesCRC32_Type(),
                                 stubAddr, stubName, TypePtr::BOTTOM,
                                 crc, src_start, length);
  Node* result = _gvn.transform(new ProjNode(call, TypeFunc::Parms));
  set_result(result);
  return true;
}

//------------------------------get_table_from_crc32c_class-----------------------
Node * LibraryCallKit::get_table_from_crc32c_class(ciInstanceKlass *crc32c_class) {
  Node* table = load_field_from_object(NULL, "byteTable", "[I", /*decorators*/ IN_HEAP, /*is_static*/ true, crc32c_class);
  assert (table != NULL, "wrong version of java.util.zip.CRC32C");

  return table;
}

//------------------------------inline_updateBytesCRC32C-----------------------
//
// Calculate CRC32C for byte[] array.
// int java.util.zip.CRC32C.updateBytes(int crc, byte[] buf, int off, int end)
//
bool LibraryCallKit::inline_updateBytesCRC32C() {
  assert(UseCRC32CIntrinsics, "need CRC32C instruction support");
  assert(callee()->signature()->size() == 4, "updateBytes has 4 parameters");
  assert(callee()->holder()->is_loaded(), "CRC32C class must be loaded");
  // no receiver since it is a static method
  Node* crc     = argument(0); // type: int
  Node* src     = argument(1); // type: oop
  Node* offset  = argument(2); // type: int
  Node* end     = argument(3); // type: int

  Node* length = _gvn.transform(new SubINode(end, offset));

  const Type* src_type = src->Value(&_gvn);
  const TypeAryPtr* top_src = src_type->isa_aryptr();
  if (top_src  == NULL || top_src->klass()  == NULL) {
    // failed array check
    return false;
  }

  // Figure out the size and type of the elements we will be copying.
  BasicType src_elem = src_type->isa_aryptr()->klass()->as_array_klass()->element_type()->basic_type();
  if (src_elem != T_BYTE) {
    return false;
  }

  // 'src_start' points to src array + scaled offset
  src = must_be_not_null(src, true);
  Node* src_start = array_element_address(src, offset, src_elem);

  // static final int[] byteTable in class CRC32C
  Node* table = get_table_from_crc32c_class(callee()->holder());
  table = must_be_not_null(table, true);
  Node* table_start = array_element_address(table, intcon(0), T_INT);

  // We assume that range check is done by caller.
  // TODO: generate range check (offset+length < src.length) in debug VM.

  // Call the stub.
  address stubAddr = StubRoutines::updateBytesCRC32C();
  const char *stubName = "updateBytesCRC32C";

  Node* call = make_runtime_call(RC_LEAF, OptoRuntime::updateBytesCRC32C_Type(),
                                 stubAddr, stubName, TypePtr::BOTTOM,
                                 crc, src_start, length, table_start);
  Node* result = _gvn.transform(new ProjNode(call, TypeFunc::Parms));
  set_result(result);
  return true;
}

//------------------------------inline_updateDirectByteBufferCRC32C-----------------------
//
// Calculate CRC32C for DirectByteBuffer.
// int java.util.zip.CRC32C.updateDirectByteBuffer(int crc, long buf, int off, int end)
//
bool LibraryCallKit::inline_updateDirectByteBufferCRC32C() {
  assert(UseCRC32CIntrinsics, "need CRC32C instruction support");
  assert(callee()->signature()->size() == 5, "updateDirectByteBuffer has 4 parameters and one is long");
  assert(callee()->holder()->is_loaded(), "CRC32C class must be loaded");
  // no receiver since it is a static method
  Node* crc     = argument(0); // type: int
  Node* src     = argument(1); // type: long
  Node* offset  = argument(3); // type: int
  Node* end     = argument(4); // type: int

  Node* length = _gvn.transform(new SubINode(end, offset));

  src = ConvL2X(src);  // adjust Java long to machine word
  Node* base = _gvn.transform(new CastX2PNode(src));
  offset = ConvI2X(offset);

  // 'src_start' points to src array + scaled offset
  Node* src_start = basic_plus_adr(top(), base, offset);

  // static final int[] byteTable in class CRC32C
  Node* table = get_table_from_crc32c_class(callee()->holder());
  table = must_be_not_null(table, true);
  Node* table_start = array_element_address(table, intcon(0), T_INT);

  // Call the stub.
  address stubAddr = StubRoutines::updateBytesCRC32C();
  const char *stubName = "updateBytesCRC32C";

  Node* call = make_runtime_call(RC_LEAF, OptoRuntime::updateBytesCRC32C_Type(),
                                 stubAddr, stubName, TypePtr::BOTTOM,
                                 crc, src_start, length, table_start);
  Node* result = _gvn.transform(new ProjNode(call, TypeFunc::Parms));
  set_result(result);
  return true;
}

//------------------------------inline_updateBytesAdler32----------------------
//
// Calculate Adler32 checksum for byte[] array.
// int java.util.zip.Adler32.updateBytes(int crc, byte[] buf, int off, int len)
//
bool LibraryCallKit::inline_updateBytesAdler32() {
  assert(UseAdler32Intrinsics, "Adler32 Instrinsic support need"); // check if we actually need to check this flag or check a different one
  assert(callee()->signature()->size() == 4, "updateBytes has 4 parameters");
  assert(callee()->holder()->is_loaded(), "Adler32 class must be loaded");
  // no receiver since it is static method
  Node* crc     = argument(0); // type: int
  Node* src     = argument(1); // type: oop
  Node* offset  = argument(2); // type: int
  Node* length  = argument(3); // type: int

  const Type* src_type = src->Value(&_gvn);
  const TypeAryPtr* top_src = src_type->isa_aryptr();
  if (top_src  == NULL || top_src->klass()  == NULL) {
    // failed array check
    return false;
  }

  // Figure out the size and type of the elements we will be copying.
  BasicType src_elem = src_type->isa_aryptr()->klass()->as_array_klass()->element_type()->basic_type();
  if (src_elem != T_BYTE) {
    return false;
  }

  // 'src_start' points to src array + scaled offset
  Node* src_start = array_element_address(src, offset, src_elem);

  // We assume that range check is done by caller.
  // TODO: generate range check (offset+length < src.length) in debug VM.

  // Call the stub.
  address stubAddr = StubRoutines::updateBytesAdler32();
  const char *stubName = "updateBytesAdler32";

  Node* call = make_runtime_call(RC_LEAF, OptoRuntime::updateBytesAdler32_Type(),
                                 stubAddr, stubName, TypePtr::BOTTOM,
                                 crc, src_start, length);
  Node* result = _gvn.transform(new ProjNode(call, TypeFunc::Parms));
  set_result(result);
  return true;
}

//------------------------------inline_updateByteBufferAdler32---------------
//
// Calculate Adler32 checksum for DirectByteBuffer.
// int java.util.zip.Adler32.updateByteBuffer(int crc, long buf, int off, int len)
//
bool LibraryCallKit::inline_updateByteBufferAdler32() {
  assert(UseAdler32Intrinsics, "Adler32 Instrinsic support need"); // check if we actually need to check this flag or check a different one
  assert(callee()->signature()->size() == 5, "updateByteBuffer has 4 parameters and one is long");
  assert(callee()->holder()->is_loaded(), "Adler32 class must be loaded");
  // no receiver since it is static method
  Node* crc     = argument(0); // type: int
  Node* src     = argument(1); // type: long
  Node* offset  = argument(3); // type: int
  Node* length  = argument(4); // type: int

  src = ConvL2X(src);  // adjust Java long to machine word
  Node* base = _gvn.transform(new CastX2PNode(src));
  offset = ConvI2X(offset);

  // 'src_start' points to src array + scaled offset
  Node* src_start = basic_plus_adr(top(), base, offset);

  // Call the stub.
  address stubAddr = StubRoutines::updateBytesAdler32();
  const char *stubName = "updateBytesAdler32";

  Node* call = make_runtime_call(RC_LEAF, OptoRuntime::updateBytesAdler32_Type(),
                                 stubAddr, stubName, TypePtr::BOTTOM,
                                 crc, src_start, length);

  Node* result = _gvn.transform(new ProjNode(call, TypeFunc::Parms));
  set_result(result);
  return true;
}

//----------------------------inline_reference_get----------------------------
// public T java.lang.ref.Reference.get();
bool LibraryCallKit::inline_reference_get() {
  const int referent_offset = java_lang_ref_Reference::referent_offset();

  // Get the argument:
  Node* reference_obj = null_check_receiver();
  if (stopped()) return true;

  DecoratorSet decorators = IN_HEAP | ON_WEAK_OOP_REF;
  Node* result = load_field_from_object(reference_obj, "referent", "Ljava/lang/Object;",
                                        decorators, /*is_static*/ false, NULL);
  if (result == NULL) return false;

  // Add memory barrier to prevent commoning reads from this field
  // across safepoint since GC can change its value.
  insert_mem_bar(Op_MemBarCPUOrder);

  set_result(result);
  return true;
}

//----------------------------inline_reference_refersTo0----------------------------
// bool java.lang.ref.Reference.refersTo0();
// bool java.lang.ref.PhantomReference.refersTo0();
bool LibraryCallKit::inline_reference_refersTo0(bool is_phantom) {
  // Get arguments:
  Node* reference_obj = null_check_receiver();
  Node* other_obj = argument(1);
  if (stopped()) return true;

  DecoratorSet decorators = IN_HEAP | AS_NO_KEEPALIVE;
  decorators |= (is_phantom ? ON_PHANTOM_OOP_REF : ON_WEAK_OOP_REF);
  Node* referent = load_field_from_object(reference_obj, "referent", "Ljava/lang/Object;",
                                          decorators, /*is_static*/ false, NULL);
  if (referent == NULL) return false;

  // Add memory barrier to prevent commoning reads from this field
  // across safepoint since GC can change its value.
  insert_mem_bar(Op_MemBarCPUOrder);

  Node* cmp = _gvn.transform(new CmpPNode(referent, other_obj));
  Node* bol = _gvn.transform(new BoolNode(cmp, BoolTest::eq));
  IfNode* if_node = create_and_map_if(control(), bol, PROB_FAIR, COUNT_UNKNOWN);

  RegionNode* region = new RegionNode(3);
  PhiNode* phi = new PhiNode(region, TypeInt::BOOL);

  Node* if_true = _gvn.transform(new IfTrueNode(if_node));
  region->init_req(1, if_true);
  phi->init_req(1, intcon(1));

  Node* if_false = _gvn.transform(new IfFalseNode(if_node));
  region->init_req(2, if_false);
  phi->init_req(2, intcon(0));

  set_control(_gvn.transform(region));
  record_for_igvn(region);
  set_result(_gvn.transform(phi));
  return true;
}


Node* LibraryCallKit::load_field_from_object(Node* fromObj, const char* fieldName, const char* fieldTypeString,
                                             DecoratorSet decorators, bool is_static,
                                             ciInstanceKlass* fromKls) {
  if (fromKls == NULL) {
    const TypeInstPtr* tinst = _gvn.type(fromObj)->isa_instptr();
    assert(tinst != NULL, "obj is null");
    assert(tinst->klass()->is_loaded(), "obj is not loaded");
    fromKls = tinst->klass()->as_instance_klass();
  } else {
    assert(is_static, "only for static field access");
  }
  ciField* field = fromKls->get_field_by_name(ciSymbol::make(fieldName),
                                              ciSymbol::make(fieldTypeString),
                                              is_static);

  assert (field != NULL, "undefined field %s %s %s", fieldTypeString, fromKls->name()->as_utf8(), fieldName);
  if (field == NULL) return (Node *) NULL;

  if (is_static) {
    const TypeInstPtr* tip = TypeInstPtr::make(fromKls->java_mirror());
    fromObj = makecon(tip);
  }

  // Next code  copied from Parse::do_get_xxx():

  // Compute address and memory type.
  int offset  = field->offset_in_bytes();
  bool is_vol = field->is_volatile();
  ciType* field_klass = field->type();
  assert(field_klass->is_loaded(), "should be loaded");
  const TypePtr* adr_type = C->alias_type(field)->adr_type();
  Node *adr = basic_plus_adr(fromObj, fromObj, offset);
  BasicType bt = field->layout_type();

  // Build the resultant type of the load
  const Type *type;
  if (bt == T_OBJECT) {
    type = TypeOopPtr::make_from_klass(field_klass->as_klass());
  } else {
    type = Type::get_const_basic_type(bt);
  }

  if (is_vol) {
    decorators |= MO_SEQ_CST;
  }

  return access_load_at(fromObj, adr, adr_type, type, bt, decorators);
}

Node * LibraryCallKit::field_address_from_object(Node * fromObj, const char * fieldName, const char * fieldTypeString,
                                                 bool is_exact, bool is_static,
                                                 ciInstanceKlass * fromKls) {
  if (fromKls == NULL) {
    const TypeInstPtr* tinst = _gvn.type(fromObj)->isa_instptr();
    assert(tinst != NULL, "obj is null");
    assert(tinst->klass()->is_loaded(), "obj is not loaded");
    assert(!is_exact || tinst->klass_is_exact(), "klass not exact");
    fromKls = tinst->klass()->as_instance_klass();
  }
  else {
    assert(is_static, "only for static field access");
  }
  ciField* field = fromKls->get_field_by_name(ciSymbol::make(fieldName),
    ciSymbol::make(fieldTypeString),
    is_static);

  assert(field != NULL, "undefined field");
  assert(!field->is_volatile(), "not defined for volatile fields");

  if (is_static) {
    const TypeInstPtr* tip = TypeInstPtr::make(fromKls->java_mirror());
    fromObj = makecon(tip);
  }

  // Next code  copied from Parse::do_get_xxx():

  // Compute address and memory type.
  int offset = field->offset_in_bytes();
  Node *adr = basic_plus_adr(fromObj, fromObj, offset);

  return adr;
}

//------------------------------inline_aescrypt_Block-----------------------
bool LibraryCallKit::inline_aescrypt_Block(vmIntrinsics::ID id) {
  address stubAddr = NULL;
  const char *stubName;
  assert(UseAES, "need AES instruction support");

  switch(id) {
  case vmIntrinsics::_aescrypt_encryptBlock:
    stubAddr = StubRoutines::aescrypt_encryptBlock();
    stubName = "aescrypt_encryptBlock";
    break;
  case vmIntrinsics::_aescrypt_decryptBlock:
    stubAddr = StubRoutines::aescrypt_decryptBlock();
    stubName = "aescrypt_decryptBlock";
    break;
  default:
    break;
  }
  if (stubAddr == NULL) return false;

  Node* aescrypt_object = argument(0);
  Node* src             = argument(1);
  Node* src_offset      = argument(2);
  Node* dest            = argument(3);
  Node* dest_offset     = argument(4);

  src = must_be_not_null(src, true);
  dest = must_be_not_null(dest, true);

  // (1) src and dest are arrays.
  const Type* src_type = src->Value(&_gvn);
  const Type* dest_type = dest->Value(&_gvn);
  const TypeAryPtr* top_src = src_type->isa_aryptr();
  const TypeAryPtr* top_dest = dest_type->isa_aryptr();
  assert (top_src  != NULL && top_src->klass()  != NULL &&  top_dest != NULL && top_dest->klass() != NULL, "args are strange");

  // for the quick and dirty code we will skip all the checks.
  // we are just trying to get the call to be generated.
  Node* src_start  = src;
  Node* dest_start = dest;
  if (src_offset != NULL || dest_offset != NULL) {
    assert(src_offset != NULL && dest_offset != NULL, "");
    src_start  = array_element_address(src,  src_offset,  T_BYTE);
    dest_start = array_element_address(dest, dest_offset, T_BYTE);
  }

  // now need to get the start of its expanded key array
  // this requires a newer class file that has this array as littleEndian ints, otherwise we revert to java
  Node* k_start = get_key_start_from_aescrypt_object(aescrypt_object);
  if (k_start == NULL) return false;

  // Call the stub.
  make_runtime_call(RC_LEAF|RC_NO_FP, OptoRuntime::aescrypt_block_Type(),
                    stubAddr, stubName, TypePtr::BOTTOM,
                    src_start, dest_start, k_start);

  return true;
}

//------------------------------inline_cipherBlockChaining_AESCrypt-----------------------
bool LibraryCallKit::inline_cipherBlockChaining_AESCrypt(vmIntrinsics::ID id) {
  address stubAddr = NULL;
  const char *stubName = NULL;

  assert(UseAES, "need AES instruction support");

  switch(id) {
  case vmIntrinsics::_cipherBlockChaining_encryptAESCrypt:
    stubAddr = StubRoutines::cipherBlockChaining_encryptAESCrypt();
    stubName = "cipherBlockChaining_encryptAESCrypt";
    break;
  case vmIntrinsics::_cipherBlockChaining_decryptAESCrypt:
    stubAddr = StubRoutines::cipherBlockChaining_decryptAESCrypt();
    stubName = "cipherBlockChaining_decryptAESCrypt";
    break;
  default:
    break;
  }
  if (stubAddr == NULL) return false;

  Node* cipherBlockChaining_object = argument(0);
  Node* src                        = argument(1);
  Node* src_offset                 = argument(2);
  Node* len                        = argument(3);
  Node* dest                       = argument(4);
  Node* dest_offset                = argument(5);

  src = must_be_not_null(src, false);
  dest = must_be_not_null(dest, false);

  // (1) src and dest are arrays.
  const Type* src_type = src->Value(&_gvn);
  const Type* dest_type = dest->Value(&_gvn);
  const TypeAryPtr* top_src = src_type->isa_aryptr();
  const TypeAryPtr* top_dest = dest_type->isa_aryptr();
  assert (top_src  != NULL && top_src->klass()  != NULL
          &&  top_dest != NULL && top_dest->klass() != NULL, "args are strange");

  // checks are the responsibility of the caller
  Node* src_start  = src;
  Node* dest_start = dest;
  if (src_offset != NULL || dest_offset != NULL) {
    assert(src_offset != NULL && dest_offset != NULL, "");
    src_start  = array_element_address(src,  src_offset,  T_BYTE);
    dest_start = array_element_address(dest, dest_offset, T_BYTE);
  }

  // if we are in this set of code, we "know" the embeddedCipher is an AESCrypt object
  // (because of the predicated logic executed earlier).
  // so we cast it here safely.
  // this requires a newer class file that has this array as littleEndian ints, otherwise we revert to java

  Node* embeddedCipherObj = load_field_from_object(cipherBlockChaining_object, "embeddedCipher", "Lcom/sun/crypto/provider/SymmetricCipher;");
  if (embeddedCipherObj == NULL) return false;

  // cast it to what we know it will be at runtime
  const TypeInstPtr* tinst = _gvn.type(cipherBlockChaining_object)->isa_instptr();
  assert(tinst != NULL, "CBC obj is null");
  assert(tinst->klass()->is_loaded(), "CBC obj is not loaded");
  ciKlass* klass_AESCrypt = tinst->klass()->as_instance_klass()->find_klass(ciSymbol::make("com/sun/crypto/provider/AESCrypt"));
  assert(klass_AESCrypt->is_loaded(), "predicate checks that this class is loaded");

  ciInstanceKlass* instklass_AESCrypt = klass_AESCrypt->as_instance_klass();
  const TypeKlassPtr* aklass = TypeKlassPtr::make(instklass_AESCrypt);
  const TypeOopPtr* xtype = aklass->as_instance_type();
  Node* aescrypt_object = new CheckCastPPNode(control(), embeddedCipherObj, xtype);
  aescrypt_object = _gvn.transform(aescrypt_object);

  // we need to get the start of the aescrypt_object's expanded key array
  Node* k_start = get_key_start_from_aescrypt_object(aescrypt_object);
  if (k_start == NULL) return false;

  // similarly, get the start address of the r vector
  Node* objRvec = load_field_from_object(cipherBlockChaining_object, "r", "[B");
  if (objRvec == NULL) return false;
  Node* r_start = array_element_address(objRvec, intcon(0), T_BYTE);

  // Call the stub, passing src_start, dest_start, k_start, r_start and src_len
  Node* cbcCrypt = make_runtime_call(RC_LEAF|RC_NO_FP,
                                     OptoRuntime::cipherBlockChaining_aescrypt_Type(),
                                     stubAddr, stubName, TypePtr::BOTTOM,
                                     src_start, dest_start, k_start, r_start, len);

  // return cipher length (int)
  Node* retvalue = _gvn.transform(new ProjNode(cbcCrypt, TypeFunc::Parms));
  set_result(retvalue);
  return true;
}

//------------------------------inline_electronicCodeBook_AESCrypt-----------------------
bool LibraryCallKit::inline_electronicCodeBook_AESCrypt(vmIntrinsics::ID id) {
  address stubAddr = NULL;
  const char *stubName = NULL;

  assert(UseAES, "need AES instruction support");

  switch (id) {
  case vmIntrinsics::_electronicCodeBook_encryptAESCrypt:
    stubAddr = StubRoutines::electronicCodeBook_encryptAESCrypt();
    stubName = "electronicCodeBook_encryptAESCrypt";
    break;
  case vmIntrinsics::_electronicCodeBook_decryptAESCrypt:
    stubAddr = StubRoutines::electronicCodeBook_decryptAESCrypt();
    stubName = "electronicCodeBook_decryptAESCrypt";
    break;
  default:
    break;
  }

  if (stubAddr == NULL) return false;

  Node* electronicCodeBook_object = argument(0);
  Node* src                       = argument(1);
  Node* src_offset                = argument(2);
  Node* len                       = argument(3);
  Node* dest                      = argument(4);
  Node* dest_offset               = argument(5);

  // (1) src and dest are arrays.
  const Type* src_type = src->Value(&_gvn);
  const Type* dest_type = dest->Value(&_gvn);
  const TypeAryPtr* top_src = src_type->isa_aryptr();
  const TypeAryPtr* top_dest = dest_type->isa_aryptr();
  assert(top_src != NULL && top_src->klass() != NULL
         &&  top_dest != NULL && top_dest->klass() != NULL, "args are strange");

  // checks are the responsibility of the caller
  Node* src_start = src;
  Node* dest_start = dest;
  if (src_offset != NULL || dest_offset != NULL) {
    assert(src_offset != NULL && dest_offset != NULL, "");
    src_start = array_element_address(src, src_offset, T_BYTE);
    dest_start = array_element_address(dest, dest_offset, T_BYTE);
  }

  // if we are in this set of code, we "know" the embeddedCipher is an AESCrypt object
  // (because of the predicated logic executed earlier).
  // so we cast it here safely.
  // this requires a newer class file that has this array as littleEndian ints, otherwise we revert to java

  Node* embeddedCipherObj = load_field_from_object(electronicCodeBook_object, "embeddedCipher", "Lcom/sun/crypto/provider/SymmetricCipher;");
  if (embeddedCipherObj == NULL) return false;

  // cast it to what we know it will be at runtime
  const TypeInstPtr* tinst = _gvn.type(electronicCodeBook_object)->isa_instptr();
  assert(tinst != NULL, "ECB obj is null");
  assert(tinst->klass()->is_loaded(), "ECB obj is not loaded");
  ciKlass* klass_AESCrypt = tinst->klass()->as_instance_klass()->find_klass(ciSymbol::make("com/sun/crypto/provider/AESCrypt"));
  assert(klass_AESCrypt->is_loaded(), "predicate checks that this class is loaded");

  ciInstanceKlass* instklass_AESCrypt = klass_AESCrypt->as_instance_klass();
  const TypeKlassPtr* aklass = TypeKlassPtr::make(instklass_AESCrypt);
  const TypeOopPtr* xtype = aklass->as_instance_type();
  Node* aescrypt_object = new CheckCastPPNode(control(), embeddedCipherObj, xtype);
  aescrypt_object = _gvn.transform(aescrypt_object);

  // we need to get the start of the aescrypt_object's expanded key array
  Node* k_start = get_key_start_from_aescrypt_object(aescrypt_object);
  if (k_start == NULL) return false;

  // Call the stub, passing src_start, dest_start, k_start, r_start and src_len
  Node* ecbCrypt = make_runtime_call(RC_LEAF | RC_NO_FP,
                                     OptoRuntime::electronicCodeBook_aescrypt_Type(),
                                     stubAddr, stubName, TypePtr::BOTTOM,
                                     src_start, dest_start, k_start, len);

  // return cipher length (int)
  Node* retvalue = _gvn.transform(new ProjNode(ecbCrypt, TypeFunc::Parms));
  set_result(retvalue);
  return true;
}

//------------------------------inline_counterMode_AESCrypt-----------------------
bool LibraryCallKit::inline_counterMode_AESCrypt(vmIntrinsics::ID id) {
  assert(UseAES, "need AES instruction support");
  if (!UseAESCTRIntrinsics) return false;

  address stubAddr = NULL;
  const char *stubName = NULL;
  if (id == vmIntrinsics::_counterMode_AESCrypt) {
    stubAddr = StubRoutines::counterMode_AESCrypt();
    stubName = "counterMode_AESCrypt";
  }
  if (stubAddr == NULL) return false;

  Node* counterMode_object = argument(0);
  Node* src = argument(1);
  Node* src_offset = argument(2);
  Node* len = argument(3);
  Node* dest = argument(4);
  Node* dest_offset = argument(5);

  // (1) src and dest are arrays.
  const Type* src_type = src->Value(&_gvn);
  const Type* dest_type = dest->Value(&_gvn);
  const TypeAryPtr* top_src = src_type->isa_aryptr();
  const TypeAryPtr* top_dest = dest_type->isa_aryptr();
  assert(top_src != NULL && top_src->klass() != NULL &&
         top_dest != NULL && top_dest->klass() != NULL, "args are strange");

  // checks are the responsibility of the caller
  Node* src_start = src;
  Node* dest_start = dest;
  if (src_offset != NULL || dest_offset != NULL) {
    assert(src_offset != NULL && dest_offset != NULL, "");
    src_start = array_element_address(src, src_offset, T_BYTE);
    dest_start = array_element_address(dest, dest_offset, T_BYTE);
  }

  // if we are in this set of code, we "know" the embeddedCipher is an AESCrypt object
  // (because of the predicated logic executed earlier).
  // so we cast it here safely.
  // this requires a newer class file that has this array as littleEndian ints, otherwise we revert to java
  Node* embeddedCipherObj = load_field_from_object(counterMode_object, "embeddedCipher", "Lcom/sun/crypto/provider/SymmetricCipher;");
  if (embeddedCipherObj == NULL) return false;
  // cast it to what we know it will be at runtime
  const TypeInstPtr* tinst = _gvn.type(counterMode_object)->isa_instptr();
  assert(tinst != NULL, "CTR obj is null");
  assert(tinst->klass()->is_loaded(), "CTR obj is not loaded");
  ciKlass* klass_AESCrypt = tinst->klass()->as_instance_klass()->find_klass(ciSymbol::make("com/sun/crypto/provider/AESCrypt"));
  assert(klass_AESCrypt->is_loaded(), "predicate checks that this class is loaded");
  ciInstanceKlass* instklass_AESCrypt = klass_AESCrypt->as_instance_klass();
  const TypeKlassPtr* aklass = TypeKlassPtr::make(instklass_AESCrypt);
  const TypeOopPtr* xtype = aklass->as_instance_type();
  Node* aescrypt_object = new CheckCastPPNode(control(), embeddedCipherObj, xtype);
  aescrypt_object = _gvn.transform(aescrypt_object);
  // we need to get the start of the aescrypt_object's expanded key array
  Node* k_start = get_key_start_from_aescrypt_object(aescrypt_object);
  if (k_start == NULL) return false;
  // similarly, get the start address of the r vector
  Node* obj_counter = load_field_from_object(counterMode_object, "counter", "[B");
  if (obj_counter == NULL) return false;
  Node* cnt_start = array_element_address(obj_counter, intcon(0), T_BYTE);

  Node* saved_encCounter = load_field_from_object(counterMode_object, "encryptedCounter", "[B");
  if (saved_encCounter == NULL) return false;
  Node* saved_encCounter_start = array_element_address(saved_encCounter, intcon(0), T_BYTE);
  Node* used = field_address_from_object(counterMode_object, "used", "I", /*is_exact*/ false);

  // Call the stub, passing src_start, dest_start, k_start, r_start and src_len
  Node* ctrCrypt = make_runtime_call(RC_LEAF|RC_NO_FP,
                                     OptoRuntime::counterMode_aescrypt_Type(),
                                     stubAddr, stubName, TypePtr::BOTTOM,
                                     src_start, dest_start, k_start, cnt_start, len, saved_encCounter_start, used);

  // return cipher length (int)
  Node* retvalue = _gvn.transform(new ProjNode(ctrCrypt, TypeFunc::Parms));
  set_result(retvalue);
  return true;
}

//------------------------------get_key_start_from_aescrypt_object-----------------------
Node * LibraryCallKit::get_key_start_from_aescrypt_object(Node *aescrypt_object) {
#if defined(PPC64) || defined(S390)
  // MixColumns for decryption can be reduced by preprocessing MixColumns with round keys.
  // Intel's extention is based on this optimization and AESCrypt generates round keys by preprocessing MixColumns.
  // However, ppc64 vncipher processes MixColumns and requires the same round keys with encryption.
  // The ppc64 stubs of encryption and decryption use the same round keys (sessionK[0]).
  Node* objSessionK = load_field_from_object(aescrypt_object, "sessionK", "[[I");
  assert (objSessionK != NULL, "wrong version of com.sun.crypto.provider.AESCrypt");
  if (objSessionK == NULL) {
    return (Node *) NULL;
  }
  Node* objAESCryptKey = load_array_element(control(), objSessionK, intcon(0), TypeAryPtr::OOPS);
#else
  Node* objAESCryptKey = load_field_from_object(aescrypt_object, "K", "[I");
#endif // PPC64
  assert (objAESCryptKey != NULL, "wrong version of com.sun.crypto.provider.AESCrypt");
  if (objAESCryptKey == NULL) return (Node *) NULL;

  // now have the array, need to get the start address of the K array
  Node* k_start = array_element_address(objAESCryptKey, intcon(0), T_INT);
  return k_start;
}

//----------------------------inline_cipherBlockChaining_AESCrypt_predicate----------------------------
// Return node representing slow path of predicate check.
// the pseudo code we want to emulate with this predicate is:
// for encryption:
//    if (embeddedCipherObj instanceof AESCrypt) do_intrinsic, else do_javapath
// for decryption:
//    if ((embeddedCipherObj instanceof AESCrypt) && (cipher!=plain)) do_intrinsic, else do_javapath
//    note cipher==plain is more conservative than the original java code but that's OK
//
Node* LibraryCallKit::inline_cipherBlockChaining_AESCrypt_predicate(bool decrypting) {
  // The receiver was checked for NULL already.
  Node* objCBC = argument(0);

  Node* src = argument(1);
  Node* dest = argument(4);

  // Load embeddedCipher field of CipherBlockChaining object.
  Node* embeddedCipherObj = load_field_from_object(objCBC, "embeddedCipher", "Lcom/sun/crypto/provider/SymmetricCipher;");

  // get AESCrypt klass for instanceOf check
  // AESCrypt might not be loaded yet if some other SymmetricCipher got us to this compile point
  // will have same classloader as CipherBlockChaining object
  const TypeInstPtr* tinst = _gvn.type(objCBC)->isa_instptr();
  assert(tinst != NULL, "CBCobj is null");
  assert(tinst->klass()->is_loaded(), "CBCobj is not loaded");

  // we want to do an instanceof comparison against the AESCrypt class
  ciKlass* klass_AESCrypt = tinst->klass()->as_instance_klass()->find_klass(ciSymbol::make("com/sun/crypto/provider/AESCrypt"));
  if (!klass_AESCrypt->is_loaded()) {
    // if AESCrypt is not even loaded, we never take the intrinsic fast path
    Node* ctrl = control();
    set_control(top()); // no regular fast path
    return ctrl;
  }

  src = must_be_not_null(src, true);
  dest = must_be_not_null(dest, true);

  // Resolve oops to stable for CmpP below.
  ciInstanceKlass* instklass_AESCrypt = klass_AESCrypt->as_instance_klass();

  Node* instof = gen_instanceof(embeddedCipherObj, makecon(TypeKlassPtr::make(instklass_AESCrypt)));
  Node* cmp_instof  = _gvn.transform(new CmpINode(instof, intcon(1)));
  Node* bool_instof  = _gvn.transform(new BoolNode(cmp_instof, BoolTest::ne));

  Node* instof_false = generate_guard(bool_instof, NULL, PROB_MIN);

  // for encryption, we are done
  if (!decrypting)
    return instof_false;  // even if it is NULL

  // for decryption, we need to add a further check to avoid
  // taking the intrinsic path when cipher and plain are the same
  // see the original java code for why.
  RegionNode* region = new RegionNode(3);
  region->init_req(1, instof_false);

  Node* cmp_src_dest = _gvn.transform(new CmpPNode(src, dest));
  Node* bool_src_dest = _gvn.transform(new BoolNode(cmp_src_dest, BoolTest::eq));
  Node* src_dest_conjoint = generate_guard(bool_src_dest, NULL, PROB_MIN);
  region->init_req(2, src_dest_conjoint);

  record_for_igvn(region);
  return _gvn.transform(region);
}

//----------------------------inline_electronicCodeBook_AESCrypt_predicate----------------------------
// Return node representing slow path of predicate check.
// the pseudo code we want to emulate with this predicate is:
// for encryption:
//    if (embeddedCipherObj instanceof AESCrypt) do_intrinsic, else do_javapath
// for decryption:
//    if ((embeddedCipherObj instanceof AESCrypt) && (cipher!=plain)) do_intrinsic, else do_javapath
//    note cipher==plain is more conservative than the original java code but that's OK
//
Node* LibraryCallKit::inline_electronicCodeBook_AESCrypt_predicate(bool decrypting) {
  // The receiver was checked for NULL already.
  Node* objECB = argument(0);

  // Load embeddedCipher field of ElectronicCodeBook object.
  Node* embeddedCipherObj = load_field_from_object(objECB, "embeddedCipher", "Lcom/sun/crypto/provider/SymmetricCipher;");

  // get AESCrypt klass for instanceOf check
  // AESCrypt might not be loaded yet if some other SymmetricCipher got us to this compile point
  // will have same classloader as ElectronicCodeBook object
  const TypeInstPtr* tinst = _gvn.type(objECB)->isa_instptr();
  assert(tinst != NULL, "ECBobj is null");
  assert(tinst->klass()->is_loaded(), "ECBobj is not loaded");

  // we want to do an instanceof comparison against the AESCrypt class
  ciKlass* klass_AESCrypt = tinst->klass()->as_instance_klass()->find_klass(ciSymbol::make("com/sun/crypto/provider/AESCrypt"));
  if (!klass_AESCrypt->is_loaded()) {
    // if AESCrypt is not even loaded, we never take the intrinsic fast path
    Node* ctrl = control();
    set_control(top()); // no regular fast path
    return ctrl;
  }
  ciInstanceKlass* instklass_AESCrypt = klass_AESCrypt->as_instance_klass();

  Node* instof = gen_instanceof(embeddedCipherObj, makecon(TypeKlassPtr::make(instklass_AESCrypt)));
  Node* cmp_instof = _gvn.transform(new CmpINode(instof, intcon(1)));
  Node* bool_instof = _gvn.transform(new BoolNode(cmp_instof, BoolTest::ne));

  Node* instof_false = generate_guard(bool_instof, NULL, PROB_MIN);

  // for encryption, we are done
  if (!decrypting)
    return instof_false;  // even if it is NULL

  // for decryption, we need to add a further check to avoid
  // taking the intrinsic path when cipher and plain are the same
  // see the original java code for why.
  RegionNode* region = new RegionNode(3);
  region->init_req(1, instof_false);
  Node* src = argument(1);
  Node* dest = argument(4);
  Node* cmp_src_dest = _gvn.transform(new CmpPNode(src, dest));
  Node* bool_src_dest = _gvn.transform(new BoolNode(cmp_src_dest, BoolTest::eq));
  Node* src_dest_conjoint = generate_guard(bool_src_dest, NULL, PROB_MIN);
  region->init_req(2, src_dest_conjoint);

  record_for_igvn(region);
  return _gvn.transform(region);
}

//----------------------------inline_counterMode_AESCrypt_predicate----------------------------
// Return node representing slow path of predicate check.
// the pseudo code we want to emulate with this predicate is:
// for encryption:
//    if (embeddedCipherObj instanceof AESCrypt) do_intrinsic, else do_javapath
// for decryption:
//    if ((embeddedCipherObj instanceof AESCrypt) && (cipher!=plain)) do_intrinsic, else do_javapath
//    note cipher==plain is more conservative than the original java code but that's OK
//

Node* LibraryCallKit::inline_counterMode_AESCrypt_predicate() {
  // The receiver was checked for NULL already.
  Node* objCTR = argument(0);

  // Load embeddedCipher field of CipherBlockChaining object.
  Node* embeddedCipherObj = load_field_from_object(objCTR, "embeddedCipher", "Lcom/sun/crypto/provider/SymmetricCipher;");

  // get AESCrypt klass for instanceOf check
  // AESCrypt might not be loaded yet if some other SymmetricCipher got us to this compile point
  // will have same classloader as CipherBlockChaining object
  const TypeInstPtr* tinst = _gvn.type(objCTR)->isa_instptr();
  assert(tinst != NULL, "CTRobj is null");
  assert(tinst->klass()->is_loaded(), "CTRobj is not loaded");

  // we want to do an instanceof comparison against the AESCrypt class
  ciKlass* klass_AESCrypt = tinst->klass()->as_instance_klass()->find_klass(ciSymbol::make("com/sun/crypto/provider/AESCrypt"));
  if (!klass_AESCrypt->is_loaded()) {
    // if AESCrypt is not even loaded, we never take the intrinsic fast path
    Node* ctrl = control();
    set_control(top()); // no regular fast path
    return ctrl;
  }

  ciInstanceKlass* instklass_AESCrypt = klass_AESCrypt->as_instance_klass();
  Node* instof = gen_instanceof(embeddedCipherObj, makecon(TypeKlassPtr::make(instklass_AESCrypt)));
  Node* cmp_instof = _gvn.transform(new CmpINode(instof, intcon(1)));
  Node* bool_instof = _gvn.transform(new BoolNode(cmp_instof, BoolTest::ne));
  Node* instof_false = generate_guard(bool_instof, NULL, PROB_MIN);

  return instof_false; // even if it is NULL
}

//------------------------------inline_ghash_processBlocks
bool LibraryCallKit::inline_ghash_processBlocks() {
  address stubAddr;
  const char *stubName;
  assert(UseGHASHIntrinsics, "need GHASH intrinsics support");

  stubAddr = StubRoutines::ghash_processBlocks();
  stubName = "ghash_processBlocks";

  Node* data           = argument(0);
  Node* offset         = argument(1);
  Node* len            = argument(2);
  Node* state          = argument(3);
  Node* subkeyH        = argument(4);

  state = must_be_not_null(state, true);
  subkeyH = must_be_not_null(subkeyH, true);
  data = must_be_not_null(data, true);

  Node* state_start  = array_element_address(state, intcon(0), T_LONG);
  assert(state_start, "state is NULL");
  Node* subkeyH_start  = array_element_address(subkeyH, intcon(0), T_LONG);
  assert(subkeyH_start, "subkeyH is NULL");
  Node* data_start  = array_element_address(data, offset, T_BYTE);
  assert(data_start, "data is NULL");

  Node* ghash = make_runtime_call(RC_LEAF|RC_NO_FP,
                                  OptoRuntime::ghash_processBlocks_Type(),
                                  stubAddr, stubName, TypePtr::BOTTOM,
                                  state_start, subkeyH_start, data_start, len);
  return true;
}

bool LibraryCallKit::inline_base64_encodeBlock() {
  address stubAddr;
  const char *stubName;
  assert(UseBASE64Intrinsics, "need Base64 intrinsics support");
  assert(callee()->signature()->size() == 6, "base64_encodeBlock has 6 parameters");
  stubAddr = StubRoutines::base64_encodeBlock();
  stubName = "encodeBlock";

  if (!stubAddr) return false;
  Node* base64obj = argument(0);
  Node* src = argument(1);
  Node* offset = argument(2);
  Node* len = argument(3);
  Node* dest = argument(4);
  Node* dp = argument(5);
  Node* isURL = argument(6);

  src = must_be_not_null(src, true);
  dest = must_be_not_null(dest, true);

  Node* src_start = array_element_address(src, intcon(0), T_BYTE);
  assert(src_start, "source array is NULL");
  Node* dest_start = array_element_address(dest, intcon(0), T_BYTE);
  assert(dest_start, "destination array is NULL");

  Node* base64 = make_runtime_call(RC_LEAF,
                                   OptoRuntime::base64_encodeBlock_Type(),
                                   stubAddr, stubName, TypePtr::BOTTOM,
                                   src_start, offset, len, dest_start, dp, isURL);
  return true;
}

bool LibraryCallKit::inline_base64_decodeBlock() {
  address stubAddr;
  const char *stubName;
  assert(UseBASE64Intrinsics, "need Base64 intrinsics support");
  assert(callee()->signature()->size() == 6, "base64_decodeBlock has 6 parameters");
  stubAddr = StubRoutines::base64_decodeBlock();
  stubName = "decodeBlock";

  if (!stubAddr) return false;
  Node* base64obj = argument(0);
  Node* src = argument(1);
  Node* src_offset = argument(2);
  Node* len = argument(3);
  Node* dest = argument(4);
  Node* dest_offset = argument(5);
  Node* isURL = argument(6);

  src = must_be_not_null(src, true);
  dest = must_be_not_null(dest, true);

  Node* src_start = array_element_address(src, intcon(0), T_BYTE);
  assert(src_start, "source array is NULL");
  Node* dest_start = array_element_address(dest, intcon(0), T_BYTE);
  assert(dest_start, "destination array is NULL");

  Node* call = make_runtime_call(RC_LEAF,
                                 OptoRuntime::base64_decodeBlock_Type(),
                                 stubAddr, stubName, TypePtr::BOTTOM,
                                 src_start, src_offset, len, dest_start, dest_offset, isURL);
  Node* result = _gvn.transform(new ProjNode(call, TypeFunc::Parms));
  set_result(result);
  return true;
}

//------------------------------inline_digestBase_implCompress-----------------------
//
// Calculate MD5 for single-block byte[] array.
// void com.sun.security.provider.MD5.implCompress(byte[] buf, int ofs)
//
// Calculate SHA (i.e., SHA-1) for single-block byte[] array.
// void com.sun.security.provider.SHA.implCompress(byte[] buf, int ofs)
//
// Calculate SHA2 (i.e., SHA-244 or SHA-256) for single-block byte[] array.
// void com.sun.security.provider.SHA2.implCompress(byte[] buf, int ofs)
//
// Calculate SHA5 (i.e., SHA-384 or SHA-512) for single-block byte[] array.
// void com.sun.security.provider.SHA5.implCompress(byte[] buf, int ofs)
//
// Calculate SHA3 (i.e., SHA3-224 or SHA3-256 or SHA3-384 or SHA3-512) for single-block byte[] array.
// void com.sun.security.provider.SHA3.implCompress(byte[] buf, int ofs)
//
bool LibraryCallKit::inline_digestBase_implCompress(vmIntrinsics::ID id) {
  assert(callee()->signature()->size() == 2, "sha_implCompress has 2 parameters");

  Node* digestBase_obj = argument(0);
  Node* src            = argument(1); // type oop
  Node* ofs            = argument(2); // type int

  const Type* src_type = src->Value(&_gvn);
  const TypeAryPtr* top_src = src_type->isa_aryptr();
  if (top_src  == NULL || top_src->klass()  == NULL) {
    // failed array check
    return false;
  }
  // Figure out the size and type of the elements we will be copying.
  BasicType src_elem = src_type->isa_aryptr()->klass()->as_array_klass()->element_type()->basic_type();
  if (src_elem != T_BYTE) {
    return false;
  }
  // 'src_start' points to src array + offset
  src = must_be_not_null(src, true);
  Node* src_start = array_element_address(src, ofs, src_elem);
  Node* state = NULL;
  Node* digest_length = NULL;
  address stubAddr;
  const char *stubName;

  switch(id) {
  case vmIntrinsics::_md5_implCompress:
    assert(UseMD5Intrinsics, "need MD5 instruction support");
    state = get_state_from_digest_object(digestBase_obj, "[I");
    stubAddr = StubRoutines::md5_implCompress();
    stubName = "md5_implCompress";
    break;
  case vmIntrinsics::_sha_implCompress:
    assert(UseSHA1Intrinsics, "need SHA1 instruction support");
    state = get_state_from_digest_object(digestBase_obj, "[I");
    stubAddr = StubRoutines::sha1_implCompress();
    stubName = "sha1_implCompress";
    break;
  case vmIntrinsics::_sha2_implCompress:
    assert(UseSHA256Intrinsics, "need SHA256 instruction support");
    state = get_state_from_digest_object(digestBase_obj, "[I");
    stubAddr = StubRoutines::sha256_implCompress();
    stubName = "sha256_implCompress";
    break;
  case vmIntrinsics::_sha5_implCompress:
    assert(UseSHA512Intrinsics, "need SHA512 instruction support");
    state = get_state_from_digest_object(digestBase_obj, "[J");
    stubAddr = StubRoutines::sha512_implCompress();
    stubName = "sha512_implCompress";
    break;
  case vmIntrinsics::_sha3_implCompress:
    assert(UseSHA3Intrinsics, "need SHA3 instruction support");
    state = get_state_from_digest_object(digestBase_obj, "[B");
    stubAddr = StubRoutines::sha3_implCompress();
    stubName = "sha3_implCompress";
    digest_length = get_digest_length_from_digest_object(digestBase_obj);
    if (digest_length == NULL) return false;
    break;
  default:
    fatal_unexpected_iid(id);
    return false;
  }
  if (state == NULL) return false;

  assert(stubAddr != NULL, "Stub is generated");
  if (stubAddr == NULL) return false;

  // Call the stub.
  Node* call;
  if (digest_length == NULL) {
    call = make_runtime_call(RC_LEAF|RC_NO_FP, OptoRuntime::digestBase_implCompress_Type(false),
                             stubAddr, stubName, TypePtr::BOTTOM,
                             src_start, state);
  } else {
    call = make_runtime_call(RC_LEAF|RC_NO_FP, OptoRuntime::digestBase_implCompress_Type(true),
                             stubAddr, stubName, TypePtr::BOTTOM,
                             src_start, state, digest_length);
  }

  return true;
}

//------------------------------inline_digestBase_implCompressMB-----------------------
//
// Calculate MD5/SHA/SHA2/SHA5/SHA3 for multi-block byte[] array.
// int com.sun.security.provider.DigestBase.implCompressMultiBlock(byte[] b, int ofs, int limit)
//
bool LibraryCallKit::inline_digestBase_implCompressMB(int predicate) {
  assert(UseMD5Intrinsics || UseSHA1Intrinsics || UseSHA256Intrinsics || UseSHA512Intrinsics || UseSHA3Intrinsics,
         "need MD5/SHA1/SHA256/SHA512/SHA3 instruction support");
  assert((uint)predicate < 5, "sanity");
  assert(callee()->signature()->size() == 3, "digestBase_implCompressMB has 3 parameters");

  Node* digestBase_obj = argument(0); // The receiver was checked for NULL already.
  Node* src            = argument(1); // byte[] array
  Node* ofs            = argument(2); // type int
  Node* limit          = argument(3); // type int

  const Type* src_type = src->Value(&_gvn);
  const TypeAryPtr* top_src = src_type->isa_aryptr();
  if (top_src  == NULL || top_src->klass()  == NULL) {
    // failed array check
    return false;
  }
  // Figure out the size and type of the elements we will be copying.
  BasicType src_elem = src_type->isa_aryptr()->klass()->as_array_klass()->element_type()->basic_type();
  if (src_elem != T_BYTE) {
    return false;
  }
  // 'src_start' points to src array + offset
  src = must_be_not_null(src, false);
  Node* src_start = array_element_address(src, ofs, src_elem);

  const char* klass_digestBase_name = NULL;
  const char* stub_name = NULL;
  address     stub_addr = NULL;
  const char* state_type = "[I";

  switch (predicate) {
  case 0:
    if (vmIntrinsics::is_intrinsic_available(vmIntrinsics::_md5_implCompress)) {
      klass_digestBase_name = "sun/security/provider/MD5";
      stub_name = "md5_implCompressMB";
      stub_addr = StubRoutines::md5_implCompressMB();
    }
    break;
  case 1:
    if (vmIntrinsics::is_intrinsic_available(vmIntrinsics::_sha_implCompress)) {
      klass_digestBase_name = "sun/security/provider/SHA";
      stub_name = "sha1_implCompressMB";
      stub_addr = StubRoutines::sha1_implCompressMB();
    }
    break;
  case 2:
    if (vmIntrinsics::is_intrinsic_available(vmIntrinsics::_sha2_implCompress)) {
      klass_digestBase_name = "sun/security/provider/SHA2";
      stub_name = "sha256_implCompressMB";
      stub_addr = StubRoutines::sha256_implCompressMB();
    }
    break;
  case 3:
    if (vmIntrinsics::is_intrinsic_available(vmIntrinsics::_sha5_implCompress)) {
      klass_digestBase_name = "sun/security/provider/SHA5";
      stub_name = "sha512_implCompressMB";
      stub_addr = StubRoutines::sha512_implCompressMB();
      state_type = "[J";
    }
    break;
  case 4:
    if (vmIntrinsics::is_intrinsic_available(vmIntrinsics::_sha3_implCompress)) {
      klass_digestBase_name = "sun/security/provider/SHA3";
      stub_name = "sha3_implCompressMB";
      stub_addr = StubRoutines::sha3_implCompressMB();
      state_type = "[B";
    }
    break;
  default:
    fatal("unknown DigestBase intrinsic predicate: %d", predicate);
  }
  if (klass_digestBase_name != NULL) {
    assert(stub_addr != NULL, "Stub is generated");
    if (stub_addr == NULL) return false;

    // get DigestBase klass to lookup for SHA klass
    const TypeInstPtr* tinst = _gvn.type(digestBase_obj)->isa_instptr();
    assert(tinst != NULL, "digestBase_obj is not instance???");
    assert(tinst->klass()->is_loaded(), "DigestBase is not loaded");

    ciKlass* klass_digestBase = tinst->klass()->as_instance_klass()->find_klass(ciSymbol::make(klass_digestBase_name));
    assert(klass_digestBase->is_loaded(), "predicate checks that this class is loaded");
    ciInstanceKlass* instklass_digestBase = klass_digestBase->as_instance_klass();
    return inline_digestBase_implCompressMB(digestBase_obj, instklass_digestBase, state_type, stub_addr, stub_name, src_start, ofs, limit);
  }
  return false;
}

//------------------------------inline_digestBase_implCompressMB-----------------------
bool LibraryCallKit::inline_digestBase_implCompressMB(Node* digestBase_obj, ciInstanceKlass* instklass_digestBase,
                                                      const char* state_type, address stubAddr, const char *stubName,
                                                      Node* src_start, Node* ofs, Node* limit) {
  const TypeKlassPtr* aklass = TypeKlassPtr::make(instklass_digestBase);
  const TypeOopPtr* xtype = aklass->as_instance_type();
  Node* digest_obj = new CheckCastPPNode(control(), digestBase_obj, xtype);
  digest_obj = _gvn.transform(digest_obj);

  Node* state = get_state_from_digest_object(digest_obj, state_type);
  if (state == NULL) return false;

  Node* digest_length = NULL;
  if (strcmp("sha3_implCompressMB", stubName) == 0) {
    digest_length = get_digest_length_from_digest_object(digest_obj);
    if (digest_length == NULL) return false;
  }

  // Call the stub.
  Node* call;
  if (digest_length == NULL) {
    call = make_runtime_call(RC_LEAF|RC_NO_FP,
                             OptoRuntime::digestBase_implCompressMB_Type(false),
                             stubAddr, stubName, TypePtr::BOTTOM,
                             src_start, state, ofs, limit);
  } else {
     call = make_runtime_call(RC_LEAF|RC_NO_FP,
                             OptoRuntime::digestBase_implCompressMB_Type(true),
                             stubAddr, stubName, TypePtr::BOTTOM,
                             src_start, state, digest_length, ofs, limit);
  }

  // return ofs (int)
  Node* result = _gvn.transform(new ProjNode(call, TypeFunc::Parms));
  set_result(result);

  return true;
}

//------------------------------get_state_from_digest_object-----------------------
Node * LibraryCallKit::get_state_from_digest_object(Node *digest_object, const char *state_type) {
  Node* digest_state = load_field_from_object(digest_object, "state", state_type);
  assert (digest_state != NULL, "wrong version of sun.security.provider.MD5/SHA/SHA2/SHA5/SHA3");
  if (digest_state == NULL) return (Node *) NULL;

  // now have the array, need to get the start address of the state array
  Node* state = array_element_address(digest_state, intcon(0), T_INT);
  return state;
}

//------------------------------get_digest_length_from_sha3_object----------------------------------
Node * LibraryCallKit::get_digest_length_from_digest_object(Node *digest_object) {
  Node* digest_length = load_field_from_object(digest_object, "digestLength", "I");
  assert (digest_length != NULL, "sanity");
  return digest_length;
}

//----------------------------inline_digestBase_implCompressMB_predicate----------------------------
// Return node representing slow path of predicate check.
// the pseudo code we want to emulate with this predicate is:
//    if (digestBaseObj instanceof MD5/SHA/SHA2/SHA5/SHA3) do_intrinsic, else do_javapath
//
Node* LibraryCallKit::inline_digestBase_implCompressMB_predicate(int predicate) {
  assert(UseMD5Intrinsics || UseSHA1Intrinsics || UseSHA256Intrinsics || UseSHA512Intrinsics || UseSHA3Intrinsics,
         "need MD5/SHA1/SHA256/SHA512/SHA3 instruction support");
  assert((uint)predicate < 5, "sanity");

  // The receiver was checked for NULL already.
  Node* digestBaseObj = argument(0);

  // get DigestBase klass for instanceOf check
  const TypeInstPtr* tinst = _gvn.type(digestBaseObj)->isa_instptr();
  assert(tinst != NULL, "digestBaseObj is null");
  assert(tinst->klass()->is_loaded(), "DigestBase is not loaded");

  const char* klass_name = NULL;
  switch (predicate) {
  case 0:
    if (UseMD5Intrinsics) {
      // we want to do an instanceof comparison against the MD5 class
      klass_name = "sun/security/provider/MD5";
    }
    break;
  case 1:
    if (UseSHA1Intrinsics) {
      // we want to do an instanceof comparison against the SHA class
      klass_name = "sun/security/provider/SHA";
    }
    break;
  case 2:
    if (UseSHA256Intrinsics) {
      // we want to do an instanceof comparison against the SHA2 class
      klass_name = "sun/security/provider/SHA2";
    }
    break;
  case 3:
    if (UseSHA512Intrinsics) {
      // we want to do an instanceof comparison against the SHA5 class
      klass_name = "sun/security/provider/SHA5";
    }
    break;
  case 4:
    if (UseSHA3Intrinsics) {
      // we want to do an instanceof comparison against the SHA3 class
      klass_name = "sun/security/provider/SHA3";
    }
    break;
  default:
    fatal("unknown SHA intrinsic predicate: %d", predicate);
  }

  ciKlass* klass = NULL;
  if (klass_name != NULL) {
    klass = tinst->klass()->as_instance_klass()->find_klass(ciSymbol::make(klass_name));
  }
  if ((klass == NULL) || !klass->is_loaded()) {
    // if none of MD5/SHA/SHA2/SHA5 is loaded, we never take the intrinsic fast path
    Node* ctrl = control();
    set_control(top()); // no intrinsic path
    return ctrl;
  }
  ciInstanceKlass* instklass = klass->as_instance_klass();

  Node* instof = gen_instanceof(digestBaseObj, makecon(TypeKlassPtr::make(instklass)));
  Node* cmp_instof = _gvn.transform(new CmpINode(instof, intcon(1)));
  Node* bool_instof = _gvn.transform(new BoolNode(cmp_instof, BoolTest::ne));
  Node* instof_false = generate_guard(bool_instof, NULL, PROB_MIN);

  return instof_false;  // even if it is NULL
}

bool LibraryCallKit::inline_continuation_do_yield() {
  address call_addr = StubRoutines::cont_doYield();
  // Node* arg0 = argument(0); // type int - scopes
  // Node* arg0 = intcon(0); // type int - from interpreter
  const TypeFunc* tf = OptoRuntime::continuation_doYield_Type();
  Node* call = make_runtime_call(RC_NO_LEAF, tf, call_addr, "doYield", TypeRawPtr::BOTTOM);
  Node* result = _gvn.transform(new ProjNode(call, TypeFunc::Parms));
  set_result(result);
  return true;
}

//-------------inline_fma-----------------------------------
bool LibraryCallKit::inline_fma(vmIntrinsics::ID id) {
  Node *a = NULL;
  Node *b = NULL;
  Node *c = NULL;
  Node* result = NULL;
  switch (id) {
  case vmIntrinsics::_fmaD:
    assert(callee()->signature()->size() == 6, "fma has 3 parameters of size 2 each.");
    // no receiver since it is static method
    a = round_double_node(argument(0));
    b = round_double_node(argument(2));
    c = round_double_node(argument(4));
    result = _gvn.transform(new FmaDNode(control(), a, b, c));
    break;
  case vmIntrinsics::_fmaF:
    assert(callee()->signature()->size() == 3, "fma has 3 parameters of size 1 each.");
    a = argument(0);
    b = argument(1);
    c = argument(2);
    result = _gvn.transform(new FmaFNode(control(), a, b, c));
    break;
  default:
    fatal_unexpected_iid(id);  break;
  }
  set_result(result);
  return true;
}

bool LibraryCallKit::inline_character_compare(vmIntrinsics::ID id) {
  // argument(0) is receiver
  Node* codePoint = argument(1);
  Node* n = NULL;

  switch (id) {
    case vmIntrinsics::_isDigit :
      n = new DigitNode(control(), codePoint);
      break;
    case vmIntrinsics::_isLowerCase :
      n = new LowerCaseNode(control(), codePoint);
      break;
    case vmIntrinsics::_isUpperCase :
      n = new UpperCaseNode(control(), codePoint);
      break;
    case vmIntrinsics::_isWhitespace :
      n = new WhitespaceNode(control(), codePoint);
      break;
    default:
      fatal_unexpected_iid(id);
  }

  set_result(_gvn.transform(n));
  return true;
}

//------------------------------inline_fp_min_max------------------------------
bool LibraryCallKit::inline_fp_min_max(vmIntrinsics::ID id) {
/* DISABLED BECAUSE METHOD DATA ISN'T COLLECTED PER CALL-SITE, SEE JDK-8015416.

  // The intrinsic should be used only when the API branches aren't predictable,
  // the last one performing the most important comparison. The following heuristic
  // uses the branch statistics to eventually bail out if necessary.

  ciMethodData *md = callee()->method_data();

  if ( md != NULL && md->is_mature() && md->invocation_count() > 0 ) {
    ciCallProfile cp = caller()->call_profile_at_bci(bci());

    if ( ((double)cp.count()) / ((double)md->invocation_count()) < 0.8 ) {
      // Bail out if the call-site didn't contribute enough to the statistics.
      return false;
    }

    uint taken = 0, not_taken = 0;

    for (ciProfileData *p = md->first_data(); md->is_valid(p); p = md->next_data(p)) {
      if (p->is_BranchData()) {
        taken = ((ciBranchData*)p)->taken();
        not_taken = ((ciBranchData*)p)->not_taken();
      }
    }

    double balance = (((double)taken) - ((double)not_taken)) / ((double)md->invocation_count());
    balance = balance < 0 ? -balance : balance;
    if ( balance > 0.2 ) {
      // Bail out if the most important branch is predictable enough.
      return false;
    }
  }
*/

  Node *a = NULL;
  Node *b = NULL;
  Node *n = NULL;
  switch (id) {
  case vmIntrinsics::_maxF:
  case vmIntrinsics::_minF:
    assert(callee()->signature()->size() == 2, "minF/maxF has 2 parameters of size 1 each.");
    a = argument(0);
    b = argument(1);
    break;
  case vmIntrinsics::_maxD:
  case vmIntrinsics::_minD:
    assert(callee()->signature()->size() == 4, "minD/maxD has 2 parameters of size 2 each.");
    a = round_double_node(argument(0));
    b = round_double_node(argument(2));
    break;
  default:
    fatal_unexpected_iid(id);
    break;
  }
  switch (id) {
  case vmIntrinsics::_maxF:  n = new MaxFNode(a, b);  break;
  case vmIntrinsics::_minF:  n = new MinFNode(a, b);  break;
  case vmIntrinsics::_maxD:  n = new MaxDNode(a, b);  break;
  case vmIntrinsics::_minD:  n = new MinDNode(a, b);  break;
  default:  fatal_unexpected_iid(id);  break;
  }
  set_result(_gvn.transform(n));
  return true;
}

bool LibraryCallKit::inline_profileBoolean() {
  Node* counts = argument(1);
  const TypeAryPtr* ary = NULL;
  ciArray* aobj = NULL;
  if (counts->is_Con()
      && (ary = counts->bottom_type()->isa_aryptr()) != NULL
      && (aobj = ary->const_oop()->as_array()) != NULL
      && (aobj->length() == 2)) {
    // Profile is int[2] where [0] and [1] correspond to false and true value occurrences respectively.
    jint false_cnt = aobj->element_value(0).as_int();
    jint  true_cnt = aobj->element_value(1).as_int();

    if (C->log() != NULL) {
      C->log()->elem("observe source='profileBoolean' false='%d' true='%d'",
                     false_cnt, true_cnt);
    }

    if (false_cnt + true_cnt == 0) {
      // According to profile, never executed.
      uncommon_trap_exact(Deoptimization::Reason_intrinsic,
                          Deoptimization::Action_reinterpret);
      return true;
    }

    // result is a boolean (0 or 1) and its profile (false_cnt & true_cnt)
    // is a number of each value occurrences.
    Node* result = argument(0);
    if (false_cnt == 0 || true_cnt == 0) {
      // According to profile, one value has been never seen.
      int expected_val = (false_cnt == 0) ? 1 : 0;

      Node* cmp  = _gvn.transform(new CmpINode(result, intcon(expected_val)));
      Node* test = _gvn.transform(new BoolNode(cmp, BoolTest::eq));

      IfNode* check = create_and_map_if(control(), test, PROB_ALWAYS, COUNT_UNKNOWN);
      Node* fast_path = _gvn.transform(new IfTrueNode(check));
      Node* slow_path = _gvn.transform(new IfFalseNode(check));

      { // Slow path: uncommon trap for never seen value and then reexecute
        // MethodHandleImpl::profileBoolean() to bump the count, so JIT knows
        // the value has been seen at least once.
        PreserveJVMState pjvms(this);
        PreserveReexecuteState preexecs(this);
        jvms()->set_should_reexecute(true);

        set_control(slow_path);
        set_i_o(i_o());

        uncommon_trap_exact(Deoptimization::Reason_intrinsic,
                            Deoptimization::Action_reinterpret);
      }
      // The guard for never seen value enables sharpening of the result and
      // returning a constant. It allows to eliminate branches on the same value
      // later on.
      set_control(fast_path);
      result = intcon(expected_val);
    }
    // Stop profiling.
    // MethodHandleImpl::profileBoolean() has profiling logic in its bytecode.
    // By replacing method body with profile data (represented as ProfileBooleanNode
    // on IR level) we effectively disable profiling.
    // It enables full speed execution once optimized code is generated.
    Node* profile = _gvn.transform(new ProfileBooleanNode(result, false_cnt, true_cnt));
    C->record_for_igvn(profile);
    set_result(profile);
    return true;
  } else {
    // Continue profiling.
    // Profile data isn't available at the moment. So, execute method's bytecode version.
    // Usually, when GWT LambdaForms are profiled it means that a stand-alone nmethod
    // is compiled and counters aren't available since corresponding MethodHandle
    // isn't a compile-time constant.
    return false;
  }
}

bool LibraryCallKit::inline_isCompileConstant() {
  Node* n = argument(0);
  set_result(n->is_Con() ? intcon(1) : intcon(0));
  return true;
}

//------------------------------- inline_getObjectSize --------------------------------------
//
// Calculate the runtime size of the object/array.
//   native long sun.instrument.InstrumentationImpl.getObjectSize0(long nativeAgent, Object objectToSize);
//
bool LibraryCallKit::inline_getObjectSize() {
  Node* obj = argument(3);
  Node* klass_node = load_object_klass(obj);

  jint  layout_con = Klass::_lh_neutral_value;
  Node* layout_val = get_layout_helper(klass_node, layout_con);
  int   layout_is_con = (layout_val == NULL);

  if (layout_is_con) {
    // Layout helper is constant, can figure out things at compile time.

    if (Klass::layout_helper_is_instance(layout_con)) {
      // Instance case:  layout_con contains the size itself.
      Node *size = longcon(Klass::layout_helper_size_in_bytes(layout_con));
      set_result(size);
    } else {
      // Array case: size is round(header + element_size*arraylength).
      // Since arraylength is different for every array instance, we have to
      // compute the whole thing at runtime.

      Node* arr_length = load_array_length(obj);

      int round_mask = MinObjAlignmentInBytes - 1;
      int hsize  = Klass::layout_helper_header_size(layout_con);
      int eshift = Klass::layout_helper_log2_element_size(layout_con);

      if ((round_mask & ~right_n_bits(eshift)) == 0) {
        round_mask = 0;  // strength-reduce it if it goes away completely
      }
      assert((hsize & right_n_bits(eshift)) == 0, "hsize is pre-rounded");
      Node* header_size = intcon(hsize + round_mask);

      Node* lengthx = ConvI2X(arr_length);
      Node* headerx = ConvI2X(header_size);

      Node* abody = lengthx;
      if (eshift != 0) {
        abody = _gvn.transform(new LShiftXNode(lengthx, intcon(eshift)));
      }
      Node* size = _gvn.transform( new AddXNode(headerx, abody) );
      if (round_mask != 0) {
        size = _gvn.transform( new AndXNode(size, MakeConX(~round_mask)) );
      }
      size = ConvX2L(size);
      set_result(size);
    }
  } else {
    // Layout helper is not constant, need to test for array-ness at runtime.

    enum { _instance_path = 1, _array_path, PATH_LIMIT };
    RegionNode* result_reg = new RegionNode(PATH_LIMIT);
    PhiNode* result_val = new PhiNode(result_reg, TypeLong::LONG);
    record_for_igvn(result_reg);

    Node* array_ctl = generate_array_guard(klass_node, NULL);
    if (array_ctl != NULL) {
      // Array case: size is round(header + element_size*arraylength).
      // Since arraylength is different for every array instance, we have to
      // compute the whole thing at runtime.

      PreserveJVMState pjvms(this);
      set_control(array_ctl);
      Node* arr_length = load_array_length(obj);

      int round_mask = MinObjAlignmentInBytes - 1;
      Node* mask = intcon(round_mask);

      Node* hss = intcon(Klass::_lh_header_size_shift);
      Node* hsm = intcon(Klass::_lh_header_size_mask);
      Node* header_size = _gvn.transform(new URShiftINode(layout_val, hss));
      header_size = _gvn.transform(new AndINode(header_size, hsm));
      header_size = _gvn.transform(new AddINode(header_size, mask));

      // There is no need to mask or shift this value.
      // The semantics of LShiftINode include an implicit mask to 0x1F.
      assert(Klass::_lh_log2_element_size_shift == 0, "use shift in place");
      Node* elem_shift = layout_val;

      Node* lengthx = ConvI2X(arr_length);
      Node* headerx = ConvI2X(header_size);

      Node* abody = _gvn.transform(new LShiftXNode(lengthx, elem_shift));
      Node* size = _gvn.transform(new AddXNode(headerx, abody));
      if (round_mask != 0) {
        size = _gvn.transform(new AndXNode(size, MakeConX(~round_mask)));
      }
      size = ConvX2L(size);

      result_reg->init_req(_array_path, control());
      result_val->init_req(_array_path, size);
    }

    if (!stopped()) {
      // Instance case: the layout helper gives us instance size almost directly,
      // but we need to mask out the _lh_instance_slow_path_bit.
      Node* size = ConvI2X(layout_val);
      assert((int) Klass::_lh_instance_slow_path_bit < BytesPerLong, "clear bit");
      Node* mask = MakeConX(~(intptr_t) right_n_bits(LogBytesPerLong));
      size = _gvn.transform(new AndXNode(size, mask));
      size = ConvX2L(size);

      result_reg->init_req(_instance_path, control());
      result_val->init_req(_instance_path, size);
    }

    set_result(result_reg, result_val);
  }

  return true;
}

//------------------------------- inline_blackhole --------------------------------------
//
// Make sure all arguments to this node are alive.
// This matches methods that were requested to be blackholed through compile commands.
//
bool LibraryCallKit::inline_blackhole() {
  assert(callee()->is_static(), "Should have been checked before: only static methods here");
  assert(callee()->is_empty(), "Should have been checked before: only empty methods here");
  assert(callee()->holder()->is_loaded(), "Should have been checked before: only methods for loaded classes here");

  // Bind call arguments as blackhole arguments to keep them alive
  Node* bh = insert_mem_bar(Op_Blackhole);
  uint nargs = callee()->arg_size();
  for (uint i = 0; i < nargs; i++) {
    bh->add_req(argument(i));
  }

  return true;
}<|MERGE_RESOLUTION|>--- conflicted
+++ resolved
@@ -59,6 +59,7 @@
 
 #if INCLUDE_JFR
 #include "jfr/jfr.hpp"
+#include "jfr/recorder/checkpoint/types/traceid/jfrTraceIdMacros.hpp" // FIXME
 #endif
 
 //---------------------------make_vm_intrinsic----------------------------
@@ -2836,54 +2837,6 @@
 
 #ifdef JFR_HAVE_INTRINSICS
 
-<<<<<<< HEAD
-/*
-    jobject h_event_writer = Thread::jfr_thread_local()->java_event_writer();
-    if (h_event_writer == NULL) {
-      return NULL;
-    }
-    oop threadObj = Thread::threadObj();
-    oop vthread = java_lang_Thread::vthread(threadObj);
-    traceid tid;
-    if (vthread != threadObj) {  // i.e. current thread is virtual
-      traceid value = java_lang_VirtualThread::tid(vthread);
-      tid = value & tid_mask;
-      traceid epoch = value >> epoch_shift;
-      traceid current_epoch = JfrTraceIdEpoch::current_generation();
-      if (epoch != current_epoch) {
-        traceid update_value = current_epoch << epoch_shift;
-        update_value |= tid;
-        java_lang_VirtualThread::set_tid(vthread, update_value);
-        write_checkpoint(tid);
-      }
-    } else {
-      tid = java_lang_Thread::tid(threadObj);
-    }
-    oop event_writer = JNIHandles::resolve_non_null(h_event_writer);
-    traceid tid_in_event_writer = getField(event_writer, "threadID");
-    if (tid_in_event_writer != tid) {
-      setField(event_writer, "threadID", tid);
-    }
-    return event_writer;
-
- */
-bool LibraryCallKit::inline_native_getEventWriter() {
-  enum { _true_path = 1, _false_path = 2, PATH_LIMIT };
-
-  // save input memory and i_o state
-  Node* input_memory_state = reset_memory();
-  set_all_memory(input_memory_state);
-  Node* input_io_state = i_o();
-
-  // TLS
-  Node* tls_ptr = _gvn.transform(new ThreadLocalNode());
-
-  // load offset of jfr_thread_local
-  Node* jobj_ptr = basic_plus_adr(top(), tls_ptr, in_bytes(THREAD_LOCAL_WRITER_OFFSET_JFR));
-
-  // Load eventwriter jobject handle from the jfr_thread_local
-  Node* jobj = make_load(control(), jobj_ptr, TypeRawPtr::BOTTOM, T_ADDRESS, MemNode::unordered);
-=======
 /**
  * if oop->klass != null
  *   // normal class
@@ -2962,7 +2915,53 @@
 #undef __
   return true;
 }
->>>>>>> 9c346a1e
+
+/*
+    jobject h_event_writer = Thread::jfr_thread_local()->java_event_writer();
+    if (h_event_writer == NULL) {
+      return NULL;
+    }
+    oop threadObj = Thread::threadObj();
+    oop vthread = java_lang_Thread::vthread(threadObj);
+    traceid tid;
+    if (vthread != threadObj) {  // i.e. current thread is virtual
+      traceid value = java_lang_VirtualThread::tid(vthread);
+      tid = value & tid_mask;
+      traceid epoch = value >> epoch_shift;
+      traceid current_epoch = JfrTraceIdEpoch::current_generation();
+      if (epoch != current_epoch) {
+        traceid update_value = current_epoch << epoch_shift;
+        update_value |= tid;
+        java_lang_VirtualThread::set_tid(vthread, update_value);
+        write_checkpoint(tid);
+      }
+    } else {
+      tid = java_lang_Thread::tid(threadObj);
+    }
+    oop event_writer = JNIHandles::resolve_non_null(h_event_writer);
+    traceid tid_in_event_writer = getField(event_writer, "threadID");
+    if (tid_in_event_writer != tid) {
+      setField(event_writer, "threadID", tid);
+    }
+    return event_writer;
+
+ */
+bool LibraryCallKit::inline_native_getEventWriter() {
+  enum { _true_path = 1, _false_path = 2, PATH_LIMIT };
+
+  // save input memory and i_o state
+  Node* input_memory_state = reset_memory();
+  set_all_memory(input_memory_state);
+  Node* input_io_state = i_o();
+
+  // TLS
+  Node* tls_ptr = _gvn.transform(new ThreadLocalNode());
+
+  // load offset of jfr_thread_local
+  Node* jobj_ptr = basic_plus_adr(top(), tls_ptr, in_bytes(THREAD_LOCAL_WRITER_OFFSET_JFR));
+
+  // Load eventwriter jobject handle from the jfr_thread_local
+  Node* jobj = make_load(control(), jobj_ptr, TypeRawPtr::BOTTOM, T_ADDRESS, MemNode::unordered);
 
   // Null check the jobject handle
   Node* jobj_cmp_null = _gvn.transform(new CmpPNode(jobj, null()));
