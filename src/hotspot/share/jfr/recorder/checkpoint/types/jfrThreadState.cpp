--- conflicted
+++ resolved
@@ -89,20 +89,11 @@
   if (!t->is_Java_thread()) {
     return os_id(t);
   }
-<<<<<<< HEAD
   if (vthread != NULL) {
     return java_lang_Thread::thread_id(vthread);
   }
-  const JavaThread* const jt = (JavaThread*)t;
-  oop thread_obj = jt->threadObj();
-  if (thread_obj == NULL) {
-    return 0;
-  }
-  return java_lang_Thread::thread_id(thread_obj);
-=======
   const oop thread_obj = t->as_Java_thread()->threadObj();
   return thread_obj != NULL ? java_lang_Thread::thread_id(thread_obj) : 0;
->>>>>>> 1c84cfa2
 }
 
 traceid JfrThreadId::os_id(const Thread* t) {
