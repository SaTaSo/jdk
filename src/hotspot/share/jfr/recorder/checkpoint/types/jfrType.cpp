/*
 * Copyright (c) 2016, 2021, Oracle and/or its affiliates. All rights reserved.
 * DO NOT ALTER OR REMOVE COPYRIGHT NOTICES OR THIS FILE HEADER.
 *
 * This code is free software; you can redistribute it and/or modify it
 * under the terms of the GNU General Public License version 2 only, as
 * published by the Free Software Foundation.
 *
 * This code is distributed in the hope that it will be useful, but WITHOUT
 * ANY WARRANTY; without even the implied warranty of MERCHANTABILITY or
 * FITNESS FOR A PARTICULAR PURPOSE.  See the GNU General Public License
 * version 2 for more details (a copy is included in the LICENSE file that
 * accompanied this code).
 *
 * You should have received a copy of the GNU General Public License version
 * 2 along with this work; if not, write to the Free Software Foundation,
 * Inc., 51 Franklin St, Fifth Floor, Boston, MA 02110-1301 USA.
 *
 * Please contact Oracle, 500 Oracle Parkway, Redwood Shores, CA 94065 USA
 * or visit www.oracle.com if you need additional information or have any
 * questions.
 *
 */

#include "precompiled.hpp"
#include "classfile/javaClasses.inline.hpp"
#include "code/codeBlob.hpp"
#include "code/codeCache.hpp"
#include "compiler/compilerDefinitions.hpp"
#include "gc/shared/gcCause.hpp"
#include "gc/shared/gcName.hpp"
#include "gc/shared/gcTrace.hpp"
#include "gc/shared/gcWhen.hpp"
#include "jfr/leakprofiler/leakProfiler.hpp"
#include "jfr/recorder/checkpoint/jfrCheckpointWriter.hpp"
#include "jfr/recorder/checkpoint/types/jfrType.hpp"
#include "jfr/recorder/jfrRecorder.hpp"
#include "jfr/recorder/checkpoint/types/jfrThreadGroup.hpp"
#include "jfr/recorder/checkpoint/types/jfrThreadState.hpp"
#include "jfr/support/jfrThreadLocal.hpp"
#include "jfr/writers/jfrJavaEventWriter.hpp"
#include "jfr/utilities/jfrThreadIterator.hpp"
#include "memory/iterator.hpp"
#include "memory/metaspace.hpp"
#include "memory/metaspaceUtils.hpp"
#include "memory/referenceType.hpp"
#include "memory/universe.hpp"
#include "oops/compressedOops.hpp"
#include "runtime/flags/jvmFlag.hpp"
#include "runtime/mutexLocker.hpp"
#include "runtime/osThread.hpp"
#include "runtime/safepoint.hpp"
#include "runtime/synchronizer.hpp"
#include "runtime/thread.inline.hpp"
#include "runtime/vmOperations.hpp"

#ifdef COMPILER2
#include "opto/compile.hpp"
#include "opto/node.hpp"
#endif

// Requires a ResourceMark for get_thread_name/as_utf8
class JfrCheckpointThreadClosure : public ThreadClosure {
 private:
  JfrCheckpointWriter& _writer;
  JfrCheckpointContext _ctx;
  const int64_t _count_position;
  Thread* const _curthread;
  u4 _count;

 public:
  JfrCheckpointThreadClosure(JfrCheckpointWriter& writer) : _writer(writer),
                                                            _ctx(writer.context()),
                                                            _count_position(writer.reserve(sizeof(u4))),
                                                            _curthread(Thread::current()),
                                                            _count(0) {
  }

  ~JfrCheckpointThreadClosure() {
    if (_count == 0) {
      // restore
      _writer.set_context(_ctx);
      return;
    }
    _writer.write_count(_count, _count_position);
  }

  void do_thread(Thread* t);
};

// only static thread ids, VirtualThread ids are handled dynamically
void JfrCheckpointThreadClosure::do_thread(Thread* t) {
  assert(t != NULL, "invariant");
  ++_count;
  const traceid tid = JfrThreadId::jfr_id(t);
  assert(tid != 0, "invariant");
  _writer.write_key(tid);
  const char* const name = JfrThreadName::name(t);
  assert(name != NULL, "invariant");
  _writer.write(name);
  _writer.write<traceid>(JfrThreadId::os_id(t));
  if (!t->is_Java_thread()) {
    _writer.write((const char*)NULL); // java name
    _writer.write((traceid)0); // java thread id
    _writer.write((traceid)0); // java thread group
  } else {
    _writer.write(name);
<<<<<<< HEAD
    _writer.write(tid);
    _writer.write(JfrThreadGroup::thread_group_id(t->as_Java_thread(), _curthread));
=======
    _writer.write(JfrThreadId::id(t));
    _writer.write(JfrThreadGroup::thread_group_id(JavaThread::cast(t), _curthread));
    return;
>>>>>>> 36d82b6e
  }
  _writer.write<bool>(false); // isVirtual
}

void JfrThreadConstantSet::serialize(JfrCheckpointWriter& writer) {
  JfrCheckpointThreadClosure tc(writer);
  JfrJavaThreadIterator javathreads(false); // include not yet live threads (_thread_new)
  while (javathreads.has_next()) {
    tc.do_thread(javathreads.next());
  }
  JfrNonJavaThreadIterator nonjavathreads;
  while (nonjavathreads.has_next()) {
    tc.do_thread(nonjavathreads.next());
  }
}

void JfrThreadGroupConstant::serialize(JfrCheckpointWriter& writer) {
  JfrThreadGroup::serialize(writer);
}

static const char* flag_value_origin_to_string(JVMFlagOrigin origin) {
  switch (origin) {
    case JVMFlagOrigin::DEFAULT: return "Default";
    case JVMFlagOrigin::COMMAND_LINE: return "Command line";
    case JVMFlagOrigin::ENVIRON_VAR: return "Environment variable";
    case JVMFlagOrigin::CONFIG_FILE: return "Config file";
    case JVMFlagOrigin::MANAGEMENT: return "Management";
    case JVMFlagOrigin::ERGONOMIC: return "Ergonomic";
    case JVMFlagOrigin::ATTACH_ON_DEMAND: return "Attach on demand";
    case JVMFlagOrigin::INTERNAL: return "Internal";
    case JVMFlagOrigin::JIMAGE_RESOURCE: return "JImage resource";
    default: ShouldNotReachHere(); return "";
  }
}

void FlagValueOriginConstant::serialize(JfrCheckpointWriter& writer) {
  constexpr EnumRange<JVMFlagOrigin> range{};
  writer.write_count(static_cast<u4>(range.size()));

  for (JVMFlagOrigin origin : range) {
    writer.write_key(static_cast<u4>(origin));
    writer.write(flag_value_origin_to_string(origin));
  }
}

void MonitorInflateCauseConstant::serialize(JfrCheckpointWriter& writer) {
  static const u4 nof_entries = ObjectSynchronizer::inflate_cause_nof;
  writer.write_count(nof_entries);
  for (u4 i = 0; i < nof_entries; ++i) {
    writer.write_key(i);
    writer.write(ObjectSynchronizer::inflate_cause_name((ObjectSynchronizer::InflateCause)i));
  }
}

void GCCauseConstant::serialize(JfrCheckpointWriter& writer) {
  static const u4 nof_entries = GCCause::_last_gc_cause;
  writer.write_count(nof_entries);
  for (u4 i = 0; i < nof_entries; ++i) {
    writer.write_key(i);
    writer.write(GCCause::to_string((GCCause::Cause)i));
  }
}

void GCNameConstant::serialize(JfrCheckpointWriter& writer) {
  static const u4 nof_entries = GCNameEndSentinel;
  writer.write_count(nof_entries);
  for (u4 i = 0; i < nof_entries; ++i) {
    writer.write_key(i);
    writer.write(GCNameHelper::to_string((GCName)i));
  }
}

void GCWhenConstant::serialize(JfrCheckpointWriter& writer) {
  static const u4 nof_entries = GCWhen::GCWhenEndSentinel;
  writer.write_count(nof_entries);
  for (u4 i = 0; i < nof_entries; ++i) {
    writer.write_key(i);
    writer.write(GCWhen::to_string((GCWhen::Type)i));
  }
}

void GCThresholdUpdaterConstant::serialize(JfrCheckpointWriter& writer) {
  static const u4 nof_entries = MetaspaceGCThresholdUpdater::Last;
  writer.write_count(nof_entries);
  for (u4 i = 0; i < nof_entries; ++i) {
    writer.write_key(i);
    writer.write(MetaspaceGCThresholdUpdater::to_string((MetaspaceGCThresholdUpdater::Type)i));
  }
}

void MetadataTypeConstant::serialize(JfrCheckpointWriter& writer) {
  static const u4 nof_entries = Metaspace::MetadataTypeCount;
  writer.write_count(nof_entries);
  for (u4 i = 0; i < nof_entries; ++i) {
    writer.write_key(i);
    writer.write(Metaspace::metadata_type_name((Metaspace::MetadataType)i));
  }
}

void MetaspaceObjectTypeConstant::serialize(JfrCheckpointWriter& writer) {
  static const u4 nof_entries = MetaspaceObj::_number_of_types;
  writer.write_count(nof_entries);
  for (u4 i = 0; i < nof_entries; ++i) {
    writer.write_key(i);
    writer.write(MetaspaceObj::type_name((MetaspaceObj::Type)i));
  }
}

static const char* reference_type_to_string(ReferenceType rt) {
  switch (rt) {
    case REF_NONE: return "None reference";
    case REF_OTHER: return "Other reference";
    case REF_SOFT: return "Soft reference";
    case REF_WEAK: return "Weak reference";
    case REF_FINAL: return "Final reference";
    case REF_PHANTOM: return "Phantom reference";
    default:
      ShouldNotReachHere();
    return NULL;
  }
}

void ReferenceTypeConstant::serialize(JfrCheckpointWriter& writer) {
  static const u4 nof_entries = REF_PHANTOM + 1;
  writer.write_count(nof_entries);
  for (u4 i = 0; i < nof_entries; ++i) {
    writer.write_key(i);
    writer.write(reference_type_to_string((ReferenceType)i));
  }
}

void NarrowOopModeConstant::serialize(JfrCheckpointWriter& writer) {
  static const u4 nof_entries = CompressedOops::HeapBasedNarrowOop + 1;
  writer.write_count(nof_entries);
  for (u4 i = 0; i < nof_entries; ++i) {
    writer.write_key(i);
    writer.write(CompressedOops::mode_to_string((CompressedOops::Mode)i));
  }
}

void CodeBlobTypeConstant::serialize(JfrCheckpointWriter& writer) {
  static const u4 nof_entries = CodeBlobType::NumTypes;
  writer.write_count(nof_entries);
  for (u4 i = 0; i < nof_entries; ++i) {
    writer.write_key(i);
    writer.write(CodeCache::get_code_heap_name(i));
  }
};

void VMOperationTypeConstant::serialize(JfrCheckpointWriter& writer) {
  static const u4 nof_entries = VM_Operation::VMOp_Terminating;
  writer.write_count(nof_entries);
  for (u4 i = 0; i < nof_entries; ++i) {
    writer.write_key(i);
    writer.write(VM_Operation::name(VM_Operation::VMOp_Type(i)));
  }
}

void ThreadStateConstant::serialize(JfrCheckpointWriter& writer) {
  JfrThreadState::serialize(writer);
}

void JfrThreadConstant::serialize(JfrCheckpointWriter& writer) {
  assert(_thread != NULL, "invariant");
  writer.write_count(1);
  writer.write_key(JfrThreadId::jfr_id(_thread, _tid));
  const char* const name = JfrThreadName::name(_thread, _vthread);
  writer.write(name);
  writer.write(JfrThreadId::os_id(_thread));
  if (!_thread->is_Java_thread()) {
    writer.write((const char*)NULL); // java name
    writer.write((traceid)0);        // java thread id
    writer.write((traceid)0);        // java thread group
    writer.write<bool>(false);       // isVirtual
  } else {
    writer.write(name);
<<<<<<< HEAD
    writer.write(JfrThreadId::id(_thread, _vthread));
    const bool vthread = _vthread != NULL;
    // VirtualThread threadgroup reserved id 1
    const traceid thread_group_id = vthread ? 1 :
      JfrThreadGroup::thread_group_id(_thread->as_Java_thread(), Thread::current());
=======
    writer.write(JfrThreadId::id(_thread));
    JavaThread* const jt = JavaThread::cast(_thread);
    const traceid thread_group_id = JfrThreadGroup::thread_group_id(jt, jt);
>>>>>>> 36d82b6e
    writer.write(thread_group_id);
    writer.write<bool>(vthread);    // isVirtual
    // VirtualThread threadgroup already serialized invariant
    if (!vthread) {
      JfrThreadGroup::serialize(&writer, thread_group_id);
    }
  }
}

void BytecodeConstant::serialize(JfrCheckpointWriter& writer) {
  static const u4 nof_entries = Bytecodes::number_of_codes;
  writer.write_count(nof_entries);
  for (u4 i = 0; i < nof_entries; ++i) {
    writer.write_key(i);
    writer.write(Bytecodes::name((Bytecodes::Code)i));
  }
}

void CompilerTypeConstant::serialize(JfrCheckpointWriter& writer) {
  static const u4 nof_entries = compiler_number_of_types;
  writer.write_count(nof_entries);
  for (u4 i = 0; i < nof_entries; ++i) {
    writer.write_key(i);
    writer.write(compilertype2name((CompilerType)i));
  }
}<|MERGE_RESOLUTION|>--- conflicted
+++ resolved
@@ -105,14 +105,8 @@
     _writer.write((traceid)0); // java thread group
   } else {
     _writer.write(name);
-<<<<<<< HEAD
     _writer.write(tid);
-    _writer.write(JfrThreadGroup::thread_group_id(t->as_Java_thread(), _curthread));
-=======
-    _writer.write(JfrThreadId::id(t));
     _writer.write(JfrThreadGroup::thread_group_id(JavaThread::cast(t), _curthread));
-    return;
->>>>>>> 36d82b6e
   }
   _writer.write<bool>(false); // isVirtual
 }
@@ -289,17 +283,11 @@
     writer.write<bool>(false);       // isVirtual
   } else {
     writer.write(name);
-<<<<<<< HEAD
     writer.write(JfrThreadId::id(_thread, _vthread));
     const bool vthread = _vthread != NULL;
     // VirtualThread threadgroup reserved id 1
     const traceid thread_group_id = vthread ? 1 :
-      JfrThreadGroup::thread_group_id(_thread->as_Java_thread(), Thread::current());
-=======
-    writer.write(JfrThreadId::id(_thread));
-    JavaThread* const jt = JavaThread::cast(_thread);
-    const traceid thread_group_id = JfrThreadGroup::thread_group_id(jt, jt);
->>>>>>> 36d82b6e
+      JfrThreadGroup::thread_group_id(JavaThread::cast(_thread), Thread::current());
     writer.write(thread_group_id);
     writer.write<bool>(vthread);    // isVirtual
     // VirtualThread threadgroup already serialized invariant
