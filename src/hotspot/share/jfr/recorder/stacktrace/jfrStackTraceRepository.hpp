/*
<<<<<<< HEAD
 * Copyright (c) 2011, 2020, Oracle and/or its affiliates. All rights reserved.
=======
 * Copyright (c) 2011, 2021, Oracle and/or its affiliates. All rights reserved.
>>>>>>> 26234b53
 * DO NOT ALTER OR REMOVE COPYRIGHT NOTICES OR THIS FILE HEADER.
 *
 * This code is free software; you can redistribute it and/or modify it
 * under the terms of the GNU General Public License version 2 only, as
 * published by the Free Software Foundation.
 *
 * This code is distributed in the hope that it will be useful, but WITHOUT
 * ANY WARRANTY; without even the implied warranty of MERCHANTABILITY or
 * FITNESS FOR A PARTICULAR PURPOSE.  See the GNU General Public License
 * version 2 for more details (a copy is included in the LICENSE file that
 * accompanied this code).
 *
 * You should have received a copy of the GNU General Public License version
 * 2 along with this work; if not, write to the Free Software Foundation,
 * Inc., 51 Franklin St, Fifth Floor, Boston, MA 02110-1301 USA.
 *
 * Please contact Oracle, 500 Oracle Parkway, Redwood Shores, CA 94065 USA
 * or visit www.oracle.com if you need additional information or have any
 * questions.
 *
 */

#ifndef SHARE_JFR_RECORDER_STACKTRACE_JFRSTACKTRACEREPOSITORY_HPP
#define SHARE_JFR_RECORDER_STACKTRACE_JFRSTACKTRACEREPOSITORY_HPP

#include "jfr/recorder/stacktrace/jfrStackTrace.hpp"
#include "jfr/utilities/jfrAllocation.hpp"
#include "jfr/utilities/jfrTypes.hpp"

class JavaThread;
class JfrCheckpointWriter;
class JfrChunkWriter;

class JfrStackTraceRepository : public JfrCHeapObj {
  friend class JfrRecorder;
  friend class JfrRecorderService;
  friend class JfrThreadSampleClosure;
  friend class ObjectSampleCheckpoint;
  friend class ObjectSampler;
  friend class RecordStackTrace;
  friend class StackTraceBlobInstaller;
  friend class StackTraceRepository;

 private:
  static const u4 TABLE_SIZE = 2053;
  JfrStackTrace* _table[TABLE_SIZE];
  u4 _last_entries;
  u4 _entries;

  JfrStackTraceRepository();
  static JfrStackTraceRepository& instance();
  static JfrStackTraceRepository* create();
  static void destroy();
  bool initialize();

  bool is_modified() const;
  static size_t clear();
  static size_t clear(JfrStackTraceRepository& repo);
  size_t write(JfrChunkWriter& cw, bool clear);

  static const JfrStackTrace* lookup_for_leak_profiler(unsigned int hash, traceid id);
  static void record_for_leak_profiler(JavaThread* thread, int skip = 0);
  static void clear_leak_profiler();

  traceid add_trace(const JfrStackTrace& stacktrace);
  static traceid add(JfrStackTraceRepository& repo, const JfrStackTrace& stacktrace);
  static traceid add(const JfrStackTrace& stacktrace);
  traceid record(JavaThread* current_thread, int skip, JfrStackFrame* frames, u4 max_frames);

 public:
<<<<<<< HEAD
  static traceid record(Thread* current_thread, int skip = 0);
  static void record_and_cache(JavaThread* current_thread, int skip = 0);
=======
  static traceid record(Thread* thread, int skip = 0);
>>>>>>> 26234b53
};

#endif // SHARE_JFR_RECORDER_STACKTRACE_JFRSTACKTRACEREPOSITORY_HPP<|MERGE_RESOLUTION|>--- conflicted
+++ resolved
@@ -1,9 +1,5 @@
 /*
-<<<<<<< HEAD
- * Copyright (c) 2011, 2020, Oracle and/or its affiliates. All rights reserved.
-=======
  * Copyright (c) 2011, 2021, Oracle and/or its affiliates. All rights reserved.
->>>>>>> 26234b53
  * DO NOT ALTER OR REMOVE COPYRIGHT NOTICES OR THIS FILE HEADER.
  *
  * This code is free software; you can redistribute it and/or modify it
@@ -74,12 +70,7 @@
   traceid record(JavaThread* current_thread, int skip, JfrStackFrame* frames, u4 max_frames);
 
  public:
-<<<<<<< HEAD
   static traceid record(Thread* current_thread, int skip = 0);
-  static void record_and_cache(JavaThread* current_thread, int skip = 0);
-=======
-  static traceid record(Thread* thread, int skip = 0);
->>>>>>> 26234b53
 };
 
 #endif // SHARE_JFR_RECORDER_STACKTRACE_JFRSTACKTRACEREPOSITORY_HPP