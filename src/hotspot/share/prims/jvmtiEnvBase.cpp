--- conflicted
+++ resolved
@@ -720,7 +720,7 @@
       // Suspended carrier thread with a mounted virtual thread.
       state |= JVMTI_THREAD_STATE_SUSPENDED;
     }
-    if (jt->is_being_ext_suspended()) {
+    if (jt->is_suspended()) { // TODO SERGUEI
       if (jt->vthread() == NULL || jt->vthread() == thread_oop) {
         state |= JVMTI_THREAD_STATE_SUSPENDED;
       }
@@ -1504,7 +1504,7 @@
                              int* need_safepoint_p) {
   if (java_lang_VirtualThread::is_instance(thread_oop)) {
     if (single_suspend) {
-      bool vthread_ext_suspended = JvmtiVTSuspender::vthread_is_ext_suspended(thread_oop);
+      bool vthread_ext_suspended = JvmtiVTSuspender::vthread_is_ext_suspended(thread_oop); // TODO SERGUEI
       if (vthread_ext_suspended) {
         return JVMTI_ERROR_THREAD_SUSPENDED;
       }
@@ -1517,7 +1517,7 @@
     // The java_thread can be still blocked in VTMT transition after a previous JVMTI resume call.
     // There is no need to suspend the java_thread in this case. After vthread unblocking,
     // it will check for ext_suspend request and suspend itself if necessary.
-    if (java_thread == NULL || java_thread->is_being_ext_suspended()) {
+    if (java_thread == NULL) { // TODO SERGUEI
       // We are done if the virtual thread is unmounted or
       // the java_thread is externally suspended.
       return JVMTI_ERROR_NONE;
@@ -1529,7 +1529,6 @@
     return JVMTI_ERROR_NONE;
   }
   {
-    MutexLocker ml(java_thread->SR_lock(), Mutex::_no_safepoint_check_flag);
     oop mounted_vt = java_thread->mounted_vthread();
 
     if (single_suspend && !java_lang_VirtualThread::is_instance(thread_oop) &&
@@ -1542,14 +1541,12 @@
       java_thread->set_cthread_pending_suspend();
       return JVMTI_ERROR_NONE;
     }
-    if (java_thread->is_external_suspend()) {
-      // Don't allow nested external suspend requests.
+    if (java_thread->is_suspended()) {
       return JVMTI_ERROR_THREAD_SUSPENDED;
     }
     if (java_thread->is_exiting()) { // thread is in the process of exiting
       return JVMTI_ERROR_THREAD_NOT_ALIVE;
     }
-    java_thread->set_external_suspend();
   }
   if (need_safepoint_p == NULL) { // single thread suspend
     if (!JvmtiSuspendControl::suspend(java_thread)) {
@@ -1590,7 +1587,7 @@
     // The java_thread can be still blocked in VTMT transition after a previous JVMTI suspend call.
     // There is no need to resume the java_thread in this case. After vthread unblocking,
     // it will check for ext_suspend request and remain resumed if necessary.
-    if (java_thread == NULL || !java_thread->is_being_ext_suspended()) {
+    if (java_thread == NULL || !java_thread->is_suspended()) { // TODO SERGUEI
       // We are done if the virtual thread is unmounted or
       // the java_thread is not externally suspended.
       return JVMTI_ERROR_NONE;
@@ -1607,7 +1604,7 @@
     java_thread->clear_cthread_pending_suspend();
     return JVMTI_ERROR_NONE;
   }
-  if (!java_thread->is_being_ext_suspended()) {
+  if (!java_thread->is_suspended()) { // TODO SERGUEI
     return JVMTI_ERROR_THREAD_NOT_SUSPENDED;
   }
   if (!JvmtiSuspendControl::resume(java_thread)) {
@@ -1692,21 +1689,11 @@
   if (java_lang_VirtualThread::is_instance(thread_oop)) {
     state = JvmtiEnvBase::get_vthread_state(thread_oop);
 
-<<<<<<< HEAD
     if ((state & JVMTI_THREAD_STATE_ALIVE) != 0) {
       javaVFrame *jvf = JvmtiEnvBase::get_vthread_jvf(thread_oop);
       infop->frame_buffer = NEW_RESOURCE_ARRAY(jvmtiFrameInfo, max_frame_count());
       _result = env()->get_stack_trace(jvf, 0, max_frame_count(),
                                      infop->frame_buffer, &(infop->frame_count));
-=======
-  if (thr != NULL) {    // add more state bits if there is a JavaThead to query
-    if (thr->is_suspended()) {
-      state |= JVMTI_THREAD_STATE_SUSPENDED;
-    }
-    JavaThreadState jts = thr->thread_state();
-    if (jts == _thread_in_native) {
-      state |= JVMTI_THREAD_STATE_IN_NATIVE;
->>>>>>> 0438cea6
     }
   } else {
     state = JvmtiEnvBase::get_thread_state(thread_oop, thr);
@@ -2282,7 +2269,7 @@
   if (vthread_state == java_lang_VirtualThread::RUNNING && carrier_thread_oop != NULL) {
     state = (jint) java_lang_Thread::get_thread_status(carrier_thread_oop);
     JavaThread* java_thread = java_lang_Thread::thread(carrier_thread_oop);
-    if (java_thread->is_being_ext_suspended()) {
+    if (java_thread->is_suspended()) { // TODO SERGUEI
       state |= JVMTI_THREAD_STATE_SUSPENDED;
     }
   } else {
