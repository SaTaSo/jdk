--- conflicted
+++ resolved
@@ -532,14 +532,8 @@
 // java.lang.StackTraceElement //////////////////////////////////////////////
 
 
-<<<<<<< HEAD
 JVM_ENTRY(void, JVM_InitStackTraceElementArray(JNIEnv *env, jobjectArray elements, jobject backtrace, jint depth))
-  JVMWrapper("JVM_InitStackTraceElementArray");
   Handle backtraceh(THREAD, JNIHandles::resolve(backtrace));
-=======
-JVM_ENTRY(void, JVM_InitStackTraceElementArray(JNIEnv *env, jobjectArray elements, jobject throwable))
-  Handle exception(THREAD, JNIHandles::resolve(throwable));
->>>>>>> 07851474
   objArrayOop st = objArrayOop(JNIHandles::resolve(elements));
   objArrayHandle stack_trace(THREAD, st);
   // Fill in the allocated stack trace
@@ -558,14 +552,8 @@
 
 
 JVM_ENTRY(jobject, JVM_CallStackWalk(JNIEnv *env, jobject stackStream, jlong mode,
-<<<<<<< HEAD
                                      jint skip_frames, jobject contScope, jobject cont,
                                      jint frame_count, jint start_index, jobjectArray frames))
-  JVMWrapper("JVM_CallStackWalk");
-=======
-                                     jint skip_frames, jint frame_count, jint start_index,
-                                     jobjectArray frames))
->>>>>>> 07851474
   if (!thread->has_last_Java_frame()) {
     THROW_MSG_(vmSymbols::java_lang_InternalError(), "doStackWalk: no stack trace", NULL);
   }
@@ -610,8 +598,6 @@
 JVM_END
 
 JVM_ENTRY(void, JVM_SetStackWalkContinuation(JNIEnv *env, jobject stackStream, jlong anchor, jobjectArray frames, jobject cont))
-    JVMWrapper("JVM_SetStackWalkContinuation");
-
     objArrayOop fa = objArrayOop(JNIHandles::resolve_non_null(frames));
     objArrayHandle frames_array_h(THREAD, fa);
     Handle stackStream_h(THREAD, JNIHandles::resolve_non_null(stackStream));
@@ -3160,12 +3146,7 @@
   HOTSPOT_THREAD_SLEEP_END(0);
 JVM_END
 
-<<<<<<< HEAD
 JVM_ENTRY(jobject, JVM_CurrentThread0(JNIEnv* env, jclass threadClass))
-  JVMWrapper("JVM_CurrentThread0");
-=======
-JVM_ENTRY(jobject, JVM_CurrentThread(JNIEnv* env, jclass threadClass))
->>>>>>> 07851474
   oop jthread = thread->threadObj();
   assert(jthread != NULL, "no current thread!");
   return JNIHandles::make_local(THREAD, jthread);
@@ -3182,7 +3163,6 @@
 JVM_END
 
 JVM_ENTRY(jobject, JVM_ScopedCache(JNIEnv* env, jclass threadClass))
-  JVMWrapper("JVM_ScopedCache");
   oop theCache = thread->scopedCache();
   if (theCache) {
     arrayOop objs = arrayOop(theCache);
@@ -3193,7 +3173,6 @@
 
 JVM_ENTRY(void, JVM_SetScopedCache(JNIEnv* env, jclass threadClass,
                                    jobject theCache))
-  JVMWrapper("JVM_SetScopedCache");
   arrayOop objs = arrayOop(JNIHandles::resolve(theCache));
   if (objs != NULL) {
     assert(objs->length() == ScopedCacheSize * 2, "wrong length");
@@ -3202,7 +3181,6 @@
 JVM_END
 
 JVM_ENTRY(jobject, JVM_CurrentThread(JNIEnv* env, jclass threadClass))
-  JVMWrapper("JVM_CurrentThread");
   oop theThread = thread->vthread();
   assert (theThread != (oop)NULL, "no current thread!");
   return JNIHandles::make_local(THREAD, theThread);
@@ -3210,7 +3188,6 @@
 
 JVM_ENTRY(void, JVM_SetCurrentThread(JNIEnv* env, jclass threadClass,
                                      jobject theThread))
-  JVMWrapper("JVM_SetCurrentThread0");
   thread->set_vthread(JNIHandles::resolve(theThread));
 JVM_END
 
@@ -3225,7 +3202,6 @@
 JVM_END
 
 JVM_ENTRY(jobject, JVM_GetStackTrace(JNIEnv *env, jobject jthread))
-  JVMWrapper("JVM_GetStackTrace");
   oop trace = java_lang_Thread::async_get_stack_trace(JNIHandles::resolve(jthread), THREAD);
   return JNIHandles::make_local(THREAD, trace);
 JVM_END
@@ -3948,12 +3924,10 @@
 JVM_END
 
 JVM_ENTRY(void, JVM_VirtualThreadMountBegin(JNIEnv* env, jclass vthread_class, jobject event_thread, jobject vthread, jboolean first_mount))
-  JVMWrapper("JVM_VirtualThreadMountBegin");
   JvmtiVTMTDisabler::start_VTMT(vthread, 0);
 JVM_END
 
 JVM_ENTRY(void, JVM_VirtualThreadMountEnd(JNIEnv* env, jclass vthread_class, jobject event_thread, jobject vthread, jboolean first_mount))
-  JVMWrapper("JVM_VirtualThreadMountEnd");
   JvmtiVTMTDisabler::finish_VTMT(vthread, 0);
   oop vt_oop = JNIHandles::resolve(vthread);
   thread->set_mounted_vthread(vt_oop);
@@ -3977,7 +3951,6 @@
 JVM_END
 
 JVM_ENTRY(void, JVM_VirtualThreadUnmountBegin(JNIEnv* env, jclass vthread_class, jobject event_thread, jobject vthread))
-  JVMWrapper("JVM_VirtualThreadUnmountBegin");
   if (JvmtiExport::should_post_vthread_unmounted()) {
     JvmtiExport::post_vthread_unmounted(vthread);
   }
@@ -3994,12 +3967,10 @@
 JVM_END
 
 JVM_ENTRY(void, JVM_VirtualThreadUnmountEnd(JNIEnv* env, jclass vthread_class, jobject event_thread, jobject vthread))
-  JVMWrapper("JVM_VirtualThreadUnmountEnd");
   JvmtiVTMTDisabler::finish_VTMT(vthread, 1);
 JVM_END
 
 JVM_ENTRY(void, JVM_VirtualThreadTerminated(JNIEnv* env, jclass vthread_class, jthread event_thread, jobject vthread))
-  JVMWrapper("JVM_VirtualThreadTerminated");
   if (JvmtiExport::should_post_vthread_terminated()) {
     JvmtiExport::post_vthread_terminated(vthread);
   }
