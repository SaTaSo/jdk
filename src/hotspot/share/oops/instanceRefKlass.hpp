/*
 * Copyright (c) 1997, 2019, Oracle and/or its affiliates. All rights reserved.
 * DO NOT ALTER OR REMOVE COPYRIGHT NOTICES OR THIS FILE HEADER.
 *
 * This code is free software; you can redistribute it and/or modify it
 * under the terms of the GNU General Public License version 2 only, as
 * published by the Free Software Foundation.
 *
 * This code is distributed in the hope that it will be useful, but WITHOUT
 * ANY WARRANTY; without even the implied warranty of MERCHANTABILITY or
 * FITNESS FOR A PARTICULAR PURPOSE.  See the GNU General Public License
 * version 2 for more details (a copy is included in the LICENSE file that
 * accompanied this code).
 *
 * You should have received a copy of the GNU General Public License version
 * 2 along with this work; if not, write to the Free Software Foundation,
 * Inc., 51 Franklin St, Fifth Floor, Boston, MA 02110-1301 USA.
 *
 * Please contact Oracle, 500 Oracle Parkway, Redwood Shores, CA 94065 USA
 * or visit www.oracle.com if you need additional information or have any
 * questions.
 *
 */

#ifndef SHARE_OOPS_INSTANCEREFKLASS_HPP
#define SHARE_OOPS_INSTANCEREFKLASS_HPP

#include "oops/instanceKlass.hpp"
#include "utilities/macros.hpp"

class ClassFileParser;

// An InstanceRefKlass is a specialized InstanceKlass for Java
// classes that are subclasses of java/lang/ref/Reference.
//
// These classes are used to implement soft/weak/final/phantom
// references and finalization, and need special treatment by the
// garbage collector.
//
// During GC discovered reference objects are added (chained) to one
// of the four lists below, depending on the type of reference.
// The linked occurs through the next field in class java/lang/ref/Reference.
//
// Afterwards, the discovered references are processed in decreasing
// order of reachability. Reference objects eligible for notification
// are linked to the static pending_list in class java/lang/ref/Reference,
// and the pending list lock object in the same class is notified.


class InstanceRefKlass: public InstanceKlass {
  friend class InstanceKlass;
 public:
  static const KlassKind Kind = InstanceRefKlassKind;

 private:
<<<<<<< HEAD
  InstanceRefKlass(const ClassFileParser& parser) : InstanceKlass(parser, ID) {}
=======
  InstanceRefKlass(const ClassFileParser& parser) : InstanceKlass(parser, Kind) {}
>>>>>>> e61ccfba

 public:
  InstanceRefKlass() { assert(DumpSharedSpaces || UseSharedSpaces, "only for CDS"); }

  // Oop fields (and metadata) iterators
  //
  // The InstanceRefKlass iterators also support reference processing.


  // Forward iteration
  // Iterate over all oop fields and metadata.
  template <typename T, class OopClosureType>
  inline void oop_oop_iterate(oop obj, OopClosureType* closure);

  // Reverse iteration
  // Iterate over all oop fields and metadata.
  template <typename T, class OopClosureType>
  inline void oop_oop_iterate_reverse(oop obj, OopClosureType* closure);

  // Bounded range iteration
  // Iterate over all oop fields and metadata.
  template <typename T, class OopClosureType>
  inline void oop_oop_iterate_bounded(oop obj, OopClosureType* closure, MemRegion mr);

  private:

  // Reference processing part of the iterators.

  template <typename T, class OopClosureType, class Contains>
  inline void oop_oop_iterate_ref_processing(oop obj, OopClosureType* closure, Contains& contains);

  // Only perform reference processing if the referent object is within mr.
  template <typename T, class OopClosureType>
  inline void oop_oop_iterate_ref_processing_bounded(oop obj, OopClosureType* closure, MemRegion mr);

  // Reference processing
  template <typename T, class OopClosureType>
  inline void oop_oop_iterate_ref_processing(oop obj, OopClosureType* closure);

  // Building blocks for specialized handling.
  template <typename T, class OopClosureType, class Contains>
  static void do_referent(oop obj, OopClosureType* closure, Contains& contains);

  template <typename T, class OopClosureType, class Contains>
  static void do_discovered(oop obj, OopClosureType* closure, Contains& contains);

  template <typename T, class OopClosureType>
  static bool try_discover(oop obj, ReferenceType type, OopClosureType* closure);

  // Do discovery while handling InstanceRefKlasses. Reference discovery
  // is only done if the closure provides a ReferenceProcessor.
  template <typename T, class OopClosureType, class Contains>
  static void oop_oop_iterate_discovery(oop obj, ReferenceType type, OopClosureType* closure, Contains& contains);

  // Used for a special case in G1 where the closure needs to be applied
  // to the discovered field. Reference discovery is also done if the
  // closure provides a ReferenceProcessor.
  template <typename T, class OopClosureType, class Contains>
  static void oop_oop_iterate_discovered_and_discovery(oop obj, ReferenceType type, OopClosureType* closure, Contains& contains);

  // Apply the closure to all fields. No reference discovery is done.
  template <typename T, class OopClosureType, class Contains>
  static void oop_oop_iterate_fields(oop obj, OopClosureType* closure, Contains& contains);

  // Apply the closure to all fields, except the referent field. No reference discovery is done.
  template <typename T, class OopClosureType, class Contains>
  static void oop_oop_iterate_fields_except_referent(oop obj, OopClosureType* closure, Contains& contains);

  template <typename T>
  static void trace_reference_gc(const char *s, oop obj) NOT_DEBUG_RETURN;

 public:
  // Update non-static oop maps so 'referent', 'nextPending' and
  // 'discovered' will look like non-oops
  static void update_nonstatic_oop_maps(Klass* k);

 public:
  // Verification
  void oop_verify_on(oop obj, outputStream* st);
};

#endif // SHARE_OOPS_INSTANCEREFKLASS_HPP<|MERGE_RESOLUTION|>--- conflicted
+++ resolved
@@ -53,11 +53,7 @@
   static const KlassKind Kind = InstanceRefKlassKind;
 
  private:
-<<<<<<< HEAD
-  InstanceRefKlass(const ClassFileParser& parser) : InstanceKlass(parser, ID) {}
-=======
   InstanceRefKlass(const ClassFileParser& parser) : InstanceKlass(parser, Kind) {}
->>>>>>> e61ccfba
 
  public:
   InstanceRefKlass() { assert(DumpSharedSpaces || UseSharedSpaces, "only for CDS"); }
