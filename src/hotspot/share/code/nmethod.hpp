/*
 * Copyright (c) 1997, 2019, Oracle and/or its affiliates. All rights reserved.
 * DO NOT ALTER OR REMOVE COPYRIGHT NOTICES OR THIS FILE HEADER.
 *
 * This code is free software; you can redistribute it and/or modify it
 * under the terms of the GNU General Public License version 2 only, as
 * published by the Free Software Foundation.
 *
 * This code is distributed in the hope that it will be useful, but WITHOUT
 * ANY WARRANTY; without even the implied warranty of MERCHANTABILITY or
 * FITNESS FOR A PARTICULAR PURPOSE.  See the GNU General Public License
 * version 2 for more details (a copy is included in the LICENSE file that
 * accompanied this code).
 *
 * You should have received a copy of the GNU General Public License version
 * 2 along with this work; if not, write to the Free Software Foundation,
 * Inc., 51 Franklin St, Fifth Floor, Boston, MA 02110-1301 USA.
 *
 * Please contact Oracle, 500 Oracle Parkway, Redwood Shores, CA 94065 USA
 * or visit www.oracle.com if you need additional information or have any
 * questions.
 *
 */

#ifndef SHARE_CODE_NMETHOD_HPP
#define SHARE_CODE_NMETHOD_HPP

#include "code/compiledMethod.hpp"

class DepChange;
class DirectiveSet;
class DebugInformationRecorder;

// nmethods (native methods) are the compiled code versions of Java methods.
//
// An nmethod contains:
//  - header                 (the nmethod structure)
//  [Relocation]
//  - relocation information
//  - constant part          (doubles, longs and floats used in nmethod)
//  - oop table
//  [Code]
//  - code body
//  - exception handler
//  - stub code
//  [Debugging information]
//  - oop array
//  - data array
//  - pcs
//  [Exception handler table]
//  - handler entry point array
//  [Implicit Null Pointer exception table]
//  - implicit null table array
//  [Speculations]
//  - encoded speculations array
//  [JVMCINMethodData]
//  - meta data for JVMCI compiled nmethod

#if INCLUDE_JVMCI
class FailedSpeculation;
class JVMCINMethodData;
#endif

class nmethod : public CompiledMethod {
  friend class VMStructs;
  friend class JVMCIVMStructs;
  friend class NMethodSweeper;
  friend class CodeCache;  // scavengable oops
  friend class JVMCINMethodData;
 private:

  // Shared fields for all nmethod's
  int       _entry_bci;        // != InvocationEntryBci if this nmethod is an on-stack replacement method
  jmethodID _jmethod_id;       // Cache of method()->jmethod_id()

  // To support simple linked-list chaining of nmethods:
  nmethod*  _osr_link;         // from InstanceKlass::osr_nmethods_head

  static nmethod* volatile _oops_do_mark_nmethods;
  nmethod*        volatile _oops_do_mark_link;

  // offsets for entry points
  address _entry_point;                      // entry point with class check
  address _verified_entry_point;             // entry point without class check
  address _osr_entry_point;                  // entry point for on stack replacement

  // Offsets for different nmethod parts
  int  _exception_offset;
  // Offset of the unwind handler if it exists
  int _unwind_handler_offset;

  int _consts_offset;
  int _stub_offset;
  int _oops_offset;                       // offset to where embedded oop table begins (inside data)
  int _metadata_offset;                   // embedded meta data table
  int _scopes_data_offset;
  int _scopes_pcs_offset;
  int _dependencies_offset;
  int _handler_table_offset;
  int _nul_chk_table_offset;
#if INCLUDE_JVMCI
  int _speculations_offset;
  int _jvmci_data_offset;
#endif
  int _nmethod_end_offset;

  int code_offset() const { return (address) code_begin() - header_begin(); }

  // location in frame (offset for sp) that deopt can store the original
  // pc during a deopt.
  int _orig_pc_offset;

  int _compile_id;                           // which compilation made this nmethod
  int _comp_level;                           // compilation level
  int _nr_oops;
 public:
  int nr_oops() const { return _nr_oops; }
  void verify_nr_oops();
  int count_oops();
 private:

  // protected by CodeCache_lock
  bool _has_flushed_dependencies;            // Used for maintenance of dependencies (CodeCache_lock)

  // used by jvmti to track if an unload event has been posted for this nmethod.
  bool _unload_reported;

  // Protected by Patching_lock
  volatile signed char _state;               // {not_installed, in_use, not_entrant, zombie, unloaded}

#ifdef ASSERT
  bool _oops_are_stale;  // indicates that it's no longer safe to access oops section
#endif

#if INCLUDE_RTM_OPT
  // RTM state at compile time. Used during deoptimization to decide
  // whether to restart collecting RTM locking abort statistic again.
  RTMState _rtm_state;
#endif

  // Nmethod Flushing lock. If non-zero, then the nmethod is not removed
  // and is not made into a zombie. However, once the nmethod is made into
  // a zombie, it will be locked one final time if CompiledMethodUnload
  // event processing needs to be done.
  volatile jint _lock_count;

  // not_entrant method removal. Each mark_sweep pass will update
  // this mark to current sweep invocation count if it is seen on the
  // stack.  An not_entrant method can be removed when there are no
  // more activations, i.e., when the _stack_traversal_mark is less than
  // current sweep traversal index.
  volatile long _stack_traversal_mark;

  // The _hotness_counter indicates the hotness of a method. The higher
  // the value the hotter the method. The hotness counter of a nmethod is
  // set to [(ReservedCodeCacheSize / (1024 * 1024)) * 2] each time the method
  // is active while stack scanning (mark_active_nmethods()). The hotness
  // counter is decreased (by 1) while sweeping.
  int _hotness_counter;

  // Local state used to keep track of whether unloading is happening or not
  volatile uint8_t _is_unloading_state;

  // These are used for compiled synchronized native methods to
  // locate the owner and stack slot for the BasicLock so that we can
  // properly revoke the bias of the owner if necessary. They are
  // needed because there is no debug information for compiled native
  // wrappers and the oop maps are insufficient to allow
  // frame::retrieve_receiver() to work. Currently they are expected
  // to be byte offsets from the Java stack pointer for maximum code
  // sharing between platforms. Note that currently biased locking
  // will never cause Class instances to be biased but this code
  // handles the static synchronized case as well.
  // JVMTI's GetLocalInstance() also uses these offsets to find the receiver
  // for non-static native wrapper frames.
  ByteSize _native_receiver_sp_offset;
  ByteSize _native_basic_lock_sp_offset;

  friend class nmethodLocker;

  // For native wrappers
  nmethod(Method* method,
          CompilerType type,
          int nmethod_size,
          int compile_id,
          CodeOffsets* offsets,
          CodeBuffer *code_buffer,
          int frame_size,
          ByteSize basic_lock_owner_sp_offset, /* synchronized natives only */
          ByteSize basic_lock_sp_offset,       /* synchronized natives only */
          OopMapSet* oop_maps);

  // Creation support
  nmethod(Method* method,
          CompilerType type,
          int nmethod_size,
          int compile_id,
          int entry_bci,
          CodeOffsets* offsets,
          int orig_pc_offset,
          DebugInformationRecorder *recorder,
          Dependencies* dependencies,
          CodeBuffer *code_buffer,
          int frame_size,
          OopMapSet* oop_maps,
          ExceptionHandlerTable* handler_table,
          ImplicitExceptionTable* nul_chk_table,
          AbstractCompiler* compiler,
          int comp_level
#if INCLUDE_JVMCI
          , char* speculations,
          int speculations_len,
          int jvmci_data_size
#endif
          );

  // helper methods
  void* operator new(size_t size, int nmethod_size, int comp_level) throw();

  const char* reloc_string_for(u_char* begin, u_char* end);
  // Returns true if this thread changed the state of the nmethod or
  // false if another thread performed the transition.
  bool make_not_entrant_or_zombie(int state);
  bool make_entrant() { Unimplemented(); return false; }
  void inc_decompile_count();

  // Inform external interfaces that a compiled method has been unloaded
  void post_compiled_method_unload();

  // Initailize fields to their default values
  void init_defaults();

  // Offsets
  int content_offset() const                  { return content_begin() - header_begin(); }
  int data_offset() const                     { return _data_offset; }

  address header_end() const                  { return (address)    header_begin() + header_size(); }

 public:
  // create nmethod with entry_bci
  static nmethod* new_nmethod(const methodHandle& method,
                              int compile_id,
                              int entry_bci,
                              CodeOffsets* offsets,
                              int orig_pc_offset,
                              DebugInformationRecorder* recorder,
                              Dependencies* dependencies,
                              CodeBuffer *code_buffer,
                              int frame_size,
                              OopMapSet* oop_maps,
                              ExceptionHandlerTable* handler_table,
                              ImplicitExceptionTable* nul_chk_table,
                              AbstractCompiler* compiler,
                              int comp_level
#if INCLUDE_JVMCI
                              , char* speculations = NULL,
                              int speculations_len = 0,
                              int nmethod_mirror_index = -1,
                              const char* nmethod_mirror_name = NULL,
                              FailedSpeculation** failed_speculations = NULL
#endif
  );

  // Only used for unit tests.
  nmethod()
    : CompiledMethod(),
      _is_unloading_state(0),
      _native_receiver_sp_offset(in_ByteSize(-1)),
      _native_basic_lock_sp_offset(in_ByteSize(-1)) {}


  static nmethod* new_native_nmethod(const methodHandle& method,
                                     int compile_id,
                                     CodeBuffer *code_buffer,
                                     int vep_offset,
                                     int frame_complete,
                                     int frame_size,
                                     ByteSize receiver_sp_offset,
                                     ByteSize basic_lock_sp_offset,
                                     OopMapSet* oop_maps);

  // type info
  bool is_nmethod() const                         { return true; }
  bool is_osr_method() const                      { return _entry_bci != InvocationEntryBci; }

  // boundaries for different parts
  address consts_begin          () const          { return           header_begin() + _consts_offset        ; }
  address consts_end            () const          { return           code_begin()                           ; }
  address stub_begin            () const          { return           header_begin() + _stub_offset          ; }
  address stub_end              () const          { return           header_begin() + _oops_offset          ; }
  address exception_begin       () const          { return           header_begin() + _exception_offset     ; }
  address unwind_handler_begin  () const          { return _unwind_handler_offset != -1 ? (header_begin() + _unwind_handler_offset) : NULL; }
  oop*    oops_begin            () const          { return (oop*)   (header_begin() + _oops_offset)         ; }
  oop*    oops_end              () const          { return (oop*)   (header_begin() + _metadata_offset)     ; }

  Metadata** metadata_begin   () const            { return (Metadata**)  (header_begin() + _metadata_offset)     ; }
  Metadata** metadata_end     () const            { return (Metadata**)  _scopes_data_begin; }

  address scopes_data_end       () const          { return           header_begin() + _scopes_pcs_offset    ; }
  PcDesc* scopes_pcs_begin      () const          { return (PcDesc*)(header_begin() + _scopes_pcs_offset   ); }
  PcDesc* scopes_pcs_end        () const          { return (PcDesc*)(header_begin() + _dependencies_offset) ; }
  address dependencies_begin    () const          { return           header_begin() + _dependencies_offset  ; }
  address dependencies_end      () const          { return           header_begin() + _handler_table_offset ; }
  address handler_table_begin   () const          { return           header_begin() + _handler_table_offset ; }
  address handler_table_end     () const          { return           header_begin() + _nul_chk_table_offset ; }
  address nul_chk_table_begin   () const          { return           header_begin() + _nul_chk_table_offset ; }
#if INCLUDE_JVMCI
  address nul_chk_table_end     () const          { return           header_begin() + _speculations_offset  ; }
  address speculations_begin    () const          { return           header_begin() + _speculations_offset  ; }
  address speculations_end      () const          { return           header_begin() + _jvmci_data_offset   ; }
  address jvmci_data_begin      () const          { return           header_begin() + _jvmci_data_offset    ; }
  address jvmci_data_end        () const          { return           header_begin() + _nmethod_end_offset   ; }
#else
  address nul_chk_table_end     () const          { return           header_begin() + _nmethod_end_offset   ; }
#endif

  // Sizes
  int oops_size         () const                  { return (address)  oops_end         () - (address)  oops_begin         (); }
  int metadata_size     () const                  { return (address)  metadata_end     () - (address)  metadata_begin     (); }
  int dependencies_size () const                  { return            dependencies_end () -            dependencies_begin (); }
#if INCLUDE_JVMCI
  int speculations_size () const                  { return            speculations_end () -            speculations_begin (); }
  int jvmci_data_size   () const                  { return            jvmci_data_end   () -            jvmci_data_begin   (); }
#endif

  int     oops_count() const { assert(oops_size() % oopSize == 0, "");  return (oops_size() / oopSize) + 1; }
  int metadata_count() const { assert(metadata_size() % wordSize == 0, ""); return (metadata_size() / wordSize) + 1; }

  int total_size        () const;

  void dec_hotness_counter()        { _hotness_counter--; }
  void set_hotness_counter(int val) { _hotness_counter = val; }
  int  hotness_counter() const      { return _hotness_counter; }

  // Containment
  bool oops_contains         (oop*    addr) const { return oops_begin         () <= addr && addr < oops_end         (); }
  bool metadata_contains     (Metadata** addr) const   { return metadata_begin     () <= addr && addr < metadata_end     (); }
  bool scopes_data_contains  (address addr) const { return scopes_data_begin  () <= addr && addr < scopes_data_end  (); }
  bool scopes_pcs_contains   (PcDesc* addr) const { return scopes_pcs_begin   () <= addr && addr < scopes_pcs_end   (); }

  // entry points
  address entry_point() const                     { return _entry_point;             } // normal entry point
  address verified_entry_point() const            { return _verified_entry_point;    } // if klass is correct

  // flag accessing and manipulation
  bool  is_not_installed() const                  { return _state == not_installed; }
  bool  is_in_use() const                         { return _state <= in_use; }
  bool  is_alive() const                          { return _state < zombie; }
  bool  is_not_entrant() const                    { return _state == not_entrant; }
  bool  is_zombie() const                         { return _state == zombie; }
  bool  is_unloaded() const                       { return _state == unloaded; }

  void clear_unloading_state();
  virtual bool is_unloading();
  virtual void do_unloading(bool unloading_occurred);

#if INCLUDE_RTM_OPT
  // rtm state accessing and manipulating
  RTMState  rtm_state() const                     { return _rtm_state; }
  void set_rtm_state(RTMState state)              { _rtm_state = state; }
#endif

  void make_in_use()                              { _state = in_use; }
  // Make the nmethod non entrant. The nmethod will continue to be
  // alive.  It is used when an uncommon trap happens.  Returns true
  // if this thread changed the state of the nmethod or false if
  // another thread performed the transition.
  bool  make_not_entrant() {
    assert(!method()->is_method_handle_intrinsic(), "Cannot make MH intrinsic not entrant");
    return make_not_entrant_or_zombie(not_entrant);
  }
  bool  make_not_used()    { return make_not_entrant(); }
  bool  make_zombie()      { return make_not_entrant_or_zombie(zombie); }

  // used by jvmti to track if the unload event has been reported
  bool  unload_reported()                         { return _unload_reported; }
  void  set_unload_reported()                     { _unload_reported = true; }

  int get_state() const {
    return _state;
  }

  void  make_unloaded();

  bool has_dependencies()                         { return dependencies_size() != 0; }
  void print_dependencies()                       PRODUCT_RETURN;
  void flush_dependencies(bool delete_immediately);
  bool has_flushed_dependencies()                 { return _has_flushed_dependencies; }
  void set_has_flushed_dependencies()             {
    assert(!has_flushed_dependencies(), "should only happen once");
    _has_flushed_dependencies = 1;
  }

  int   comp_level() const                        { return _comp_level; }

  void unlink_from_method(bool acquire_lock);

  // Support for oops in scopes and relocs:
  // Note: index 0 is reserved for null.
  oop   oop_at(int index) const;
  oop   oop_at_phantom(int index) const; // phantom reference
  oop*  oop_addr_at(int index) const {  // for GC
    // relocation indexes are biased by 1 (because 0 is reserved)
    assert(index > 0 && index <= oops_count(), "must be a valid non-zero index");
    assert(!_oops_are_stale, "oops are stale");
    return &oops_begin()[index - 1];
  }

  // Support for meta data in scopes and relocs:
  // Note: index 0 is reserved for null.
  Metadata*     metadata_at(int index) const      { return index == 0 ? NULL: *metadata_addr_at(index); }
  Metadata**  metadata_addr_at(int index) const {  // for GC
    // relocation indexes are biased by 1 (because 0 is reserved)
    assert(index > 0 && index <= metadata_count(), "must be a valid non-zero index");
    return &metadata_begin()[index - 1];
  }

  void copy_values(GrowableArray<jobject>* oops);
  void copy_values(GrowableArray<Metadata*>* metadata);

  // Relocation support
private:
  void fix_oop_relocations(address begin, address end, bool initialize_immediates);
  inline void initialize_immediate_oop(oop* dest, jobject handle);

public:
  void fix_oop_relocations(address begin, address end) { fix_oop_relocations(begin, end, false); }
  void fix_oop_relocations()                           { fix_oop_relocations(NULL, NULL, false); }

  // Sweeper support
  long  stack_traversal_mark()                    { return _stack_traversal_mark; }
  void  set_stack_traversal_mark(long l)          { _stack_traversal_mark = l; }

  // On-stack replacement support
  int   osr_entry_bci() const                     { assert(is_osr_method(), "wrong kind of nmethod"); return _entry_bci; }
  address  osr_entry() const                      { assert(is_osr_method(), "wrong kind of nmethod"); return _osr_entry_point; }
  void  invalidate_osr_method();
  nmethod* osr_link() const                       { return _osr_link; }
  void     set_osr_link(nmethod *n)               { _osr_link = n; }

  void set_immediate_oops_patched(int nr)         { _nr_oops += nr; }

  // Verify calls to dead methods have been cleaned.
  void verify_clean_inline_caches();

  // unlink and deallocate this nmethod
  // Only NMethodSweeper class is expected to use this. NMethodSweeper is not
  // expected to use any other private methods/data in this class.

 protected:
  void flush();

 public:
  // When true is returned, it is unsafe to remove this nmethod even if
  // it is a zombie, since the VM or the ServiceThread might still be
  // using it.
  bool is_locked_by_vm() const                    { return _lock_count >0; }

  // See comment at definition of _last_seen_on_stack
  void mark_as_seen_on_stack();
  bool can_convert_to_zombie();

  // Evolution support. We make old (discarded) compiled methods point to new Method*s.
  void set_method(Method* method) { _method = method; }

#if INCLUDE_JVMCI
  // Gets the JVMCI name of this nmethod.
  const char* jvmci_name();

  // Records the pending failed speculation in the
  // JVMCI speculation log associated with this nmethod.
  void update_speculation(JavaThread* thread);

  // Gets the data specific to a JVMCI compiled method.
  // This returns a non-NULL value iff this nmethod was
  // compiled by the JVMCI compiler.
  JVMCINMethodData* jvmci_nmethod_data() const {
    return jvmci_data_size() == 0 ? NULL : (JVMCINMethodData*) jvmci_data_begin();
  }
#endif

 public:
<<<<<<< HEAD
  void oops_do(OopClosure* f) { oops_do(f, false, false); }
  void oops_do(OopClosure* f, bool allow_zombie, bool allow_null = false);
=======
  void oops_do(OopClosure* f) { oops_do(f, false); }
  void oops_do(OopClosure* f, bool allow_dead);
>>>>>>> 5224520e

  bool test_set_oops_do_mark();
  static void oops_do_marking_prologue();
  static void oops_do_marking_epilogue();
  static bool oops_do_marking_is_active() { return _oops_do_mark_nmethods != NULL; }
  bool test_oops_do_mark() { return _oops_do_mark_link != NULL; }

 private:
  ScopeDesc* scope_desc_in(address begin, address end);

 public:
  // copying of debugging information
  void copy_scopes_pcs(PcDesc* pcs, int count);
  void copy_scopes_data(address buffer, int size);

  int orig_pc_offset() { return _orig_pc_offset; }

  // jvmti support:
  void post_compiled_method_load_event();
  jmethodID get_and_cache_jmethod_id();

  // verify operations
  void verify();
  void verify_scopes();
  void verify_interrupt_point(address interrupt_point);

  // Disassemble this nmethod with additional debug information, e.g. information about blocks.
  void decode2(outputStream* st) const;
  void print_constant_pool(outputStream* st);

  // Avoid hiding of parent's 'decode(outputStream*)' method.
  void decode(outputStream* st) const { decode2(st); } // just delegate here.

  // printing support
  void print()                          const;
  void print(outputStream* st)          const;
  void print_code();

#if defined(SUPPORT_DATA_STRUCTS)
  // print output in opt build for disassembler library
  void print_relocations()                        PRODUCT_RETURN;
  void print_pcs() { print_pcs_on(tty); }
  void print_pcs_on(outputStream* st);
  void print_scopes() { print_scopes_on(tty); }
  void print_scopes_on(outputStream* st)          PRODUCT_RETURN;
  void print_value_on(outputStream* st) const;
  void print_handler_table();
  void print_nul_chk_table();
  void print_recorded_oops();
  void print_recorded_metadata();

  void print_oops(outputStream* st);     // oops from the underlying CodeBlob.
  void print_metadata(outputStream* st); // metadata in metadata pool.
#else
  // void print_pcs()                             PRODUCT_RETURN;
  void print_pcs()                                { return; }
#endif

  void print_calls(outputStream* st)              PRODUCT_RETURN;
  static void print_statistics()                  PRODUCT_RETURN;

  void maybe_print_nmethod(DirectiveSet* directive);
  void print_nmethod(bool print_code);

  // need to re-define this from CodeBlob else the overload hides it
  virtual void print_on(outputStream* st) const { CodeBlob::print_on(st); }
  void print_on(outputStream* st, const char* msg) const;

  // Logging
  void log_identity(xmlStream* log) const;
  void log_new_nmethod() const;
  void log_state_change() const;

  // Prints block-level comments, including nmethod specific block labels:
  virtual void print_block_comment(outputStream* stream, address block_begin) const {
#if defined(SUPPORT_ASSEMBLY) || defined(SUPPORT_ABSTRACT_ASSEMBLY)
    print_nmethod_labels(stream, block_begin);
    CodeBlob::print_block_comment(stream, block_begin);
#endif
  }
  bool has_block_comment(address block_begin) {
    return CodeBlob::has_block_comment(block_begin);
  }
  void print_nmethod_labels(outputStream* stream, address block_begin, bool print_section_labels=true) const;
  const char* nmethod_section_label(address pos) const;

  // returns whether this nmethod has code comments.
  bool has_code_comment(address begin, address end);
  // Prints a comment for one native instruction (reloc info, pc desc)
  void print_code_comment_on(outputStream* st, int column, address begin, address end);

  // Compiler task identification.  Note that all OSR methods
  // are numbered in an independent sequence if CICountOSR is true,
  // and native method wrappers are also numbered independently if
  // CICountNative is true.
  virtual int compile_id() const { return _compile_id; }
  const char* compile_kind() const;

  // tells if any of this method's dependencies have been invalidated
  // (this is expensive!)
  static void check_all_dependencies(DepChange& changes);

  // tells if this compiled method is dependent on the given changes,
  // and the changes have invalidated it
  bool check_dependency_on(DepChange& changes);

  // Fast breakpoint support. Tells if this compiled method is
  // dependent on the given method. Returns true if this nmethod
  // corresponds to the given method as well.
  virtual bool is_dependent_on_method(Method* dependee);

  // is it ok to patch at address?
  bool is_patchable_at(address instr_address);

  // UseBiasedLocking support
  ByteSize native_receiver_sp_offset() {
    return _native_receiver_sp_offset;
  }
  ByteSize native_basic_lock_sp_offset() {
    return _native_basic_lock_sp_offset;
  }

  // support for code generation
  static int verified_entry_point_offset()        { return offset_of(nmethod, _verified_entry_point); }
  static int osr_entry_point_offset()             { return offset_of(nmethod, _osr_entry_point); }
  static int state_offset()                       { return offset_of(nmethod, _state); }

  virtual void metadata_do(MetadataClosure* f);

  NativeCallWrapper* call_wrapper_at(address call) const;
  NativeCallWrapper* call_wrapper_before(address return_pc) const;
  address call_instruction_address(address pc) const;

  virtual CompiledStaticCall* compiledStaticCall_at(Relocation* call_site) const;
  virtual CompiledStaticCall* compiledStaticCall_at(address addr) const;
  virtual CompiledStaticCall* compiledStaticCall_before(address addr) const;
};

// Locks an nmethod so its code will not get removed and it will not
// be made into a zombie, even if it is a not_entrant method. After the
// nmethod becomes a zombie, if CompiledMethodUnload event processing
// needs to be done, then lock_nmethod() is used directly to keep the
// generated code from being reused too early.
class nmethodLocker : public StackObj {
  CompiledMethod* _nm;

 public:

  // note: nm can be NULL
  // Only JvmtiDeferredEvent::compiled_method_unload_event()
  // should pass zombie_ok == true.
  static void lock_nmethod(CompiledMethod* nm, bool zombie_ok = false);
  static void unlock_nmethod(CompiledMethod* nm); // (ditto)

  nmethodLocker(address pc); // derive nm from pc
  nmethodLocker(nmethod *nm) { _nm = nm; lock_nmethod(_nm); }
  nmethodLocker(CompiledMethod *nm) {
    _nm = nm;
    lock(_nm);
  }

  static void lock(CompiledMethod* method) {
    if (method == NULL) return;
    lock_nmethod(method);
  }

  static void unlock(CompiledMethod* method) {
    if (method == NULL) return;
    unlock_nmethod(method);
  }

  nmethodLocker() { _nm = NULL; }
  ~nmethodLocker() {
    unlock(_nm);
  }

  CompiledMethod* code() { return _nm; }
  void set_code(CompiledMethod* new_nm) {
    unlock(_nm);   // note:  This works even if _nm==new_nm.
    _nm = new_nm;
    lock(_nm);
  }
};

#endif // SHARE_CODE_NMETHOD_HPP<|MERGE_RESOLUTION|>--- conflicted
+++ resolved
@@ -480,13 +480,8 @@
 #endif
 
  public:
-<<<<<<< HEAD
-  void oops_do(OopClosure* f) { oops_do(f, false, false); }
-  void oops_do(OopClosure* f, bool allow_zombie, bool allow_null = false);
-=======
   void oops_do(OopClosure* f) { oops_do(f, false); }
-  void oops_do(OopClosure* f, bool allow_dead);
->>>>>>> 5224520e
+  void oops_do(OopClosure* f, bool allow_dead, bool allow_null = false);
 
   bool test_set_oops_do_mark();
   static void oops_do_marking_prologue();
