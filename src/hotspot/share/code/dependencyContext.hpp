--- conflicted
+++ resolved
@@ -119,13 +119,8 @@
 
   int  mark_dependent_nmethods(DepChange& changes);
   void add_dependent_nmethod(nmethod* nm);
-<<<<<<< HEAD
-  int  remove_all_dependents();
-=======
-  void remove_dependent_nmethod(nmethod* nm);
   void remove_all_dependents();
   int  remove_and_mark_for_deoptimization_all_dependents();
->>>>>>> ad2e0c4d
   void clean_unloading_dependents();
   static nmethodBucket* release_and_get_next_not_unloading(nmethodBucket* b);
   static void purge_dependency_contexts();
