--- conflicted
+++ resolved
@@ -1249,12 +1249,8 @@
   // Return true if JavaThread has an asynchronous condition or
   // if external suspension is requested.
   bool has_special_runtime_exit_condition() {
-<<<<<<< HEAD
-    return (_async_exception_condition != _no_async_condition) ||
-           (_suspend_flags & (_obj_deopt JFR_ONLY(| _trace_flag))) != 0 || is_cont_force_yield();
-=======
-    return (_suspend_flags & (_has_async_exception | _obj_deopt JFR_ONLY(| _trace_flag))) != 0;
->>>>>>> d8f6b6c1
+    return (_suspend_flags & (_has_async_exception | _obj_deopt JFR_ONLY(| _trace_flag))) != 0
+           || is_cont_force_yield();
   }
 
   // Fast-locking support
