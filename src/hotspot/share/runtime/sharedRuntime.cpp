--- conflicted
+++ resolved
@@ -3033,14 +3033,6 @@
   assert(method->is_special_native_intrinsic() ||
          method->has_native_function(), "must have something valid to call!");
 
-<<<<<<< HEAD
-  if (CriticalJNINatives && !method->is_special_native_intrinsic()) {
-    // We perform the I/O with transition to native before acquiring AdapterHandlerLibrary_lock.
-    critical_entry = NativeLookup::lookup_critical_entry(method);
-  }
-
-=======
->>>>>>> b6876649
   {
     // Perform the work while holding the lock, but perform any printing outside the lock
     MutexLocker mu(AdapterHandlerLibrary_lock);
