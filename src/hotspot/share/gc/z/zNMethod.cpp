/*
 * Copyright (c) 2017, 2020, Oracle and/or its affiliates. All rights reserved.
 * DO NOT ALTER OR REMOVE COPYRIGHT NOTICES OR THIS FILE HEADER.
 *
 * This code is free software; you can redistribute it and/or modify it
 * under the terms of the GNU General Public License version 2 only, as
 * published by the Free Software Foundation.
 *
 * This code is distributed in the hope that it will be useful, but WITHOUT
 * ANY WARRANTY; without even the implied warranty of MERCHANTABILITY or
 * FITNESS FOR A PARTICULAR PURPOSE.  See the GNU General Public License
 * version 2 for more details (a copy is included in the LICENSE file that
 * accompanied this code).
 *
 * You should have received a copy of the GNU General Public License version
 * 2 along with this work; if not, write to the Free Software Foundation,
 * Inc., 51 Franklin St, Fifth Floor, Boston, MA 02110-1301 USA.
 *
 * Please contact Oracle, 500 Oracle Parkway, Redwood Shores, CA 94065 USA
 * or visit www.oracle.com if you need additional information or have any
 * questions.
 */

#include "precompiled.hpp"
#include "code/compiledMethod.inline.hpp"
#include "code/relocInfo.hpp"
#include "code/nmethod.hpp"
#include "code/icBuffer.hpp"
#include "gc/shared/barrierSet.hpp"
#include "gc/shared/barrierSetNMethod.hpp"
#include "gc/shared/suspendibleThreadSet.hpp"
#include "gc/z/zBarrier.inline.hpp"
#include "gc/z/zGlobals.hpp"
#include "gc/z/zLock.inline.hpp"
#include "gc/z/zNMethod.hpp"
#include "gc/z/zNMethodData.hpp"
#include "gc/z/zNMethodTable.hpp"
#include "gc/z/zTask.hpp"
#include "gc/z/zWorkers.hpp"
#include "logging/log.hpp"
#include "memory/allocation.inline.hpp"
#include "memory/iterator.hpp"
#include "memory/resourceArea.hpp"
#include "memory/universe.hpp"
#include "oops/oop.inline.hpp"
#include "runtime/atomic.hpp"
#include "utilities/debug.hpp"

static ZNMethodData* gc_data(const nmethod* nm) {
  return nm->gc_data<ZNMethodData>();
}

static void set_gc_data(nmethod* nm, ZNMethodData* data) {
  return nm->set_gc_data<ZNMethodData>(data);
}

void ZNMethod::attach_gc_data(nmethod* nm) {
  GrowableArray<oop*> immediate_oops;
  bool non_immediate_oops = false;

  // Find all oop relocations
  RelocIterator iter(nm);
  while (iter.next()) {
    if (iter.type() != relocInfo::oop_type) {
      // Not an oop
      continue;
    }

    oop_Relocation* r = iter.oop_reloc();

    if (!r->oop_is_immediate()) {
      // Non-immediate oop found
      non_immediate_oops = true;
      continue;
    }

    if (r->oop_value() != NULL) {
      // Non-NULL immediate oop found. NULL oops can safely be
      // ignored since the method will be re-registered if they
      // are later patched to be non-NULL.
      immediate_oops.push(r->oop_addr());
    }
  }

  // Attach GC data to nmethod
  ZNMethodData* data = gc_data(nm);
  if (data == NULL) {
    data = new ZNMethodData();
    set_gc_data(nm, data);
  }

  // Attach oops in GC data
  ZNMethodDataOops* const new_oops = ZNMethodDataOops::create(immediate_oops, non_immediate_oops);
  ZNMethodDataOops* const old_oops = data->swap_oops(new_oops);
  ZNMethodDataOops::destroy(old_oops);
}

ZReentrantLock* ZNMethod::lock_for_nmethod(nmethod* nm) {
  return gc_data(nm)->lock();
}

void ZNMethod::log_register(const nmethod* nm) {
  LogTarget(Trace, gc, nmethod) log;
  if (!log.is_enabled()) {
    return;
  }

  const ZNMethodDataOops* const oops = gc_data(nm)->oops();

  log.print("Register NMethod: %s.%s (" PTR_FORMAT "), "
            "Compiler: %s, Oops: %d, ImmediateOops: " SIZE_FORMAT ", NonImmediateOops: %s",
            nm->method()->method_holder()->external_name(),
            nm->method()->name()->as_C_string(),
            p2i(nm),
            nm->compiler_name(),
            nm->oops_count() - 1,
            oops->immediates_count(),
            oops->has_non_immediates() ? "Yes" : "No");

  LogTarget(Trace, gc, nmethod, oops) log_oops;
  if (!log_oops.is_enabled()) {
    return;
  }

  // Print nmethod oops table
  {
    oop* const begin = nm->oops_begin();
    oop* const end = nm->oops_end();
    for (oop* p = begin; p < end; p++) {
      log_oops.print("           Oop[" SIZE_FORMAT "] " PTR_FORMAT " (%s)",
                     (p - begin), p2i(*p), (*p)->klass()->external_name());
    }
  }

  // Print nmethod immediate oops
  {
    oop** const begin = oops->immediates_begin();
    oop** const end = oops->immediates_end();
    for (oop** p = begin; p < end; p++) {
      log_oops.print("  ImmediateOop[" SIZE_FORMAT "] " PTR_FORMAT " @ " PTR_FORMAT " (%s)",
                     (p - begin), p2i(**p), p2i(*p), (**p)->klass()->external_name());
    }
  }
}

void ZNMethod::log_unregister(const nmethod* nm) {
  LogTarget(Debug, gc, nmethod) log;
  if (!log.is_enabled()) {
    return;
  }

  log.print("Unregister NMethod: %s.%s (" PTR_FORMAT ")",
            nm->method()->method_holder()->external_name(),
            nm->method()->name()->as_C_string(),
            p2i(nm));
}

void ZNMethod::register_nmethod(nmethod* nm) {
  ResourceMark rm;

  // Create and attach gc data
  attach_gc_data(nm);

  log_register(nm);

  ZNMethodTable::register_nmethod(nm);

  // Disarm nmethod entry barrier
  disarm(nm);
}

void ZNMethod::unregister_nmethod(nmethod* nm) {
  assert(CodeCache_lock->owned_by_self(), "Lock must be held");

  if (Thread::current()->is_Code_cache_sweeper_thread()) {
    // The sweeper must wait for any ongoing iteration to complete
    // before it can unregister an nmethod.
    ZNMethodTable::wait_until_iteration_done();
  }

  ResourceMark rm;

  log_unregister(nm);

  ZNMethodTable::unregister_nmethod(nm);
}

void ZNMethod::flush_nmethod(nmethod* nm) {
  // Destroy GC data
  delete gc_data(nm);
}

bool ZNMethod::supports_entry_barrier(nmethod* nm) {
  BarrierSetNMethod* const bs = BarrierSet::barrier_set()->barrier_set_nmethod();
  return bs->supports_entry_barrier(nm);
}

bool ZNMethod::is_armed(nmethod* nm) {
  BarrierSetNMethod* const bs = BarrierSet::barrier_set()->barrier_set_nmethod();
  return bs->is_armed(nm);
}

void ZNMethod::disarm(nmethod* nm) {
  BarrierSetNMethod* const bs = BarrierSet::barrier_set()->barrier_set_nmethod();
  bs->disarm(nm);
}

void ZNMethod::arm(nmethod* nm, int arm_value) {
  BarrierSetNMethod* const bs = BarrierSet::barrier_set()->barrier_set_nmethod();
  if (bs != NULL) {
    bs->arm(nm, arm_value);
  }
}

void ZNMethod::nmethod_oops_do(nmethod* nm, OopClosure* cl, bool keepalive_is_strong) {
  ZLocker<ZReentrantLock> locker(ZNMethod::lock_for_nmethod(nm));
  if (!nm->is_alive()) {
    return;
  }

  ZNMethod::nmethod_oops_do_inner(nm, cl, keepalive_is_strong);
}

void ZNMethod::nmethod_oops_do_inner(nmethod* nm, OopClosure* cl, bool keepalive_is_strong) {
  // Process oops table
  {
    oop* const begin = nm->oops_begin();
    oop* const end = nm->oops_end();
    for (oop* p = begin; p < end; p++) {
      if (*p != Universe::non_oop_word()) {
        cl->do_oop(p);
      }
    }
  }

  ZNMethodDataOops* const oops = gc_data(nm)->oops();

  // Process immediate oops
  {
    oop** const begin = oops->immediates_begin();
    oop** const end = oops->immediates_end();
    for (oop** p = begin; p < end; p++) {
      if (**p != Universe::non_oop_word()) {
        cl->do_oop(*p);
      }
    }
  }

  // Process non-immediate oops
  if (oops->has_non_immediates()) {
    nm->fix_oop_relocations();
  }

  if (keepalive_is_strong) {
    oop* obj_ptr = nm->get_keepalive();
    if (obj_ptr != NULL) {
      cl->do_oop(obj_ptr);
    }
  }
}

class ZNMethodOopClosure : public OopClosure {
public:
  virtual void do_oop(oop* p) {
    if (ZResurrection::is_blocked()) {
      ZBarrier::keep_alive_barrier_on_phantom_root_oop_field(p);
    } else {
      ZBarrier::load_barrier_on_root_oop_field(p);
    }
  }

  virtual void do_oop(narrowOop* p) {
    ShouldNotReachHere();
  }
};

void ZNMethod::nmethod_oops_barrier(nmethod* nm) {
  ZNMethodOopClosure cl;
  nmethod_oops_do_inner(nm, &cl);
}

void ZNMethod::nmethods_do_begin() {
  ZNMethodTable::nmethods_do_begin();
}

void ZNMethod::nmethods_do_end() {
  ZNMethodTable::nmethods_do_end();
}

void ZNMethod::nmethods_do(NMethodClosure* cl) {
  ZNMethodTable::nmethods_do(cl);
}

class ZNMethodUnlinkClosure : public NMethodClosure {
private:
  bool          _unloading_occurred;
  volatile bool _failed;

  void set_failed() {
    Atomic::store(&_failed, true);
  }

  void unlink(nmethod* nm) {
    // Unlinking of the dependencies must happen before the
    // handshake separating unlink and purge.
    nm->flush_dependencies(false /* delete_immediately */);

    // unlink_from_method will take the CompiledMethod_lock.
    // In this case we don't strictly need it when unlinking nmethods from
    // the Method, because it is only concurrently unlinked by
    // the entry barrier, which acquires the per nmethod lock.
    nm->unlink_from_method();

    if (nm->is_osr_method()) {
      // Invalidate the osr nmethod before the handshake. The nmethod
      // will be made unloaded after the handshake. Then invalidate_osr_method()
      // will be called again, which will be a no-op.
      nm->invalidate_osr_method();
    }
  }

public:
  ZNMethodUnlinkClosure(bool unloading_occurred) :
      _unloading_occurred(unloading_occurred),
      _failed(false) {}

  virtual void do_nmethod(nmethod* nm) {
    if (failed()) {
      return;
    }

    if (!nm->is_alive()) {
      return;
    }

    if (nm->is_unloading()) {
      ZLocker<ZReentrantLock> locker(ZNMethod::lock_for_nmethod(nm));
      unlink(nm);
      return;
    }

    ZLocker<ZReentrantLock> locker(ZNMethod::lock_for_nmethod(nm));

    if (ZNMethod::is_armed(nm)) {
      // Heal oops and disarm
<<<<<<< HEAD
      ZNMethodOopClosure cl;
      ZNMethod::nmethod_oops_do(nm, &cl, false /* keepalive_is_strong */);
      ZNMethod::arm(nm, 0);
=======
      ZNMethod::nmethod_oops_barrier(nm);
      ZNMethod::disarm(nm);
>>>>>>> 93b6ab56
    }

    // Clear compiled ICs and exception caches
    if (!nm->unload_nmethod_caches(_unloading_occurred)) {
      set_failed();
    }
  }

  bool failed() const {
    return Atomic::load(&_failed);
  }
};

class ZNMethodUnlinkTask : public ZTask {
private:
  ZNMethodUnlinkClosure _cl;
  ICRefillVerifier*     _verifier;

public:
  ZNMethodUnlinkTask(bool unloading_occurred, ICRefillVerifier* verifier) :
      ZTask("ZNMethodUnlinkTask"),
      _cl(unloading_occurred),
      _verifier(verifier) {
    ZNMethodTable::nmethods_do_begin();
  }

  ~ZNMethodUnlinkTask() {
    ZNMethodTable::nmethods_do_end();
  }

  virtual void work() {
    ICRefillVerifierMark mark(_verifier);
    ZNMethodTable::nmethods_do(&_cl);
  }

  bool success() const {
    return !_cl.failed();
  }
};

void ZNMethod::unlink(ZWorkers* workers, bool unloading_occurred) {
  for (;;) {
    ICRefillVerifier verifier;

    {
      ZNMethodUnlinkTask task(unloading_occurred, &verifier);
      workers->run_concurrent(&task);
      if (task.success()) {
        return;
      }
    }

    // Cleaning failed because we ran out of transitional IC stubs,
    // so we have to refill and try again. Refilling requires taking
    // a safepoint, so we temporarily leave the suspendible thread set.
    SuspendibleThreadSetLeaver sts;
    InlineCacheBuffer::refill_ic_stubs();
  }
}

class ZNMethodPurgeClosure : public NMethodClosure {
public:
  virtual void do_nmethod(nmethod* nm) {
    if (nm->is_alive() && nm->is_unloading()) {
      nm->make_unloaded();
    }
  }
};

class ZNMethodPurgeTask : public ZTask {
private:
  ZNMethodPurgeClosure _cl;

public:
  ZNMethodPurgeTask() :
      ZTask("ZNMethodPurgeTask"),
      _cl() {
    ZNMethodTable::nmethods_do_begin();
  }

  ~ZNMethodPurgeTask() {
    ZNMethodTable::nmethods_do_end();
  }

  virtual void work() {
    ZNMethodTable::nmethods_do(&_cl);
  }
};

void ZNMethod::purge(ZWorkers* workers) {
  ZNMethodPurgeTask task;
  workers->run_concurrent(&task);
}<|MERGE_RESOLUTION|>--- conflicted
+++ resolved
@@ -274,9 +274,9 @@
   }
 };
 
-void ZNMethod::nmethod_oops_barrier(nmethod* nm) {
+void ZNMethod::nmethod_oops_barrier(nmethod* nm, bool keepalive_is_strong) {
   ZNMethodOopClosure cl;
-  nmethod_oops_do_inner(nm, &cl);
+  nmethod_oops_do_inner(nm, &cl, keepalive_is_strong);
 }
 
 void ZNMethod::nmethods_do_begin() {
@@ -343,14 +343,8 @@
 
     if (ZNMethod::is_armed(nm)) {
       // Heal oops and disarm
-<<<<<<< HEAD
-      ZNMethodOopClosure cl;
-      ZNMethod::nmethod_oops_do(nm, &cl, false /* keepalive_is_strong */);
+      ZNMethod::nmethod_oops_barrier(nm, false /* keepalive_is_strong */);
       ZNMethod::arm(nm, 0);
-=======
-      ZNMethod::nmethod_oops_barrier(nm);
-      ZNMethod::disarm(nm);
->>>>>>> 93b6ab56
     }
 
     // Clear compiled ICs and exception caches
