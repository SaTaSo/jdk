/*
 * Copyright (c) 2013, 2021, Red Hat, Inc. All rights reserved.
 * DO NOT ALTER OR REMOVE COPYRIGHT NOTICES OR THIS FILE HEADER.
 *
 * This code is free software; you can redistribute it and/or modify it
 * under the terms of the GNU General Public License version 2 only, as
 * published by the Free Software Foundation.
 *
 * This code is distributed in the hope that it will be useful, but WITHOUT
 * ANY WARRANTY; without even the implied warranty of MERCHANTABILITY or
 * FITNESS FOR A PARTICULAR PURPOSE.  See the GNU General Public License
 * version 2 for more details (a copy is included in the LICENSE file that
 * accompanied this code).
 *
 * You should have received a copy of the GNU General Public License version
 * 2 along with this work; if not, write to the Free Software Foundation,
 * Inc., 51 Franklin St, Fifth Floor, Boston, MA 02110-1301 USA.
 *
 * Please contact Oracle, 500 Oracle Parkway, Redwood Shores, CA 94065 USA
 * or visit www.oracle.com if you need additional information or have any
 * questions.
 *
 */

#include "precompiled.hpp"

#include "classfile/symbolTable.hpp"
#include "code/codeCache.hpp"

#include "gc/shared/weakProcessor.inline.hpp"
#include "gc/shared/gcTimer.hpp"
#include "gc/shared/gcTrace.hpp"
#include "gc/shared/satbMarkQueue.hpp"
#include "gc/shared/strongRootsScope.hpp"

#include "gc/shenandoah/shenandoahBarrierSet.inline.hpp"
#include "gc/shenandoah/shenandoahClosures.inline.hpp"
#include "gc/shenandoah/shenandoahConcurrentMark.hpp"
#include "gc/shenandoah/shenandoahHeap.inline.hpp"
#include "gc/shenandoah/shenandoahMark.inline.hpp"
#include "gc/shenandoah/shenandoahReferenceProcessor.hpp"
#include "gc/shenandoah/shenandoahRootProcessor.inline.hpp"
#include "gc/shenandoah/shenandoahOopClosures.inline.hpp"
#include "gc/shenandoah/shenandoahPhaseTimings.hpp"
#include "gc/shenandoah/shenandoahStringDedup.hpp"
#include "gc/shenandoah/shenandoahTaskqueue.inline.hpp"
#include "gc/shenandoah/shenandoahUtils.hpp"

#include "memory/iterator.inline.hpp"
#include "memory/metaspace.hpp"
#include "memory/resourceArea.hpp"
#include "oops/oop.inline.hpp"
#include "runtime/handles.inline.hpp"


class ShenandoahUpdateRootsTask : public AbstractGangTask {
private:
  ShenandoahRootUpdater*  _root_updater;
  bool                    _check_alive;
public:
  ShenandoahUpdateRootsTask(ShenandoahRootUpdater* root_updater, bool check_alive) :
    AbstractGangTask("Shenandoah Update Roots"),
    _root_updater(root_updater),
    _check_alive(check_alive){
  }

  void work(uint worker_id) {
    assert(ShenandoahSafepoint::is_at_shenandoah_safepoint(), "Must be at a safepoint");
    ShenandoahParallelWorkerSession worker_session(worker_id);

    ShenandoahHeap* heap = ShenandoahHeap::heap();
    ShenandoahUpdateRefsClosure cl;
    if (_check_alive) {
      ShenandoahForwardedIsAliveClosure is_alive;
      _root_updater->roots_do<ShenandoahForwardedIsAliveClosure, ShenandoahUpdateRefsClosure>(worker_id, &is_alive, &cl);
    } else {
      AlwaysTrueClosure always_true;;
      _root_updater->roots_do<AlwaysTrueClosure, ShenandoahUpdateRefsClosure>(worker_id, &always_true, &cl);
    }
  }
};

class ShenandoahConcurrentMarkingTask : public AbstractGangTask {
private:
  ShenandoahConcurrentMark* const _cm;
  TaskTerminator* const           _terminator;

public:
  ShenandoahConcurrentMarkingTask(ShenandoahConcurrentMark* cm, TaskTerminator* terminator) :
    AbstractGangTask("Shenandoah Concurrent Mark"), _cm(cm), _terminator(terminator) {
  }

  void work(uint worker_id) {
    ShenandoahHeap* heap = ShenandoahHeap::heap();
    ShenandoahConcurrentWorkerSession worker_session(worker_id);
    ShenandoahSuspendibleThreadSetJoiner stsj(ShenandoahSuspendibleWorkers);
    ShenandoahObjToScanQueue* q = _cm->get_queue(worker_id);
    ShenandoahReferenceProcessor* rp = heap->ref_processor();
    assert(rp != NULL, "need reference processor");
    _cm->mark_loop(worker_id, _terminator, rp,
                   true, // cancellable
                   ShenandoahStringDedup::is_enabled()); // perform string dedup
  }
};

class ShenandoahSATBAndRemarkThreadsClosure : public ThreadClosure {
private:
  SATBMarkQueueSet& _satb_qset;
  OopClosure* const _cl;
  uintx _claim_token;

public:
  ShenandoahSATBAndRemarkThreadsClosure(SATBMarkQueueSet& satb_qset, OopClosure* cl) :
    _satb_qset(satb_qset),
    _cl(cl),
    _claim_token(Threads::thread_claim_token()) {}

  void do_thread(Thread* thread) {
    if (thread->claim_threads_do(true, _claim_token)) {
      // Transfer any partial buffer to the qset for completed buffer processing.
      _satb_qset.flush_queue(ShenandoahThreadLocalData::satb_mark_queue(thread));
      if (thread->is_Java_thread()) {
        if (_cl != NULL) {
          ResourceMark rm;
          thread->oops_do(_cl, NULL);
        }
      }
    }
  }
};

class ShenandoahFinalMarkingTask : public AbstractGangTask {
private:
  ShenandoahConcurrentMark* _cm;
  TaskTerminator*           _terminator;
  bool                      _dedup_string;

public:
  ShenandoahFinalMarkingTask(ShenandoahConcurrentMark* cm, TaskTerminator* terminator, bool dedup_string) :
    AbstractGangTask("Shenandoah Final Mark"), _cm(cm), _terminator(terminator), _dedup_string(dedup_string) {
  }

  void work(uint worker_id) {
    ShenandoahHeap* heap = ShenandoahHeap::heap();

    ShenandoahParallelWorkerSession worker_session(worker_id);
    ShenandoahReferenceProcessor* rp = heap->ref_processor();

    // First drain remaining SATB buffers.
    {
      ShenandoahObjToScanQueue* q = _cm->get_queue(worker_id);

      ShenandoahSATBBufferClosure cl(q);
      SATBMarkQueueSet& satb_mq_set = ShenandoahBarrierSet::satb_mark_queue_set();
      while (satb_mq_set.apply_closure_to_completed_buffer(&cl)) {}
      assert(!heap->has_forwarded_objects(), "Not expected");

      ShenandoahMarkRefsClosure mark_cl(q, rp);
<<<<<<< HEAD
      MarkingCodeBlobClosure blobsCl(&mark_cl, !CodeBlobToOopClosure::FixRelocations, true /*FIXME*/);
      ShenandoahSATBAndRemarkCodeRootsThreadsClosure tc(satb_mq_set,
                                                        ShenandoahIUBarrier ? &mark_cl : NULL,
                                                        do_nmethods ? &blobsCl : NULL);
=======
      ShenandoahSATBAndRemarkThreadsClosure tc(satb_mq_set,
                                               ShenandoahIUBarrier ? &mark_cl : NULL);
>>>>>>> f025bc1d
      Threads::threads_do(&tc);
    }

    _cm->mark_loop(worker_id, _terminator, rp,
                   false, // not cancellable
                   _dedup_string);

    assert(_cm->task_queues()->is_empty(), "Should be empty");
  }
};

ShenandoahConcurrentMark::ShenandoahConcurrentMark() :
  ShenandoahMark() {}

// Mark concurrent roots during concurrent phases
class ShenandoahMarkConcurrentRootsTask : public AbstractGangTask {
private:
  SuspendibleThreadSetJoiner          _sts_joiner;
  ShenandoahConcurrentRootScanner     _root_scanner;
  ShenandoahObjToScanQueueSet* const  _queue_set;
  ShenandoahReferenceProcessor* const _rp;

public:
  ShenandoahMarkConcurrentRootsTask(ShenandoahObjToScanQueueSet* qs,
                                    ShenandoahReferenceProcessor* rp,
                                    ShenandoahPhaseTimings::Phase phase,
                                    uint nworkers);
  void work(uint worker_id);
};

ShenandoahMarkConcurrentRootsTask::ShenandoahMarkConcurrentRootsTask(ShenandoahObjToScanQueueSet* qs,
                                                                     ShenandoahReferenceProcessor* rp,
                                                                     ShenandoahPhaseTimings::Phase phase,
                                                                     uint nworkers) :
  AbstractGangTask("Shenandoah Concurrent Mark Roots"),
  _root_scanner(nworkers, phase),
  _queue_set(qs),
  _rp(rp) {
  assert(!ShenandoahHeap::heap()->has_forwarded_objects(), "Not expected");
}

void ShenandoahMarkConcurrentRootsTask::work(uint worker_id) {
  ShenandoahConcurrentWorkerSession worker_session(worker_id);
  ShenandoahObjToScanQueue* q = _queue_set->queue(worker_id);
  ShenandoahMarkRefsClosure cl(q, _rp);
  _root_scanner.roots_do(&cl, worker_id);
}

void ShenandoahConcurrentMark::mark_concurrent_roots() {
  ShenandoahHeap* const heap = ShenandoahHeap::heap();
  assert(!heap->has_forwarded_objects(), "Not expected");

  TASKQUEUE_STATS_ONLY(task_queues()->reset_taskqueue_stats());

  WorkGang* workers = heap->workers();
  ShenandoahReferenceProcessor* rp = heap->ref_processor();
  task_queues()->reserve(workers->active_workers());
  ShenandoahMarkConcurrentRootsTask task(task_queues(), rp, ShenandoahPhaseTimings::conc_mark_roots, workers->active_workers());

  workers->run_task(&task);
}

class ShenandoahFlushSATBHandshakeClosure : public HandshakeClosure {
private:
  SATBMarkQueueSet& _qset;
public:
  ShenandoahFlushSATBHandshakeClosure(SATBMarkQueueSet& qset) :
    HandshakeClosure("Shenandoah Flush SATB Handshake"),
    _qset(qset) {}

  void do_thread(Thread* thread) {
    _qset.flush_queue(ShenandoahThreadLocalData::satb_mark_queue(thread));
  }
};

void ShenandoahConcurrentMark::concurrent_mark() {
  ShenandoahHeap* const heap = ShenandoahHeap::heap();
  WorkGang* workers = heap->workers();
  uint nworkers = workers->active_workers();
  task_queues()->reserve(nworkers);

  ShenandoahSATBMarkQueueSet& qset = ShenandoahBarrierSet::satb_mark_queue_set();
  ShenandoahFlushSATBHandshakeClosure flush_satb(qset);
  for (uint flushes = 0; flushes < ShenandoahMaxSATBBufferFlushes; flushes++) {
    TaskTerminator terminator(nworkers, task_queues());
    ShenandoahConcurrentMarkingTask task(this, &terminator);
    workers->run_task(&task);

    if (heap->cancelled_gc()) {
      // GC is cancelled, break out.
      break;
    }

    size_t before = qset.completed_buffers_num();
    Handshake::execute(&flush_satb);
    size_t after = qset.completed_buffers_num();

    if (before == after) {
      // No more retries needed, break out.
      break;
    }
  }
  assert(task_queues()->is_empty() || heap->cancelled_gc(), "Should be empty when not cancelled");
}

void ShenandoahConcurrentMark::finish_mark() {
  assert(ShenandoahSafepoint::is_at_shenandoah_safepoint(), "Must be at a safepoint");
  assert(Thread::current()->is_VM_thread(), "Must by VM Thread");
  finish_mark_work();
  assert(task_queues()->is_empty(), "Should be empty");
  TASKQUEUE_STATS_ONLY(task_queues()->print_taskqueue_stats());
  TASKQUEUE_STATS_ONLY(task_queues()->reset_taskqueue_stats());

  ShenandoahHeap* const heap = ShenandoahHeap::heap();
  heap->set_concurrent_mark_in_progress(false);
  heap->mark_complete_marking_context();
}

void ShenandoahConcurrentMark::finish_mark_work() {
  // Finally mark everything else we've got in our queues during the previous steps.
  // It does two different things for concurrent vs. mark-compact GC:
  // - For concurrent GC, it starts with empty task queues, drains the remaining
  //   SATB buffers, and then completes the marking closure.
  // - For mark-compact GC, it starts out with the task queues seeded by initial
  //   root scan, and completes the closure, thus marking through all live objects
  // The implementation is the same, so it's shared here.
  ShenandoahHeap* const heap = ShenandoahHeap::heap();
  ShenandoahGCPhase phase(ShenandoahPhaseTimings::finish_mark);
  uint nworkers = heap->workers()->active_workers();
  task_queues()->reserve(nworkers);

  StrongRootsScope scope(nworkers);
  TaskTerminator terminator(nworkers, task_queues());
  ShenandoahFinalMarkingTask task(this, &terminator, ShenandoahStringDedup::is_enabled());
  heap->workers()->run_task(&task);

  assert(task_queues()->is_empty(), "Should be empty");
}


void ShenandoahConcurrentMark::cancel() {
  clear();
  ShenandoahReferenceProcessor* rp = ShenandoahHeap::heap()->ref_processor();
  rp->abandon_partial_discovery();
}<|MERGE_RESOLUTION|>--- conflicted
+++ resolved
@@ -156,15 +156,8 @@
       assert(!heap->has_forwarded_objects(), "Not expected");
 
       ShenandoahMarkRefsClosure mark_cl(q, rp);
-<<<<<<< HEAD
-      MarkingCodeBlobClosure blobsCl(&mark_cl, !CodeBlobToOopClosure::FixRelocations, true /*FIXME*/);
-      ShenandoahSATBAndRemarkCodeRootsThreadsClosure tc(satb_mq_set,
-                                                        ShenandoahIUBarrier ? &mark_cl : NULL,
-                                                        do_nmethods ? &blobsCl : NULL);
-=======
       ShenandoahSATBAndRemarkThreadsClosure tc(satb_mq_set,
                                                ShenandoahIUBarrier ? &mark_cl : NULL);
->>>>>>> f025bc1d
       Threads::threads_do(&tc);
     }
 
