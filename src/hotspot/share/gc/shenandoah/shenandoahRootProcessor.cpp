--- conflicted
+++ resolved
@@ -222,34 +222,6 @@
 }
 
 ShenandoahHeapIterationRootScanner::ShenandoahHeapIterationRootScanner(uint n_workers) :
-<<<<<<< HEAD
-   ShenandoahRootProcessor(ShenandoahPhaseTimings::heap_iteration_roots),
-   _thread_roots(ShenandoahPhaseTimings::heap_iteration_roots, false /*is par*/),
-   _vm_roots(ShenandoahPhaseTimings::heap_iteration_roots),
-   _cld_roots(ShenandoahPhaseTimings::heap_iteration_roots, n_workers, true /*heap iteration*/),
-   _weak_roots(ShenandoahPhaseTimings::heap_iteration_roots),
-   _code_roots(ShenandoahPhaseTimings::heap_iteration_roots) {
- }
-
- void ShenandoahHeapIterationRootScanner::roots_do(OopClosure* oops) {
-   // Must use _claim_other to avoid interfering with concurrent CLDG iteration
-   CLDToOopClosure clds(oops, ClassLoaderData::_claim_other);
-   MarkingCodeBlobClosure code(oops, !CodeBlobToOopClosure::FixRelocations, true /*FIXME*/);
-   ShenandoahParallelOopsDoThreadClosure tc_cl(oops, &code, NULL);
-   AlwaysTrueClosure always_true;
-
-   ResourceMark rm;
-
-   // Process light-weight/limited parallel roots then
-   _vm_roots.oops_do(oops, 0);
-   _weak_roots.oops_do<OopClosure>(oops, 0);
-   _cld_roots.cld_do(&clds, 0);
-
-   // Process heavy-weight/fully parallel roots the last
-   _code_roots.code_blobs_do(&code, 0);
-   _thread_roots.threads_do(&tc_cl, 0);
- }
-=======
   ShenandoahRootProcessor(ShenandoahPhaseTimings::heap_iteration_roots),
   _thread_roots(ShenandoahPhaseTimings::heap_iteration_roots, false /*is par*/),
   _vm_roots(ShenandoahPhaseTimings::heap_iteration_roots),
@@ -298,5 +270,4 @@
   // Process heavy-weight/fully parallel roots the last
   _code_roots.code_blobs_do(&code, 0);
   _thread_roots.threads_do(&tc_cl, 0);
-}
->>>>>>> 0f98efbf
+}