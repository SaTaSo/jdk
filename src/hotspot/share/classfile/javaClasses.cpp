/*
 * Copyright (c) 1997, 2020, Oracle and/or its affiliates. All rights reserved.
 * DO NOT ALTER OR REMOVE COPYRIGHT NOTICES OR THIS FILE HEADER.
 *
 * This code is free software; you can redistribute it and/or modify it
 * under the terms of the GNU General Public License version 2 only, as
 * published by the Free Software Foundation.
 *
 * This code is distributed in the hope that it will be useful, but WITHOUT
 * ANY WARRANTY; without even the implied warranty of MERCHANTABILITY or
 * FITNESS FOR A PARTICULAR PURPOSE.  See the GNU General Public License
 * version 2 for more details (a copy is included in the LICENSE file that
 * accompanied this code).
 *
 * You should have received a copy of the GNU General Public License version
 * 2 along with this work; if not, write to the Free Software Foundation,
 * Inc., 51 Franklin St, Fifth Floor, Boston, MA 02110-1301 USA.
 *
 * Please contact Oracle, 500 Oracle Parkway, Redwood Shores, CA 94065 USA
 * or visit www.oracle.com if you need additional information or have any
 * questions.
 *
 */

#include "precompiled.hpp"
#include "classfile/altHashing.hpp"
#include "classfile/classLoaderData.inline.hpp"
#include "classfile/javaClasses.inline.hpp"
#include "classfile/moduleEntry.hpp"
#include "classfile/stringTable.hpp"
#include "classfile/symbolTable.hpp"
#include "classfile/vmSymbols.hpp"
#include "code/debugInfo.hpp"
#include "code/dependencyContext.hpp"
#include "code/pcDesc.hpp"
#include "interpreter/interpreter.hpp"
#include "interpreter/linkResolver.hpp"
#include "logging/log.hpp"
#include "logging/logStream.hpp"
#include "memory/heapShared.inline.hpp"
#include "memory/metaspaceShared.hpp"
#include "memory/oopFactory.hpp"
#include "memory/resourceArea.hpp"
#include "memory/universe.hpp"
#include "oops/fieldStreams.inline.hpp"
#include "oops/instanceKlass.hpp"
#include "oops/instanceMirrorKlass.hpp"
#include "oops/klass.hpp"
#include "oops/method.inline.hpp"
#include "oops/objArrayOop.inline.hpp"
#include "oops/oop.inline.hpp"
#include "oops/symbol.hpp"
#include "oops/recordComponent.hpp"
#include "oops/typeArrayOop.inline.hpp"
#include "prims/jvmtiExport.hpp"
#include "prims/methodHandles.hpp"
#include "prims/resolvedMethodTable.hpp"
#include "runtime/fieldDescriptor.inline.hpp"
#include "runtime/frame.inline.hpp"
#include "runtime/handles.inline.hpp"
#include "runtime/init.hpp"
#include "runtime/interfaceSupport.inline.hpp"
#include "runtime/java.hpp"
#include "runtime/javaCalls.hpp"
#include "runtime/jniHandles.inline.hpp"
#include "runtime/reflectionUtils.hpp"
#include "runtime/safepoint.hpp"
#include "runtime/safepointVerifiers.hpp"
#include "runtime/thread.inline.hpp"
#include "runtime/vframe.inline.hpp"
#include "runtime/vm_version.hpp"
#include "utilities/align.hpp"
#include "utilities/preserveException.hpp"
#include "utilities/utf8.hpp"
#if INCLUDE_JVMCI
#include "jvmci/jvmciJavaClasses.hpp"
#endif

#define INJECTED_FIELD_COMPUTE_OFFSET(klass, name, signature, may_be_java)    \
  klass::_##name##_offset = JavaClasses::compute_injected_offset(JavaClasses::klass##_##name##_enum);

#if INCLUDE_CDS
#define INJECTED_FIELD_SERIALIZE_OFFSET(klass, name, signature, may_be_java) \
  f->do_u4((u4*)&_##name##_offset);
#endif

#define DECLARE_INJECTED_FIELD(klass, name, signature, may_be_java)           \
  { SystemDictionary::WK_KLASS_ENUM_NAME(klass), vmSymbols::VM_SYMBOL_ENUM_NAME(name##_name), vmSymbols::VM_SYMBOL_ENUM_NAME(signature), may_be_java },

InjectedField JavaClasses::_injected_fields[] = {
  ALL_INJECTED_FIELDS(DECLARE_INJECTED_FIELD)
};

// Register native methods of Object
void java_lang_Object::register_natives(TRAPS) {
  InstanceKlass* obj = SystemDictionary::Object_klass();
  Method::register_native(obj, vmSymbols::hashCode_name(),
                          vmSymbols::void_int_signature(), (address) &JVM_IHashCode, CHECK);
  Method::register_native(obj, vmSymbols::wait_name(),
                          vmSymbols::long_void_signature(), (address) &JVM_MonitorWait, CHECK);
  Method::register_native(obj, vmSymbols::notify_name(),
                          vmSymbols::void_method_signature(), (address) &JVM_MonitorNotify, CHECK);
  Method::register_native(obj, vmSymbols::notifyAll_name(),
                          vmSymbols::void_method_signature(), (address) &JVM_MonitorNotifyAll, CHECK);
  Method::register_native(obj, vmSymbols::clone_name(),
                          vmSymbols::void_object_signature(), (address) &JVM_Clone, THREAD);
}

int JavaClasses::compute_injected_offset(InjectedFieldID id) {
  return _injected_fields[id].compute_offset();
}

InjectedField* JavaClasses::get_injected(Symbol* class_name, int* field_count) {
  *field_count = 0;

  vmSymbols::SID sid = vmSymbols::find_sid(class_name);
  if (sid == vmSymbols::NO_SID) {
    // Only well known classes can inject fields
    return NULL;
  }

  int count = 0;
  int start = -1;

#define LOOKUP_INJECTED_FIELD(klass, name, signature, may_be_java) \
  if (sid == vmSymbols::VM_SYMBOL_ENUM_NAME(klass)) {              \
    count++;                                                       \
    if (start == -1) start = klass##_##name##_enum;                \
  }
  ALL_INJECTED_FIELDS(LOOKUP_INJECTED_FIELD);
#undef LOOKUP_INJECTED_FIELD

  if (start != -1) {
    *field_count = count;
    return _injected_fields + start;
  }
  return NULL;
}


// Helpful routine for computing field offsets at run time rather than hardcoding them
// Finds local fields only, including static fields.  Static field offsets are from the
// beginning of the mirror.
static void compute_offset(int &dest_offset,
                           InstanceKlass* ik, Symbol* name_symbol, Symbol* signature_symbol,
                           bool is_static = false) {
  fieldDescriptor fd;
  if (ik == NULL) {
    ResourceMark rm;
    log_error(class)("Mismatch JDK version for field: %s type: %s", name_symbol->as_C_string(), signature_symbol->as_C_string());
    vm_exit_during_initialization("Invalid layout of well-known class");
  }

  if (!ik->find_local_field(name_symbol, signature_symbol, &fd) || fd.is_static() != is_static) {
    ResourceMark rm;
    log_error(class)("Invalid layout of %s field: %s type: %s", ik->external_name(),
                     name_symbol->as_C_string(), signature_symbol->as_C_string());
#ifndef PRODUCT
    // Prints all fields and offsets
    Log(class) lt;
    LogStream ls(lt.error());
    ik->print_on(&ls);
#endif //PRODUCT
    vm_exit_during_initialization("Invalid layout of well-known class: use -Xlog:class+load=info to see the origin of the problem class");
  }
  dest_offset = fd.offset();
}

// Overloading to pass name as a string.
static void compute_offset(int& dest_offset, InstanceKlass* ik,
                           const char* name_string, Symbol* signature_symbol,
                           bool is_static = false) {
  TempNewSymbol name = SymbolTable::probe(name_string, (int)strlen(name_string));
  if (name == NULL) {
    ResourceMark rm;
    log_error(class)("Name %s should be in the SymbolTable since its class is loaded", name_string);
    vm_exit_during_initialization("Invalid layout of well-known class", ik->external_name());
  }
  compute_offset(dest_offset, ik, name, signature_symbol, is_static);
}


#if INCLUDE_CDS
#define FIELD_SERIALIZE_OFFSET(offset, klass, name, signature, is_static) \
  f->do_u4((u4*)&offset)
#endif

#define FIELD_COMPUTE_OFFSET(offset, klass, name, signature, is_static) \
  compute_offset(offset, klass, name, vmSymbols::signature(), is_static)

// This class provides a simple wrapper over the internal structure of
// exception backtrace to insulate users of the backtrace from needing
// to know what it looks like.
// The code of this class is not GC safe. Allocations can only happen
// in expand().
class BacktraceBuilder: public StackObj {
 friend class BacktraceIterator;
 private:
  Handle          _backtrace;
  objArrayOop     _head;
  typeArrayOop    _methods;
  typeArrayOop    _bcis;
  objArrayOop     _mirrors;
  typeArrayOop    _names; // Needed to insulate method name against redefinition.
  objArrayOop     _conts;
  // True if the top frame of the backtrace is omitted because it shall be hidden.
  bool            _has_hidden_top_frame;
  int             _index;
  NoSafepointVerifier _nsv;

  enum {
    trace_methods_offset = java_lang_Throwable::trace_methods_offset,
    trace_bcis_offset    = java_lang_Throwable::trace_bcis_offset,
    trace_mirrors_offset = java_lang_Throwable::trace_mirrors_offset,
    trace_names_offset   = java_lang_Throwable::trace_names_offset,
    trace_conts_offset   = java_lang_Throwable::trace_conts_offset,
    trace_next_offset    = java_lang_Throwable::trace_next_offset,
    trace_hidden_offset  = java_lang_Throwable::trace_hidden_offset,
    trace_size           = java_lang_Throwable::trace_size,
    trace_chunk_size     = java_lang_Throwable::trace_chunk_size
  };

  // get info out of chunks
  static typeArrayOop get_methods(objArrayHandle chunk) {
    typeArrayOop methods = typeArrayOop(chunk->obj_at(trace_methods_offset));
    assert(methods != NULL, "method array should be initialized in backtrace");
    return methods;
  }
  static typeArrayOop get_bcis(objArrayHandle chunk) {
    typeArrayOop bcis = typeArrayOop(chunk->obj_at(trace_bcis_offset));
    assert(bcis != NULL, "bci array should be initialized in backtrace");
    return bcis;
  }
  static objArrayOop get_mirrors(objArrayHandle chunk) {
    objArrayOop mirrors = objArrayOop(chunk->obj_at(trace_mirrors_offset));
    assert(mirrors != NULL, "mirror array should be initialized in backtrace");
    return mirrors;
  }
  static typeArrayOop get_names(objArrayHandle chunk) {
    typeArrayOop names = typeArrayOop(chunk->obj_at(trace_names_offset));
    assert(names != NULL, "names array should be initialized in backtrace");
    return names;
  }
  static objArrayOop get_conts(objArrayHandle chunk) {
    objArrayOop conts = objArrayOop(chunk->obj_at(trace_conts_offset));
    assert(conts != NULL, "conts array should be initialized in backtrace");
    return conts;
  }
  static bool has_hidden_top_frame(objArrayHandle chunk) {
    oop hidden = chunk->obj_at(trace_hidden_offset);
    return hidden != NULL;
  }

 public:

  // constructor for new backtrace
  BacktraceBuilder(TRAPS): _head(NULL), _methods(NULL), _bcis(NULL), _mirrors(NULL), _names(NULL), _conts(NULL), _has_hidden_top_frame(false) {
    expand(CHECK);
    _backtrace = Handle(THREAD, _head);
    _index = 0;
  }

  BacktraceBuilder(Thread* thread, objArrayHandle backtrace) {
    _methods = get_methods(backtrace);
    _bcis = get_bcis(backtrace);
    _mirrors = get_mirrors(backtrace);
    _names = get_names(backtrace);
    _conts = get_conts(backtrace);
    _has_hidden_top_frame = has_hidden_top_frame(backtrace);
    assert(_methods->length() == _bcis->length() &&
           _methods->length() == _mirrors->length() &&
           _mirrors->length() == _names->length() &&
           _names->length() == _conts->length(),
           "method and source information arrays should match");

    // head is the preallocated backtrace
    _head = backtrace();
    _backtrace = Handle(thread, _head);
    _index = 0;
  }

  void expand(TRAPS) {
    objArrayHandle old_head(THREAD, _head);
    PauseNoSafepointVerifier pnsv(&_nsv);

    objArrayOop head = oopFactory::new_objectArray(trace_size, CHECK);
    objArrayHandle new_head(THREAD, head);

    typeArrayOop methods = oopFactory::new_shortArray(trace_chunk_size, CHECK);
    typeArrayHandle new_methods(THREAD, methods);

    typeArrayOop bcis = oopFactory::new_intArray(trace_chunk_size, CHECK);
    typeArrayHandle new_bcis(THREAD, bcis);

    objArrayOop mirrors = oopFactory::new_objectArray(trace_chunk_size, CHECK);
    objArrayHandle new_mirrors(THREAD, mirrors);

    typeArrayOop names = oopFactory::new_symbolArray(trace_chunk_size, CHECK);
    typeArrayHandle new_names(THREAD, names);

    objArrayOop conts = oopFactory::new_objectArray(trace_chunk_size, CHECK);
    objArrayHandle new_conts(THREAD, conts);

    if (!old_head.is_null()) {
      old_head->obj_at_put(trace_next_offset, new_head());
    }
    new_head->obj_at_put(trace_methods_offset, new_methods());
    new_head->obj_at_put(trace_bcis_offset, new_bcis());
    new_head->obj_at_put(trace_mirrors_offset, new_mirrors());
    new_head->obj_at_put(trace_names_offset, new_names());
    new_head->obj_at_put(trace_conts_offset, new_conts());
    new_head->obj_at_put(trace_hidden_offset, NULL);

    _head    = new_head();
    _methods = new_methods();
    _bcis = new_bcis();
    _mirrors = new_mirrors();
    _names  = new_names();
    _conts  = new_conts();
    _index = 0;
  }

  oop backtrace() {
    return _backtrace();
  }

  inline void push(Method* method, int bci, oop contScopeName, TRAPS) {
    // Smear the -1 bci to 0 since the array only holds unsigned
    // shorts.  The later line number lookup would just smear the -1
    // to a 0 even if it could be recorded.
    if (bci == SynchronizationEntryBCI) bci = 0;

    if (_index >= trace_chunk_size) {
      methodHandle mhandle(THREAD, method);
      Handle chandle(THREAD, contScopeName);
      expand(CHECK);
      method = mhandle();
      contScopeName = chandle();
    }

    _methods->ushort_at_put(_index, method->orig_method_idnum());
    _bcis->int_at_put(_index, Backtrace::merge_bci_and_version(bci, method->constants()->version()));

    // Note:this doesn't leak symbols because the mirror in the backtrace keeps the
    // klass owning the symbols alive so their refcounts aren't decremented.
    Symbol* name = method->name();
    _names->symbol_at_put(_index, name);

    // We need to save the mirrors in the backtrace to keep the class
    // from being unloaded while we still have this stack trace.
    assert(method->method_holder()->java_mirror() != NULL, "never push null for mirror");
    _mirrors->obj_at_put(_index, method->method_holder()->java_mirror());

    _conts->obj_at_put(_index, contScopeName);

    _index++;
  }

  void set_has_hidden_top_frame(TRAPS) {
    if (!_has_hidden_top_frame) {
      // It would be nice to add java/lang/Boolean::TRUE here
      // to indicate that this backtrace has a hidden top frame.
      // But this code is used before TRUE is allocated.
      // Therefore let's just use an arbitrary legal oop
      // available right here. _methods is a short[].
      assert(_methods != NULL, "we need a legal oop");
      _has_hidden_top_frame = true;
      _head->obj_at_put(trace_hidden_offset, _methods);
    }
  }
};

struct BacktraceElement : public StackObj {
  int _method_id;
  int _bci;
  int _version;
  Symbol* _name;
  Handle _mirror;
  Handle _cont; // the continuation scope name (String)
  BacktraceElement(Handle mirror, int mid, int version, int bci, Symbol* name, Handle cont) :
                   _method_id(mid), _bci(bci), _version(version), _name(name), _mirror(mirror), _cont(cont) {}
};

class BacktraceIterator : public StackObj {
  int _index;
  objArrayHandle  _result;
  objArrayHandle  _mirrors;
  typeArrayHandle _methods;
  typeArrayHandle _bcis;
  typeArrayHandle _names;
  objArrayHandle  _conts;

  void init(objArrayHandle result, Thread* thread) {
    // Get method id, bci, version and mirror from chunk
    _result = result;
    if (_result.not_null()) {
      _methods = typeArrayHandle(thread, BacktraceBuilder::get_methods(_result));
      _bcis = typeArrayHandle(thread, BacktraceBuilder::get_bcis(_result));
      _mirrors = objArrayHandle(thread, BacktraceBuilder::get_mirrors(_result));
      _names = typeArrayHandle(thread, BacktraceBuilder::get_names(_result));
      _conts = objArrayHandle(thread, BacktraceBuilder::get_conts(_result));
      _index = 0;
    }
  }
 public:
  BacktraceIterator(objArrayHandle result, Thread* thread) {
    init(result, thread);
    assert(_methods.is_null() || _methods->length() == java_lang_Throwable::trace_chunk_size, "lengths don't match");
  }

  BacktraceElement next(Thread* thread) {
    BacktraceElement e (Handle(thread, _mirrors->obj_at(_index)),
                        _methods->ushort_at(_index),
                        Backtrace::version_at(_bcis->int_at(_index)),
                        Backtrace::bci_at(_bcis->int_at(_index)),
                        _names->symbol_at(_index),
                        Handle(thread, _conts->obj_at(_index)));
    _index++;

    if (_index >= java_lang_Throwable::trace_chunk_size) {
      int next_offset = java_lang_Throwable::trace_next_offset;
      // Get next chunk
      objArrayHandle result (thread, objArrayOop(_result->obj_at(next_offset)));
      init(result, thread);
    }
    return e;
  }

  bool repeat() {
    return _result.not_null() && _mirrors->obj_at(_index) != NULL;
  }
};

// java_lang_String

int java_lang_String::_value_offset;
int java_lang_String::_hash_offset;
int java_lang_String::_hashIsZero_offset;
int java_lang_String::_coder_offset;

bool java_lang_String::_initialized;

bool java_lang_String::is_instance(oop obj) {
  return is_instance_inlined(obj);
}

#define STRING_FIELDS_DO(macro) \
  macro(_value_offset, k, vmSymbols::value_name(), byte_array_signature, false); \
  macro(_hash_offset,  k, "hash",                  int_signature,        false); \
  macro(_hashIsZero_offset, k, "hashIsZero",       bool_signature,       false); \
  macro(_coder_offset, k, "coder",                 byte_signature,       false);

void java_lang_String::compute_offsets() {
  if (_initialized) {
    return;
  }

  InstanceKlass* k = SystemDictionary::String_klass();
  STRING_FIELDS_DO(FIELD_COMPUTE_OFFSET);

  _initialized = true;
}

#if INCLUDE_CDS
void java_lang_String::serialize_offsets(SerializeClosure* f) {
  STRING_FIELDS_DO(FIELD_SERIALIZE_OFFSET);
  f->do_bool(&_initialized);
}
#endif

class CompactStringsFixup : public FieldClosure {
private:
  bool _value;

public:
  CompactStringsFixup(bool value) : _value(value) {}

  void do_field(fieldDescriptor* fd) {
    if (fd->name() == vmSymbols::compact_strings_name()) {
      oop mirror = fd->field_holder()->java_mirror();
      assert(fd->field_holder() == SystemDictionary::String_klass(), "Should be String");
      assert(mirror != NULL, "String must have mirror already");
      mirror->bool_field_put(fd->offset(), _value);
    }
  }
};

void java_lang_String::set_compact_strings(bool value) {
  CompactStringsFixup fix(value);
  SystemDictionary::String_klass()->do_local_static_fields(&fix);
}

Handle java_lang_String::basic_create(int length, bool is_latin1, TRAPS) {
  assert(_initialized, "Must be initialized");
  assert(CompactStrings || !is_latin1, "Must be UTF16 without CompactStrings");

  // Create the String object first, so there's a chance that the String
  // and the char array it points to end up in the same cache line.
  oop obj;
  obj = SystemDictionary::String_klass()->allocate_instance(CHECK_NH);

  // Create the char array.  The String object must be handlized here
  // because GC can happen as a result of the allocation attempt.
  Handle h_obj(THREAD, obj);
  int arr_length = is_latin1 ? length : length << 1; // 2 bytes per UTF16.
  typeArrayOop buffer = oopFactory::new_byteArray(arr_length, CHECK_NH);;

  // Point the String at the char array
  obj = h_obj();
  set_value(obj, buffer);
  // No need to zero the offset, allocation zero'ed the entire String object
  set_coder(obj, is_latin1 ? CODER_LATIN1 : CODER_UTF16);
  return h_obj;
}

Handle java_lang_String::create_from_unicode(const jchar* unicode, int length, TRAPS) {
  bool is_latin1 = CompactStrings && UNICODE::is_latin1(unicode, length);
  Handle h_obj = basic_create(length, is_latin1, CHECK_NH);
  typeArrayOop buffer = value(h_obj());
  assert(TypeArrayKlass::cast(buffer->klass())->element_type() == T_BYTE, "only byte[]");
  if (is_latin1) {
    for (int index = 0; index < length; index++) {
      buffer->byte_at_put(index, (jbyte)unicode[index]);
    }
  } else {
    for (int index = 0; index < length; index++) {
      buffer->char_at_put(index, unicode[index]);
    }
  }

#ifdef ASSERT
  {
    ResourceMark rm;
    char* expected = UNICODE::as_utf8(unicode, length);
    char* actual = as_utf8_string(h_obj());
    if (strcmp(expected, actual) != 0) {
      fatal("Unicode conversion failure: %s --> %s", expected, actual);
    }
  }
#endif

  return h_obj;
}

oop java_lang_String::create_oop_from_unicode(const jchar* unicode, int length, TRAPS) {
  Handle h_obj = create_from_unicode(unicode, length, CHECK_NULL);
  return h_obj();
}

Handle java_lang_String::create_from_str(const char* utf8_str, TRAPS) {
  if (utf8_str == NULL) {
    return Handle();
  }
  bool has_multibyte, is_latin1;
  int length = UTF8::unicode_length(utf8_str, is_latin1, has_multibyte);
  if (!CompactStrings) {
    has_multibyte = true;
    is_latin1 = false;
  }

  Handle h_obj = basic_create(length, is_latin1, CHECK_NH);
  if (length > 0) {
    if (!has_multibyte) {
      const jbyte* src = reinterpret_cast<const jbyte*>(utf8_str);
      ArrayAccess<>::arraycopy_from_native(src, value(h_obj()), typeArrayOopDesc::element_offset<jbyte>(0), length);
    } else if (is_latin1) {
      UTF8::convert_to_unicode(utf8_str, value(h_obj())->byte_at_addr(0), length);
    } else {
      UTF8::convert_to_unicode(utf8_str, value(h_obj())->char_at_addr(0), length);
    }
  }

#ifdef ASSERT
  // This check is too strict when the input string is not a valid UTF8.
  // For example, it may be created with arbitrary content via jni_NewStringUTF.
  if (UTF8::is_legal_utf8((const unsigned char*)utf8_str, (int)strlen(utf8_str), false)) {
    ResourceMark rm;
    const char* expected = utf8_str;
    char* actual = as_utf8_string(h_obj());
    if (strcmp(expected, actual) != 0) {
      fatal("String conversion failure: %s --> %s", expected, actual);
    }
  }
#endif

  return h_obj;
}

oop java_lang_String::create_oop_from_str(const char* utf8_str, TRAPS) {
  Handle h_obj = create_from_str(utf8_str, CHECK_NULL);
  return h_obj();
}

Handle java_lang_String::create_from_symbol(Symbol* symbol, TRAPS) {
  const char* utf8_str = (char*)symbol->bytes();
  int utf8_len = symbol->utf8_length();

  bool has_multibyte, is_latin1;
  int length = UTF8::unicode_length(utf8_str, utf8_len, is_latin1, has_multibyte);
  if (!CompactStrings) {
    has_multibyte = true;
    is_latin1 = false;
  }

  Handle h_obj = basic_create(length, is_latin1, CHECK_NH);
  if (length > 0) {
    if (!has_multibyte) {
      const jbyte* src = reinterpret_cast<const jbyte*>(utf8_str);
      ArrayAccess<>::arraycopy_from_native(src, value(h_obj()), typeArrayOopDesc::element_offset<jbyte>(0), length);
    } else if (is_latin1) {
      UTF8::convert_to_unicode(utf8_str, value(h_obj())->byte_at_addr(0), length);
    } else {
      UTF8::convert_to_unicode(utf8_str, value(h_obj())->char_at_addr(0), length);
    }
  }

#ifdef ASSERT
  {
    ResourceMark rm;
    const char* expected = symbol->as_utf8();
    char* actual = as_utf8_string(h_obj());
    if (strncmp(expected, actual, utf8_len) != 0) {
      fatal("Symbol conversion failure: %s --> %s", expected, actual);
    }
  }
#endif

  return h_obj;
}

// Converts a C string to a Java String based on current encoding
Handle java_lang_String::create_from_platform_dependent_str(const char* str, TRAPS) {
  assert(str != NULL, "bad arguments");

  typedef jstring (JNICALL *to_java_string_fn_t)(JNIEnv*, const char *);
  static to_java_string_fn_t _to_java_string_fn = NULL;

  if (_to_java_string_fn == NULL) {
    void *lib_handle = os::native_java_library();
    _to_java_string_fn = CAST_TO_FN_PTR(to_java_string_fn_t, os::dll_lookup(lib_handle, "JNU_NewStringPlatform"));
#if defined(_WIN32) && !defined(_WIN64)
    if (_to_java_string_fn == NULL) {
      // On 32 bit Windows, also try __stdcall decorated name
      _to_java_string_fn = CAST_TO_FN_PTR(to_java_string_fn_t, os::dll_lookup(lib_handle, "_JNU_NewStringPlatform@8"));
    }
#endif
    if (_to_java_string_fn == NULL) {
      fatal("JNU_NewStringPlatform missing");
    }
  }

  jstring js = NULL;
  {
    JavaThread* thread = THREAD->as_Java_thread();
    HandleMark hm(thread);
    ThreadToNativeFromVM ttn(thread);
    js = (_to_java_string_fn)(thread->jni_environment(), str);
  }

  Handle native_platform_string(THREAD, JNIHandles::resolve(js));
  JNIHandles::destroy_local(js);  // destroy local JNIHandle.
  return native_platform_string;
}

// Converts a Java String to a native C string that can be used for
// native OS calls.
char* java_lang_String::as_platform_dependent_str(Handle java_string, TRAPS) {
  typedef char* (*to_platform_string_fn_t)(JNIEnv*, jstring, bool*);
  static to_platform_string_fn_t _to_platform_string_fn = NULL;

  if (_to_platform_string_fn == NULL) {
    void *lib_handle = os::native_java_library();
    _to_platform_string_fn = CAST_TO_FN_PTR(to_platform_string_fn_t, os::dll_lookup(lib_handle, "GetStringPlatformChars"));
    if (_to_platform_string_fn == NULL) {
      fatal("GetStringPlatformChars missing");
    }
  }

  char *native_platform_string;
  { JavaThread* thread = THREAD->as_Java_thread();
    jstring js = (jstring) JNIHandles::make_local(thread, java_string());
    bool is_copy;
    HandleMark hm(thread);
    ThreadToNativeFromVM ttn(thread);
    JNIEnv *env = thread->jni_environment();
    native_platform_string = (_to_platform_string_fn)(env, js, &is_copy);
    assert(is_copy == JNI_TRUE, "is_copy value changed");
    JNIHandles::destroy_local(js);
  }
  return native_platform_string;
}

Handle java_lang_String::char_converter(Handle java_string, jchar from_char, jchar to_char, TRAPS) {
  oop          obj    = java_string();
  // Typical usage is to convert all '/' to '.' in string.
  typeArrayOop value  = java_lang_String::value(obj);
  int          length = java_lang_String::length(obj, value);
  bool      is_latin1 = java_lang_String::is_latin1(obj);

  // First check if any from_char exist
  int index; // Declared outside, used later
  for (index = 0; index < length; index++) {
    jchar c = !is_latin1 ? value->char_at(index) :
                  ((jchar) value->byte_at(index)) & 0xff;
    if (c == from_char) {
      break;
    }
  }
  if (index == length) {
    // No from_char, so do not copy.
    return java_string;
  }

  // Check if result string will be latin1
  bool to_is_latin1 = false;

  // Replacement char must be latin1
  if (CompactStrings && UNICODE::is_latin1(to_char)) {
    if (is_latin1) {
      // Source string is latin1 as well
      to_is_latin1 = true;
    } else if (!UNICODE::is_latin1(from_char)) {
      // We are replacing an UTF16 char. Scan string to
      // check if result can be latin1 encoded.
      to_is_latin1 = true;
      for (index = 0; index < length; index++) {
        jchar c = value->char_at(index);
        if (c != from_char && !UNICODE::is_latin1(c)) {
          to_is_latin1 = false;
          break;
        }
      }
    }
  }

  // Create new UNICODE (or byte) buffer. Must handlize value because GC
  // may happen during String and char array creation.
  typeArrayHandle h_value(THREAD, value);
  Handle string = basic_create(length, to_is_latin1, CHECK_NH);
  typeArrayOop from_buffer = h_value();
  typeArrayOop to_buffer = java_lang_String::value(string());

  // Copy contents
  for (index = 0; index < length; index++) {
    jchar c = (!is_latin1) ? from_buffer->char_at(index) :
                    ((jchar) from_buffer->byte_at(index)) & 0xff;
    if (c == from_char) {
      c = to_char;
    }
    if (!to_is_latin1) {
      to_buffer->char_at_put(index, c);
    } else {
      to_buffer->byte_at_put(index, (jbyte) c);
    }
  }
  return string;
}

jchar* java_lang_String::as_unicode_string(oop java_string, int& length, TRAPS) {
  typeArrayOop value  = java_lang_String::value(java_string);
               length = java_lang_String::length(java_string, value);
  bool      is_latin1 = java_lang_String::is_latin1(java_string);

  jchar* result = NEW_RESOURCE_ARRAY_RETURN_NULL(jchar, length);
  if (result != NULL) {
    if (!is_latin1) {
      for (int index = 0; index < length; index++) {
        result[index] = value->char_at(index);
      }
    } else {
      for (int index = 0; index < length; index++) {
        result[index] = ((jchar) value->byte_at(index)) & 0xff;
      }
    }
  } else {
    THROW_MSG_0(vmSymbols::java_lang_OutOfMemoryError(), "could not allocate Unicode string");
  }
  return result;
}

unsigned int java_lang_String::hash_code(oop java_string) {
  // The hash and hashIsZero fields are subject to a benign data race,
  // making it crucial to ensure that any observable result of the
  // calculation in this method stays correct under any possible read of
  // these fields. Necessary restrictions to allow this to be correct
  // without explicit memory fences or similar concurrency primitives is
  // that we can ever only write to one of these two fields for a given
  // String instance, and that the computation is idempotent and derived
  // from immutable state
  assert(_initialized && (_hash_offset > 0) && (_hashIsZero_offset > 0), "Must be initialized");
  if (java_lang_String::hash_is_set(java_string)) {
    return java_string->int_field(_hash_offset);
  }

  typeArrayOop value = java_lang_String::value(java_string);
  int         length = java_lang_String::length(java_string, value);
  bool     is_latin1 = java_lang_String::is_latin1(java_string);

  unsigned int hash = 0;
  if (length > 0) {
    if (is_latin1) {
      hash = java_lang_String::hash_code(value->byte_at_addr(0), length);
    } else {
      hash = java_lang_String::hash_code(value->char_at_addr(0), length);
    }
  }

  if (hash != 0) {
    java_string->int_field_put(_hash_offset, hash);
  } else {
    java_string->bool_field_put(_hashIsZero_offset, true);
  }
  return hash;
}

char* java_lang_String::as_quoted_ascii(oop java_string) {
  typeArrayOop value  = java_lang_String::value(java_string);
  int          length = java_lang_String::length(java_string, value);
  bool      is_latin1 = java_lang_String::is_latin1(java_string);

  if (length == 0) return NULL;

  char* result;
  int result_length;
  if (!is_latin1) {
    jchar* base = value->char_at_addr(0);
    result_length = UNICODE::quoted_ascii_length(base, length) + 1;
    result = NEW_RESOURCE_ARRAY(char, result_length);
    UNICODE::as_quoted_ascii(base, length, result, result_length);
  } else {
    jbyte* base = value->byte_at_addr(0);
    result_length = UNICODE::quoted_ascii_length(base, length) + 1;
    result = NEW_RESOURCE_ARRAY(char, result_length);
    UNICODE::as_quoted_ascii(base, length, result, result_length);
  }
  assert(result_length >= length + 1, "must not be shorter");
  assert(result_length == (int)strlen(result) + 1, "must match");
  return result;
}

Symbol* java_lang_String::as_symbol(oop java_string) {
  typeArrayOop value  = java_lang_String::value(java_string);
  int          length = java_lang_String::length(java_string, value);
  bool      is_latin1 = java_lang_String::is_latin1(java_string);
  if (!is_latin1) {
    jchar* base = (length == 0) ? NULL : value->char_at_addr(0);
    Symbol* sym = SymbolTable::new_symbol(base, length);
    return sym;
  } else {
    ResourceMark rm;
    jbyte* position = (length == 0) ? NULL : value->byte_at_addr(0);
    const char* base = UNICODE::as_utf8(position, length);
    Symbol* sym = SymbolTable::new_symbol(base, length);
    return sym;
  }
}

Symbol* java_lang_String::as_symbol_or_null(oop java_string) {
  typeArrayOop value  = java_lang_String::value(java_string);
  int          length = java_lang_String::length(java_string, value);
  bool      is_latin1 = java_lang_String::is_latin1(java_string);
  if (!is_latin1) {
    jchar* base = (length == 0) ? NULL : value->char_at_addr(0);
    return SymbolTable::probe_unicode(base, length);
  } else {
    ResourceMark rm;
    jbyte* position = (length == 0) ? NULL : value->byte_at_addr(0);
    const char* base = UNICODE::as_utf8(position, length);
    return SymbolTable::probe(base, length);
  }
}

int java_lang_String::utf8_length(oop java_string, typeArrayOop value) {
  assert(value_equals(value, java_lang_String::value(java_string)),
         "value must be same as java_lang_String::value(java_string)");
  int length = java_lang_String::length(java_string, value);
  if (length == 0) {
    return 0;
  }
  if (!java_lang_String::is_latin1(java_string)) {
    return UNICODE::utf8_length(value->char_at_addr(0), length);
  } else {
    return UNICODE::utf8_length(value->byte_at_addr(0), length);
  }
}

int java_lang_String::utf8_length(oop java_string) {
  typeArrayOop value = java_lang_String::value(java_string);
  return utf8_length(java_string, value);
}

char* java_lang_String::as_utf8_string(oop java_string) {
  int length;
  return as_utf8_string(java_string, length);
}

char* java_lang_String::as_utf8_string(oop java_string, int& length) {
  typeArrayOop value = java_lang_String::value(java_string);
  length             = java_lang_String::length(java_string, value);
  bool     is_latin1 = java_lang_String::is_latin1(java_string);
  if (!is_latin1) {
    jchar* position = (length == 0) ? NULL : value->char_at_addr(0);
    return UNICODE::as_utf8(position, length);
  } else {
    jbyte* position = (length == 0) ? NULL : value->byte_at_addr(0);
    return UNICODE::as_utf8(position, length);
  }
}

// Uses a provided buffer if it's sufficiently large, otherwise allocates
// a resource array to fit
char* java_lang_String::as_utf8_string_full(oop java_string, char* buf, int buflen, int& utf8_len) {
  typeArrayOop value = java_lang_String::value(java_string);
  int            len = java_lang_String::length(java_string, value);
  bool     is_latin1 = java_lang_String::is_latin1(java_string);
  if (!is_latin1) {
    jchar *position = (len == 0) ? NULL : value->char_at_addr(0);
    utf8_len = UNICODE::utf8_length(position, len);
    if (utf8_len >= buflen) {
      buf = NEW_RESOURCE_ARRAY(char, utf8_len + 1);
    }
    return UNICODE::as_utf8(position, len, buf, utf8_len + 1);
  } else {
    jbyte *position = (len == 0) ? NULL : value->byte_at_addr(0);
    utf8_len = UNICODE::utf8_length(position, len);
    if (utf8_len >= buflen) {
      buf = NEW_RESOURCE_ARRAY(char, utf8_len + 1);
    }
    return UNICODE::as_utf8(position, len, buf, utf8_len + 1);
  }
}

char* java_lang_String::as_utf8_string(oop java_string, typeArrayOop value, char* buf, int buflen) {
  assert(value_equals(value, java_lang_String::value(java_string)),
         "value must be same as java_lang_String::value(java_string)");
  int     length = java_lang_String::length(java_string, value);
  bool is_latin1 = java_lang_String::is_latin1(java_string);
  if (!is_latin1) {
    jchar* position = (length == 0) ? NULL : value->char_at_addr(0);
    return UNICODE::as_utf8(position, length, buf, buflen);
  } else {
    jbyte* position = (length == 0) ? NULL : value->byte_at_addr(0);
    return UNICODE::as_utf8(position, length, buf, buflen);
  }
}

char* java_lang_String::as_utf8_string(oop java_string, char* buf, int buflen) {
  typeArrayOop value = java_lang_String::value(java_string);
  return as_utf8_string(java_string, value, buf, buflen);
}

char* java_lang_String::as_utf8_string(oop java_string, int start, int len) {
  typeArrayOop value  = java_lang_String::value(java_string);
  bool      is_latin1 = java_lang_String::is_latin1(java_string);
  assert(start + len <= java_lang_String::length(java_string), "just checking");
  if (!is_latin1) {
    jchar* position = value->char_at_addr(start);
    return UNICODE::as_utf8(position, len);
  } else {
    jbyte* position = value->byte_at_addr(start);
    return UNICODE::as_utf8(position, len);
  }
}

char* java_lang_String::as_utf8_string(oop java_string, typeArrayOop value, int start, int len, char* buf, int buflen) {
  assert(value_equals(value, java_lang_String::value(java_string)),
         "value must be same as java_lang_String::value(java_string)");
  assert(start + len <= java_lang_String::length(java_string), "just checking");
  bool is_latin1 = java_lang_String::is_latin1(java_string);
  if (!is_latin1) {
    jchar* position = value->char_at_addr(start);
    return UNICODE::as_utf8(position, len, buf, buflen);
  } else {
    jbyte* position = value->byte_at_addr(start);
    return UNICODE::as_utf8(position, len, buf, buflen);
  }
}

bool java_lang_String::equals(oop java_string, const jchar* chars, int len) {
  assert(java_string->klass() == SystemDictionary::String_klass(),
         "must be java_string");
  typeArrayOop value = java_lang_String::value_no_keepalive(java_string);
  int length = java_lang_String::length(java_string, value);
  if (length != len) {
    return false;
  }
  bool is_latin1 = java_lang_String::is_latin1(java_string);
  if (!is_latin1) {
    for (int i = 0; i < len; i++) {
      if (value->char_at(i) != chars[i]) {
        return false;
      }
    }
  } else {
    for (int i = 0; i < len; i++) {
      if ((((jchar) value->byte_at(i)) & 0xff) != chars[i]) {
        return false;
      }
    }
  }
  return true;
}

bool java_lang_String::equals(oop str1, oop str2) {
  assert(str1->klass() == SystemDictionary::String_klass(),
         "must be java String");
  assert(str2->klass() == SystemDictionary::String_klass(),
         "must be java String");
  typeArrayOop value1    = java_lang_String::value_no_keepalive(str1);
  bool         is_latin1 = java_lang_String::is_latin1(str1);
  typeArrayOop value2    = java_lang_String::value_no_keepalive(str2);
  bool         is_latin2 = java_lang_String::is_latin1(str2);

  if (is_latin1 != is_latin2) {
    // Strings with different coders are never equal.
    return false;
  }
  return value_equals(value1, value2);
}

void java_lang_String::print(oop java_string, outputStream* st) {
  assert(java_string->klass() == SystemDictionary::String_klass(), "must be java_string");
  typeArrayOop value  = java_lang_String::value_no_keepalive(java_string);

  if (value == NULL) {
    // This can happen if, e.g., printing a String
    // object before its initializer has been called
    st->print("NULL");
    return;
  }

  int length = java_lang_String::length(java_string, value);
  bool is_latin1 = java_lang_String::is_latin1(java_string);

  st->print("\"");
  for (int index = 0; index < length; index++) {
    st->print("%c", (!is_latin1) ?  value->char_at(index) :
                           ((jchar) value->byte_at(index)) & 0xff );
  }
  st->print("\"");
}

// java_lang_Class

int java_lang_Class::_klass_offset;
int java_lang_Class::_array_klass_offset;
int java_lang_Class::_oop_size_offset;
int java_lang_Class::_static_oop_field_count_offset;
int java_lang_Class::_class_loader_offset;
int java_lang_Class::_module_offset;
int java_lang_Class::_protection_domain_offset;
int java_lang_Class::_component_mirror_offset;
int java_lang_Class::_init_lock_offset;
int java_lang_Class::_signers_offset;
int java_lang_Class::_name_offset;
int java_lang_Class::_source_file_offset;
int java_lang_Class::_classData_offset;
int java_lang_Class::_classRedefinedCount_offset;

bool java_lang_Class::_offsets_computed = false;
GrowableArray<Klass*>* java_lang_Class::_fixup_mirror_list = NULL;
GrowableArray<Klass*>* java_lang_Class::_fixup_module_field_list = NULL;

static void initialize_static_field(fieldDescriptor* fd, Handle mirror, TRAPS) {
  assert(mirror.not_null() && fd->is_static(), "just checking");
  if (fd->has_initial_value()) {
    BasicType t = fd->field_type();
    switch (t) {
      case T_BYTE:
        mirror()->byte_field_put(fd->offset(), fd->int_initial_value());
              break;
      case T_BOOLEAN:
        mirror()->bool_field_put(fd->offset(), fd->int_initial_value());
              break;
      case T_CHAR:
        mirror()->char_field_put(fd->offset(), fd->int_initial_value());
              break;
      case T_SHORT:
        mirror()->short_field_put(fd->offset(), fd->int_initial_value());
              break;
      case T_INT:
        mirror()->int_field_put(fd->offset(), fd->int_initial_value());
        break;
      case T_FLOAT:
        mirror()->float_field_put(fd->offset(), fd->float_initial_value());
        break;
      case T_DOUBLE:
        mirror()->double_field_put(fd->offset(), fd->double_initial_value());
        break;
      case T_LONG:
        mirror()->long_field_put(fd->offset(), fd->long_initial_value());
        break;
      case T_OBJECT:
        {
          assert(fd->signature() == vmSymbols::string_signature(),
                 "just checking");
          if (DumpSharedSpaces && HeapShared::is_archived_object(mirror())) {
            // Archive the String field and update the pointer.
            oop s = mirror()->obj_field(fd->offset());
            oop archived_s = StringTable::create_archived_string(s, CHECK);
            mirror()->obj_field_put(fd->offset(), archived_s);
          } else {
            oop string = fd->string_initial_value(CHECK);
            mirror()->obj_field_put(fd->offset(), string);
          }
        }
        break;
      default:
        THROW_MSG(vmSymbols::java_lang_ClassFormatError(),
                  "Illegal ConstantValue attribute in class file");
    }
  }
}


void java_lang_Class::fixup_mirror(Klass* k, TRAPS) {
  assert(InstanceMirrorKlass::offset_of_static_fields() != 0, "must have been computed already");

  // If the offset was read from the shared archive, it was fixed up already
  if (!k->is_shared()) {
    if (k->is_instance_klass()) {
      // During bootstrap, java.lang.Class wasn't loaded so static field
      // offsets were computed without the size added it.  Go back and
      // update all the static field offsets to included the size.
      for (JavaFieldStream fs(InstanceKlass::cast(k)); !fs.done(); fs.next()) {
        if (fs.access_flags().is_static()) {
          int real_offset = fs.offset() + InstanceMirrorKlass::offset_of_static_fields();
          fs.set_offset(real_offset);
        }
      }
    }
  }

  if (k->is_shared() && k->has_raw_archived_mirror()) {
    if (HeapShared::open_archive_heap_region_mapped()) {
      bool present = restore_archived_mirror(k, Handle(), Handle(), Handle(), CHECK);
      assert(present, "Missing archived mirror for %s", k->external_name());
      return;
    } else {
      k->clear_java_mirror_handle();
      k->clear_has_raw_archived_mirror();
    }
  }
  create_mirror(k, Handle(), Handle(), Handle(), Handle(), CHECK);
}

void java_lang_Class::initialize_mirror_fields(Klass* k,
                                               Handle mirror,
                                               Handle protection_domain,
                                               Handle classData,
                                               TRAPS) {
  // Allocate a simple java object for a lock.
  // This needs to be a java object because during class initialization
  // it can be held across a java call.
  typeArrayOop r = oopFactory::new_typeArray(T_INT, 0, CHECK);
  set_init_lock(mirror(), r);

  // Set protection domain also
  set_protection_domain(mirror(), protection_domain());

  // Initialize static fields
  InstanceKlass::cast(k)->do_local_static_fields(&initialize_static_field, mirror, CHECK);

 // Set classData
  set_class_data(mirror(), classData());
}

// Set the java.lang.Module module field in the java_lang_Class mirror
void java_lang_Class::set_mirror_module_field(Klass* k, Handle mirror, Handle module, TRAPS) {
  if (module.is_null()) {
    // During startup, the module may be NULL only if java.base has not been defined yet.
    // Put the class on the fixup_module_list to patch later when the java.lang.Module
    // for java.base is known. But note that since we captured the NULL module another
    // thread may have completed that initialization.

    bool javabase_was_defined = false;
    {
      MutexLocker m1(THREAD, Module_lock);
      // Keep list of classes needing java.base module fixup
      if (!ModuleEntryTable::javabase_defined()) {
        assert(k->java_mirror() != NULL, "Class's mirror is null");
        k->class_loader_data()->inc_keep_alive();
        assert(fixup_module_field_list() != NULL, "fixup_module_field_list not initialized");
        fixup_module_field_list()->push(k);
      } else {
        javabase_was_defined = true;
      }
    }

    // If java.base was already defined then patch this particular class with java.base.
    if (javabase_was_defined) {
      ModuleEntry *javabase_entry = ModuleEntryTable::javabase_moduleEntry();
      assert(javabase_entry != NULL && javabase_entry->module() != NULL,
             "Setting class module field, " JAVA_BASE_NAME " should be defined");
      Handle javabase_handle(THREAD, javabase_entry->module());
      set_module(mirror(), javabase_handle());
    }
  } else {
    assert(Universe::is_module_initialized() ||
           (ModuleEntryTable::javabase_defined() &&
            (module() == ModuleEntryTable::javabase_moduleEntry()->module())),
           "Incorrect java.lang.Module specification while creating mirror");
    set_module(mirror(), module());
  }
}

// Statically allocate fixup lists because they always get created.
void java_lang_Class::allocate_fixup_lists() {
  GrowableArray<Klass*>* mirror_list =
    new (ResourceObj::C_HEAP, mtClass) GrowableArray<Klass*>(40, mtClass);
  set_fixup_mirror_list(mirror_list);

  GrowableArray<Klass*>* module_list =
    new (ResourceObj::C_HEAP, mtModule) GrowableArray<Klass*>(500, mtModule);
  set_fixup_module_field_list(module_list);
}

void java_lang_Class::create_mirror(Klass* k, Handle class_loader,
                                    Handle module, Handle protection_domain,
                                    Handle classData, TRAPS) {
  assert(k != NULL, "Use create_basic_type_mirror for primitive types");
  assert(k->java_mirror() == NULL, "should only assign mirror once");

  // Use this moment of initialization to cache modifier_flags also,
  // to support Class.getModifiers().  Instance classes recalculate
  // the cached flags after the class file is parsed, but before the
  // class is put into the system dictionary.
  int computed_modifiers = k->compute_modifier_flags(CHECK);
  k->set_modifier_flags(computed_modifiers);
  // Class_klass has to be loaded because it is used to allocate
  // the mirror.
  if (SystemDictionary::Class_klass_loaded()) {
    // Allocate mirror (java.lang.Class instance)
    oop mirror_oop = InstanceMirrorKlass::cast(SystemDictionary::Class_klass())->allocate_instance(k, CHECK);
    Handle mirror(THREAD, mirror_oop);
    Handle comp_mirror;

    // Setup indirection from mirror->klass
    java_lang_Class::set_klass(mirror(), k);

    InstanceMirrorKlass* mk = InstanceMirrorKlass::cast(mirror->klass());
    assert(oop_size(mirror()) == mk->instance_size(k), "should have been set");

    java_lang_Class::set_static_oop_field_count(mirror(), mk->compute_static_oop_field_count(mirror()));

    // It might also have a component mirror.  This mirror must already exist.
    if (k->is_array_klass()) {
      if (k->is_typeArray_klass()) {
        BasicType type = TypeArrayKlass::cast(k)->element_type();
        comp_mirror = Handle(THREAD, Universe::java_mirror(type));
      } else {
        assert(k->is_objArray_klass(), "Must be");
        Klass* element_klass = ObjArrayKlass::cast(k)->element_klass();
        assert(element_klass != NULL, "Must have an element klass");
        comp_mirror = Handle(THREAD, element_klass->java_mirror());
      }
      assert(comp_mirror() != NULL, "must have a mirror");

      // Two-way link between the array klass and its component mirror:
      // (array_klass) k -> mirror -> component_mirror -> array_klass -> k
      set_component_mirror(mirror(), comp_mirror());
      // See below for ordering dependencies between field array_klass in component mirror
      // and java_mirror in this klass.
    } else {
      assert(k->is_instance_klass(), "Must be");

      initialize_mirror_fields(k, mirror, protection_domain, classData, THREAD);
      if (HAS_PENDING_EXCEPTION) {
        // If any of the fields throws an exception like OOM remove the klass field
        // from the mirror so GC doesn't follow it after the klass has been deallocated.
        // This mirror looks like a primitive type, which logically it is because it
        // it represents no class.
        java_lang_Class::set_klass(mirror(), NULL);
        return;
      }
    }

    // set the classLoader field in the java_lang_Class instance
    assert(class_loader() == k->class_loader(), "should be same");
    set_class_loader(mirror(), class_loader());

    // Setup indirection from klass->mirror
    // after any exceptions can happen during allocations.
    k->set_java_mirror(mirror);

    // Set the module field in the java_lang_Class instance.  This must be done
    // after the mirror is set.
    set_mirror_module_field(k, mirror, module, THREAD);

    if (comp_mirror() != NULL) {
      // Set after k->java_mirror() is published, because compiled code running
      // concurrently doesn't expect a k to have a null java_mirror.
      release_set_array_klass(comp_mirror(), k);
    }
  } else {
    assert(fixup_mirror_list() != NULL, "fixup_mirror_list not initialized");
    fixup_mirror_list()->push(k);
  }
}

#if INCLUDE_CDS_JAVA_HEAP
// Clears mirror fields. Static final fields with initial values are reloaded
// from constant pool. The object identity hash is in the object header and is
// not affected.
class ResetMirrorField: public FieldClosure {
 private:
  Handle _m;

 public:
  ResetMirrorField(Handle mirror) : _m(mirror) {}

  void do_field(fieldDescriptor* fd) {
    assert(DumpSharedSpaces, "dump time only");
    assert(_m.not_null(), "Mirror cannot be NULL");

    if (fd->is_static() && fd->has_initial_value()) {
      initialize_static_field(fd, _m, Thread::current());
      return;
    }

    BasicType ft = fd->field_type();
    switch (ft) {
      case T_BYTE:
        _m()->byte_field_put(fd->offset(), 0);
        break;
      case T_CHAR:
        _m()->char_field_put(fd->offset(), 0);
        break;
      case T_DOUBLE:
        _m()->double_field_put(fd->offset(), 0);
        break;
      case T_FLOAT:
        _m()->float_field_put(fd->offset(), 0);
        break;
      case T_INT:
        _m()->int_field_put(fd->offset(), 0);
        break;
      case T_LONG:
        _m()->long_field_put(fd->offset(), 0);
        break;
      case T_SHORT:
        _m()->short_field_put(fd->offset(), 0);
        break;
      case T_BOOLEAN:
        _m()->bool_field_put(fd->offset(), false);
        break;
      case T_ARRAY:
      case T_OBJECT: {
        // It might be useful to cache the String field, but
        // for now just clear out any reference field
        oop o = _m()->obj_field(fd->offset());
        _m()->obj_field_put(fd->offset(), NULL);
        break;
      }
      default:
        ShouldNotReachHere();
        break;
     }
  }
};

void java_lang_Class::archive_basic_type_mirrors(TRAPS) {
  assert(HeapShared::is_heap_object_archiving_allowed(),
         "HeapShared::is_heap_object_archiving_allowed() must be true");

  for (int t = T_BOOLEAN; t < T_VOID+1; t++) {
    BasicType bt = (BasicType)t;
    oop m = Universe::_mirrors[t].resolve();
    if (m != NULL) {
      // Update the field at _array_klass_offset to point to the relocated array klass.
      oop archived_m = HeapShared::archive_heap_object(m, THREAD);
      assert(archived_m != NULL, "sanity");
      Klass *ak = (Klass*)(archived_m->metadata_field(_array_klass_offset));
      assert(ak != NULL || t == T_VOID, "should not be NULL");
      if (ak != NULL) {
        Klass *reloc_ak = MetaspaceShared::get_relocated_klass(ak, true);
        archived_m->metadata_field_put(_array_klass_offset, reloc_ak);
      }

      // Clear the fields. Just to be safe
      Klass *k = m->klass();
      Handle archived_mirror_h(THREAD, archived_m);
      ResetMirrorField reset(archived_mirror_h);
      InstanceKlass::cast(k)->do_nonstatic_fields(&reset);

      log_trace(cds, heap, mirror)(
        "Archived %s mirror object from " PTR_FORMAT " ==> " PTR_FORMAT,
        type2name(bt), p2i(m), p2i(archived_m));

      Universe::replace_mirror(bt, archived_m);
    }
  }
}
//
// After the mirror object is successfully archived, the archived
// klass is set with _has_archived_raw_mirror flag.
//
// The _has_archived_raw_mirror flag is cleared at runtime when the
// archived mirror is restored. If archived java heap data cannot
// be used at runtime, new mirror object is created for the shared
// class. The _has_archived_raw_mirror is cleared also during the process.
oop java_lang_Class::archive_mirror(Klass* k, TRAPS) {
  assert(HeapShared::is_heap_object_archiving_allowed(),
         "HeapShared::is_heap_object_archiving_allowed() must be true");

  // Mirror is already archived
  if (k->has_raw_archived_mirror()) {
    assert(k->archived_java_mirror_raw() != NULL, "no archived mirror");
    return k->archived_java_mirror_raw();
  }

  // No mirror
  oop mirror = k->java_mirror();
  if (mirror == NULL) {
    return NULL;
  }

  if (k->is_instance_klass()) {
    InstanceKlass *ik = InstanceKlass::cast(k);
    assert(ik->signers() == NULL, "class with signer should have been excluded");

    if (!(ik->is_shared_boot_class() || ik->is_shared_platform_class() ||
          ik->is_shared_app_class())) {
      // Archiving mirror for classes from non-builtin loaders is not
      // supported.
      return NULL;
    }
  }

  // Now start archiving the mirror object
  oop archived_mirror = HeapShared::archive_heap_object(mirror, THREAD);
  if (archived_mirror == NULL) {
    return NULL;
  }

  archived_mirror = process_archived_mirror(k, mirror, archived_mirror, THREAD);
  if (archived_mirror == NULL) {
    return NULL;
  }

  k->set_archived_java_mirror_raw(archived_mirror);

  k->set_has_raw_archived_mirror();

  ResourceMark rm;
  log_trace(cds, heap, mirror)(
    "Archived %s mirror object from " PTR_FORMAT " ==> " PTR_FORMAT,
    k->external_name(), p2i(mirror), p2i(archived_mirror));

  return archived_mirror;
}

// The process is based on create_mirror().
oop java_lang_Class::process_archived_mirror(Klass* k, oop mirror,
                                             oop archived_mirror,
                                             Thread *THREAD) {
  // Clear nonstatic fields in archived mirror. Some of the fields will be set
  // to archived metadata and objects below.
  Klass *c = archived_mirror->klass();
  Handle archived_mirror_h(THREAD, archived_mirror);
  ResetMirrorField reset(archived_mirror_h);
  InstanceKlass::cast(c)->do_nonstatic_fields(&reset);

  if (k->is_array_klass()) {
    oop archived_comp_mirror;
    if (k->is_typeArray_klass()) {
      // The primitive type mirrors are already archived. Get the archived mirror.
      oop comp_mirror = java_lang_Class::component_mirror(mirror);
      archived_comp_mirror = HeapShared::find_archived_heap_object(comp_mirror);
      assert(archived_comp_mirror != NULL, "Must be");
    } else {
      assert(k->is_objArray_klass(), "Must be");
      Klass* element_klass = ObjArrayKlass::cast(k)->element_klass();
      assert(element_klass != NULL, "Must have an element klass");
      archived_comp_mirror = archive_mirror(element_klass, THREAD);
      if (archived_comp_mirror == NULL) {
        return NULL;
      }
    }
    java_lang_Class::set_component_mirror(archived_mirror, archived_comp_mirror);
  } else {
    assert(k->is_instance_klass(), "Must be");

    // Reset local static fields in the mirror
    InstanceKlass::cast(k)->do_local_static_fields(&reset);

    java_lang_Class:set_init_lock(archived_mirror, NULL);

    set_protection_domain(archived_mirror, NULL);
    set_signers(archived_mirror, NULL);
    set_source_file(archived_mirror, NULL);
  }

  // clear class loader and mirror_module_field
  set_class_loader(archived_mirror, NULL);
  set_module(archived_mirror, NULL);

  // The archived mirror's field at _klass_offset is still pointing to the original
  // klass. Updated the field in the archived mirror to point to the relocated
  // klass in the archive.
  Klass *reloc_k = MetaspaceShared::get_relocated_klass(as_Klass(mirror), true);
  log_debug(cds, heap, mirror)(
    "Relocate mirror metadata field at _klass_offset from " PTR_FORMAT " ==> " PTR_FORMAT,
    p2i(as_Klass(mirror)), p2i(reloc_k));
  archived_mirror->metadata_field_put(_klass_offset, reloc_k);

  // The field at _array_klass_offset is pointing to the original one dimension
  // higher array klass if exists. Relocate the pointer.
  Klass *arr = array_klass_acquire(mirror);
  if (arr != NULL) {
    Klass *reloc_arr = MetaspaceShared::get_relocated_klass(arr, true);
    log_debug(cds, heap, mirror)(
      "Relocate mirror metadata field at _array_klass_offset from " PTR_FORMAT " ==> " PTR_FORMAT,
      p2i(arr), p2i(reloc_arr));
    archived_mirror->metadata_field_put(_array_klass_offset, reloc_arr);
  }
  return archived_mirror;
}

void java_lang_Class::update_archived_primitive_mirror_native_pointers(oop archived_mirror) {
  if (MetaspaceShared::relocation_delta() != 0) {
    assert(archived_mirror->metadata_field(_klass_offset) == NULL, "must be for primitive class");

    Klass* ak = ((Klass*)archived_mirror->metadata_field(_array_klass_offset));
    if (ak != NULL) {
      archived_mirror->metadata_field_put(_array_klass_offset,
          (Klass*)(address(ak) + MetaspaceShared::relocation_delta()));
    }
  }
}

void java_lang_Class::update_archived_mirror_native_pointers(oop archived_mirror) {
  assert(MetaspaceShared::relocation_delta() != 0, "must be");

  Klass* k = ((Klass*)archived_mirror->metadata_field(_klass_offset));
  archived_mirror->metadata_field_put(_klass_offset,
      (Klass*)(address(k) + MetaspaceShared::relocation_delta()));

  Klass* ak = ((Klass*)archived_mirror->metadata_field(_array_klass_offset));
  if (ak != NULL) {
    archived_mirror->metadata_field_put(_array_klass_offset,
        (Klass*)(address(ak) + MetaspaceShared::relocation_delta()));
  }
}


// Returns true if the mirror is updated, false if no archived mirror
// data is present. After the archived mirror object is restored, the
// shared klass' _has_raw_archived_mirror flag is cleared.
bool java_lang_Class::restore_archived_mirror(Klass *k,
                                              Handle class_loader, Handle module,
                                              Handle protection_domain, TRAPS) {
  // Postpone restoring archived mirror until java.lang.Class is loaded. Please
  // see more details in SystemDictionary::resolve_well_known_classes().
  if (!SystemDictionary::Class_klass_loaded()) {
    assert(fixup_mirror_list() != NULL, "fixup_mirror_list not initialized");
    fixup_mirror_list()->push(k);
    return true;
  }

  oop m = HeapShared::materialize_archived_object(k->archived_java_mirror_raw_narrow());
  if (m == NULL) {
    return false;
  }

  // mirror is archived, restore
  log_debug(cds, mirror)("Archived mirror is: " PTR_FORMAT, p2i(m));
  assert(HeapShared::is_archived_object(m), "must be archived mirror object");
  assert(as_Klass(m) == k, "must be");
  Handle mirror(THREAD, m);

  if (!k->is_array_klass()) {
    // - local static final fields with initial values were initialized at dump time

    // create the init_lock
    typeArrayOop r = oopFactory::new_typeArray(T_INT, 0, CHECK_(false));
    set_init_lock(mirror(), r);

    if (protection_domain.not_null()) {
      set_protection_domain(mirror(), protection_domain());
    }
  }

  assert(class_loader() == k->class_loader(), "should be same");
  if (class_loader.not_null()) {
    set_class_loader(mirror(), class_loader());
  }

  k->set_java_mirror(mirror);
  k->clear_has_raw_archived_mirror();

  set_mirror_module_field(k, mirror, module, THREAD);

  if (log_is_enabled(Trace, cds, heap, mirror)) {
    ResourceMark rm(THREAD);
    log_trace(cds, heap, mirror)(
        "Restored %s archived mirror " PTR_FORMAT, k->external_name(), p2i(mirror()));
  }

  return true;
}
#endif // INCLUDE_CDS_JAVA_HEAP

void java_lang_Class::fixup_module_field(Klass* k, Handle module) {
  assert(_module_offset != 0, "must have been computed already");
  java_lang_Class::set_module(k->java_mirror(), module());
}

int  java_lang_Class::oop_size(oop java_class) {
  assert(_oop_size_offset != 0, "must be set");
  int size = java_class->int_field(_oop_size_offset);
  assert(size > 0, "Oop size must be greater than zero, not %d", size);
  return size;
}


void java_lang_Class::set_oop_size(HeapWord* java_class, int size) {
  assert(_oop_size_offset != 0, "must be set");
  assert(size > 0, "Oop size must be greater than zero, not %d", size);
  *(int*)(((char*)java_class) + _oop_size_offset) = size;
}

int  java_lang_Class::static_oop_field_count(oop java_class) {
  assert(_static_oop_field_count_offset != 0, "must be set");
  return java_class->int_field(_static_oop_field_count_offset);
}

int  java_lang_Class::static_oop_field_count_raw(oop java_class) {
  assert(_static_oop_field_count_offset != 0, "must be set");
  return java_class->int_field_raw(_static_oop_field_count_offset);
}

void java_lang_Class::set_static_oop_field_count(oop java_class, int size) {
  assert(_static_oop_field_count_offset != 0, "must be set");
  java_class->int_field_put(_static_oop_field_count_offset, size);
}

oop java_lang_Class::protection_domain(oop java_class) {
  assert(_protection_domain_offset != 0, "must be set");
  return java_class->obj_field(_protection_domain_offset);
}
void java_lang_Class::set_protection_domain(oop java_class, oop pd) {
  assert(_protection_domain_offset != 0, "must be set");
  java_class->obj_field_put(_protection_domain_offset, pd);
}

void java_lang_Class::set_component_mirror(oop java_class, oop comp_mirror) {
  assert(_component_mirror_offset != 0, "must be set");
    java_class->obj_field_put(_component_mirror_offset, comp_mirror);
  }
oop java_lang_Class::component_mirror(oop java_class) {
  assert(_component_mirror_offset != 0, "must be set");
  return java_class->obj_field(_component_mirror_offset);
}

oop java_lang_Class::init_lock(oop java_class) {
  assert(_init_lock_offset != 0, "must be set");
  return java_class->obj_field(_init_lock_offset);
}
void java_lang_Class::set_init_lock(oop java_class, oop init_lock) {
  assert(_init_lock_offset != 0, "must be set");
  java_class->obj_field_put(_init_lock_offset, init_lock);
}

objArrayOop java_lang_Class::signers(oop java_class) {
  assert(_signers_offset != 0, "must be set");
  return (objArrayOop)java_class->obj_field(_signers_offset);
}
void java_lang_Class::set_signers(oop java_class, objArrayOop signers) {
  assert(_signers_offset != 0, "must be set");
  java_class->obj_field_put(_signers_offset, (oop)signers);
}

oop java_lang_Class::class_data(oop java_class) {
  assert(_classData_offset != 0, "must be set");
  return java_class->obj_field(_classData_offset);
}
void java_lang_Class::set_class_data(oop java_class, oop class_data) {
  assert(_classData_offset != 0, "must be set");
  java_class->obj_field_put(_classData_offset, class_data);
}

void java_lang_Class::set_class_loader(oop java_class, oop loader) {
  assert(_class_loader_offset != 0, "offsets should have been initialized");
  java_class->obj_field_put(_class_loader_offset, loader);
}

oop java_lang_Class::class_loader(oop java_class) {
  assert(_class_loader_offset != 0, "must be set");
  return java_class->obj_field(_class_loader_offset);
}

oop java_lang_Class::module(oop java_class) {
  assert(_module_offset != 0, "must be set");
  return java_class->obj_field(_module_offset);
}

void java_lang_Class::set_module(oop java_class, oop module) {
  assert(_module_offset != 0, "must be set");
  java_class->obj_field_put(_module_offset, module);
}

oop java_lang_Class::name(Handle java_class, TRAPS) {
  assert(_name_offset != 0, "must be set");
  oop o = java_class->obj_field(_name_offset);
  if (o == NULL) {
    o = StringTable::intern(java_lang_Class::as_external_name(java_class()), THREAD);
    java_class->obj_field_put(_name_offset, o);
  }
  return o;
}

oop java_lang_Class::source_file(oop java_class) {
  assert(_source_file_offset != 0, "must be set");
  return java_class->obj_field(_source_file_offset);
}

void java_lang_Class::set_source_file(oop java_class, oop source_file) {
  assert(_source_file_offset != 0, "must be set");
  java_class->obj_field_put(_source_file_offset, source_file);
}

oop java_lang_Class::create_basic_type_mirror(const char* basic_type_name, BasicType type, TRAPS) {
  // This should be improved by adding a field at the Java level or by
  // introducing a new VM klass (see comment in ClassFileParser)
  oop java_class = InstanceMirrorKlass::cast(SystemDictionary::Class_klass())->allocate_instance(NULL, CHECK_NULL);
  if (type != T_VOID) {
    Klass* aklass = Universe::typeArrayKlassObj(type);
    assert(aklass != NULL, "correct bootstrap");
    release_set_array_klass(java_class, aklass);
  }
#ifdef ASSERT
  InstanceMirrorKlass* mk = InstanceMirrorKlass::cast(SystemDictionary::Class_klass());
  assert(java_lang_Class::static_oop_field_count(java_class) == 0, "should have been zeroed by allocation");
#endif
  return java_class;
}


Klass* java_lang_Class::as_Klass_raw(oop java_class) {
  //%note memory_2
  assert(java_lang_Class::is_instance(java_class), "must be a Class object");
  Klass* k = ((Klass*)java_class->metadata_field_raw(_klass_offset));
  assert(k == NULL || k->is_klass(), "type check");
  return k;
}


void java_lang_Class::set_klass(oop java_class, Klass* klass) {
  assert(java_lang_Class::is_instance(java_class), "must be a Class object");
  java_class->metadata_field_put(_klass_offset, klass);
}


void java_lang_Class::print_signature(oop java_class, outputStream* st) {
  assert(java_lang_Class::is_instance(java_class), "must be a Class object");
  Symbol* name = NULL;
  bool is_instance = false;
  if (is_primitive(java_class)) {
    name = vmSymbols::type_signature(primitive_type(java_class));
  } else {
    Klass* k = as_Klass(java_class);
    is_instance = k->is_instance_klass();
    name = k->name();
  }
  if (name == NULL) {
    st->print("<null>");
    return;
  }
  if (is_instance)  st->print("L");
  st->write((char*) name->base(), (int) name->utf8_length());
  if (is_instance)  st->print(";");
}

Symbol* java_lang_Class::as_signature(oop java_class, bool intern_if_not_found) {
  assert(java_lang_Class::is_instance(java_class), "must be a Class object");
  Symbol* name;
  if (is_primitive(java_class)) {
    name = vmSymbols::type_signature(primitive_type(java_class));
    // Because this can create a new symbol, the caller has to decrement
    // the refcount, so make adjustment here and below for symbols returned
    // that are not created or incremented due to a successful lookup.
    name->increment_refcount();
  } else {
    Klass* k = as_Klass(java_class);
    if (!k->is_instance_klass()) {
      name = k->name();
      name->increment_refcount();
    } else {
      ResourceMark rm;
      const char* sigstr = k->signature_name();
      int         siglen = (int) strlen(sigstr);
      if (!intern_if_not_found) {
        name = SymbolTable::probe(sigstr, siglen);
      } else {
        name = SymbolTable::new_symbol(sigstr, siglen);
      }
    }
  }
  return name;
}

// Returns the Java name for this Java mirror (Resource allocated)
// See Klass::external_name().
// For primitive type Java mirrors, its type name is returned.
const char* java_lang_Class::as_external_name(oop java_class) {
  assert(java_lang_Class::is_instance(java_class), "must be a Class object");
  const char* name = NULL;
  if (is_primitive(java_class)) {
    name = type2name(primitive_type(java_class));
  } else {
    name = as_Klass(java_class)->external_name();
  }
  if (name == NULL) {
    name = "<null>";
  }
  return name;
}

Klass* java_lang_Class::array_klass_acquire(oop java_class) {
  Klass* k = ((Klass*)java_class->metadata_field_acquire(_array_klass_offset));
  assert(k == NULL || k->is_klass() && k->is_array_klass(), "should be array klass");
  return k;
}


void java_lang_Class::release_set_array_klass(oop java_class, Klass* klass) {
  assert(klass->is_klass() && klass->is_array_klass(), "should be array klass");
  java_class->release_metadata_field_put(_array_klass_offset, klass);
}


BasicType java_lang_Class::primitive_type(oop java_class) {
  assert(java_lang_Class::is_primitive(java_class), "just checking");
  Klass* ak = ((Klass*)java_class->metadata_field(_array_klass_offset));
  BasicType type = T_VOID;
  if (ak != NULL) {
    // Note: create_basic_type_mirror above initializes ak to a non-null value.
    type = ArrayKlass::cast(ak)->element_type();
  } else {
    assert(java_class == Universe::void_mirror(), "only valid non-array primitive");
  }
  assert(Universe::java_mirror(type) == java_class, "must be consistent");
  return type;
}

BasicType java_lang_Class::as_BasicType(oop java_class, Klass** reference_klass) {
  assert(java_lang_Class::is_instance(java_class), "must be a Class object");
  if (is_primitive(java_class)) {
    if (reference_klass != NULL)
      (*reference_klass) = NULL;
    return primitive_type(java_class);
  } else {
    if (reference_klass != NULL)
      (*reference_klass) = as_Klass(java_class);
    return T_OBJECT;
  }
}


oop java_lang_Class::primitive_mirror(BasicType t) {
  oop mirror = Universe::java_mirror(t);
  assert(mirror != NULL && mirror->is_a(SystemDictionary::Class_klass()), "must be a Class");
  assert(java_lang_Class::is_primitive(mirror), "must be primitive");
  return mirror;
}

#define CLASS_FIELDS_DO(macro) \
  macro(_classRedefinedCount_offset, k, "classRedefinedCount", int_signature,         false); \
  macro(_class_loader_offset,        k, "classLoader",         classloader_signature, false); \
  macro(_component_mirror_offset,    k, "componentType",       class_signature,       false); \
  macro(_module_offset,              k, "module",              module_signature,      false); \
  macro(_name_offset,                k, "name",                string_signature,      false); \
  macro(_classData_offset,           k, "classData",           object_signature,      false);

void java_lang_Class::compute_offsets() {
  if (_offsets_computed) {
    return;
  }

  _offsets_computed = true;

  InstanceKlass* k = SystemDictionary::Class_klass();
  CLASS_FIELDS_DO(FIELD_COMPUTE_OFFSET);

  // Init lock is a C union with component_mirror.  Only instanceKlass mirrors have
  // init_lock and only ArrayKlass mirrors have component_mirror.  Since both are oops
  // GC treats them the same.
  _init_lock_offset = _component_mirror_offset;

  CLASS_INJECTED_FIELDS(INJECTED_FIELD_COMPUTE_OFFSET);
}

#if INCLUDE_CDS
void java_lang_Class::serialize_offsets(SerializeClosure* f) {
  f->do_bool(&_offsets_computed);
  f->do_u4((u4*)&_init_lock_offset);

  CLASS_FIELDS_DO(FIELD_SERIALIZE_OFFSET);

  CLASS_INJECTED_FIELDS(INJECTED_FIELD_SERIALIZE_OFFSET);
}
#endif

int java_lang_Class::classRedefinedCount(oop the_class_mirror) {
  assert(_classRedefinedCount_offset != 0, "offsets should have been initialized");
  return the_class_mirror->int_field(_classRedefinedCount_offset);
}

void java_lang_Class::set_classRedefinedCount(oop the_class_mirror, int value) {
  assert(_classRedefinedCount_offset != 0, "offsets should have been initialized");
  the_class_mirror->int_field_put(_classRedefinedCount_offset, value);
}


// Note: JDK1.1 and before had a privateInfo_offset field which was used for the
//       platform thread structure, and a eetop offset which was used for thread
//       local storage (and unused by the HotSpot VM). In JDK1.2 the two structures
//       merged, so in the HotSpot VM we just use the eetop field for the thread
//       instead of the privateInfo_offset.
//
// Note: The stackSize field is only present starting in 1.4.

int java_lang_Thread_FieldHolder::_group_offset;
int java_lang_Thread_FieldHolder::_priority_offset;
int java_lang_Thread_FieldHolder::_stackSize_offset;
int java_lang_Thread_FieldHolder::_stillborn_offset;
int java_lang_Thread_FieldHolder::_daemon_offset;
int java_lang_Thread_FieldHolder::_thread_status_offset;

#define THREAD_FIELD_HOLDER_FIELDS_DO(macro) \
  macro(_group_offset,         k, vmSymbols::group_name(), threadgroup_signature, false); \
  macro(_priority_offset,      k, vmSymbols::priority_name(), int_signature, false); \
  macro(_stackSize_offset,     k, "stackSize", long_signature, false); \
  macro(_stillborn_offset,     k, "stillborn", bool_signature, false); \
  macro(_daemon_offset,        k, vmSymbols::daemon_name(), bool_signature, false); \
  macro(_thread_status_offset, k, "threadStatus", int_signature, false)

void java_lang_Thread_FieldHolder::compute_offsets() {
  assert(_group_offset == 0, "offsets should be initialized only once");

  InstanceKlass* k = SystemDictionary::Thread_FieldHolder_klass();
  THREAD_FIELD_HOLDER_FIELDS_DO(FIELD_COMPUTE_OFFSET);
}

#if INCLUDE_CDS
void java_lang_Thread_FieldHolder::serialize_offsets(SerializeClosure* f) {
  THREAD_FIELD_HOLDER_FIELDS_DO(FIELD_SERIALIZE_OFFSET);
}
#endif

oop java_lang_Thread_FieldHolder::threadGroup(oop holder) {
  return holder->obj_field(_group_offset);
}

ThreadPriority java_lang_Thread_FieldHolder::priority(oop holder) {
  return (ThreadPriority)holder->int_field(_priority_offset);
}

void java_lang_Thread_FieldHolder::set_priority(oop holder, ThreadPriority priority) {
  holder->int_field_put(_priority_offset, priority);
}

jlong java_lang_Thread_FieldHolder::stackSize(oop holder) {
  return holder->long_field(_stackSize_offset);
}

bool java_lang_Thread_FieldHolder::is_stillborn(oop holder) {
  return holder->bool_field(_stillborn_offset) != 0;
}

void java_lang_Thread_FieldHolder::set_stillborn(oop holder) {
  holder->bool_field_put(_stillborn_offset, true);
}

bool java_lang_Thread_FieldHolder::is_daemon(oop holder) {
  return holder->bool_field(_daemon_offset) != 0;
}

void java_lang_Thread_FieldHolder::set_daemon(oop holder) {
  holder->bool_field_put(_daemon_offset, true);
}

void java_lang_Thread_FieldHolder::set_thread_status(oop holder, java_lang_Thread::ThreadStatus status) {
  holder->int_field_put(_thread_status_offset, status);
}

java_lang_Thread::ThreadStatus java_lang_Thread_FieldHolder::get_thread_status(oop holder) {
  return (java_lang_Thread::ThreadStatus)holder->int_field(_thread_status_offset);
}


int java_lang_Thread_VirtualThreads::_static_THREAD_GROUP_offset = 0;

#define THREAD_VIRTUAL_THREADS_STATIC_FIELDS_DO(macro) \
  macro(_static_THREAD_GROUP_offset, k, "THREAD_GROUP", threadgroup_signature, true);

void java_lang_Thread_VirtualThreads::compute_offsets() {
  assert(_static_THREAD_GROUP_offset == 0, "offsets should be initialized only once");

  InstanceKlass* k = SystemDictionary::Thread_VirtualThreads_klass();
  THREAD_VIRTUAL_THREADS_STATIC_FIELDS_DO(FIELD_COMPUTE_OFFSET);
}

#if INCLUDE_CDS
void java_lang_Thread_VirtualThreads::serialize_offsets(SerializeClosure* f) {
  THREAD_VIRTUAL_THREADS_STATIC_FIELDS_DO(FIELD_SERIALIZE_OFFSET);
}
#endif

oop java_lang_Thread_VirtualThreads::get_THREAD_GROUP() {
  InstanceKlass* k = SystemDictionary::Thread_VirtualThreads_klass();
  oop base = k->static_field_base_raw();
  return base->obj_field(_static_THREAD_GROUP_offset);
}


int java_lang_Thread::_holder_offset;
int java_lang_Thread::_name_offset;
int java_lang_Thread::_contextClassLoader_offset;
int java_lang_Thread::_inheritedAccessControlContext_offset;
int java_lang_Thread::_eetop_offset;
int java_lang_Thread::_interrupted_offset;
int java_lang_Thread::_tid_offset;
int java_lang_Thread::_continuation_offset;
int java_lang_Thread::_park_blocker_offset;

#define THREAD_FIELDS_DO(macro) \
  macro(_holder_offset,        k, "holder", thread_fieldholder_signature, false); \
  macro(_name_offset,          k, vmSymbols::name_name(), string_signature, false); \
  macro(_contextClassLoader_offset, k, vmSymbols::contextClassLoader_name(), classloader_signature, false); \
  macro(_inheritedAccessControlContext_offset, k, vmSymbols::inheritedAccessControlContext_name(), accesscontrolcontext_signature, false); \
  macro(_eetop_offset,         k, "eetop", long_signature, false); \
  macro(_interrupted_offset,   k, "interrupted", bool_signature, false); \
  macro(_tid_offset,           k, "tid", long_signature, false); \
  macro(_park_blocker_offset,  k, "parkBlocker", object_signature, false); \
  macro(_continuation_offset,  k, "cont", continuation_signature, false); \

void java_lang_Thread::compute_offsets() {
  assert(_holder_offset == 0, "offsets should be initialized only once");

  InstanceKlass* k = SystemDictionary::Thread_klass();
  THREAD_FIELDS_DO(FIELD_COMPUTE_OFFSET);
}

#if INCLUDE_CDS
void java_lang_Thread::serialize_offsets(SerializeClosure* f) {
  THREAD_FIELDS_DO(FIELD_SERIALIZE_OFFSET);
}
#endif

JavaThread* java_lang_Thread::thread(oop java_thread) {
  return (JavaThread*)java_thread->address_field(_eetop_offset);
}


void java_lang_Thread::set_thread(oop java_thread, JavaThread* thread) {
  java_thread->address_field_put(_eetop_offset, (address)thread);
}

oop java_lang_Thread::holder(oop java_thread) {
    return java_thread->obj_field(_holder_offset);
}

bool java_lang_Thread::interrupted(oop java_thread) {
  // Make sure the caller can safely access oops.
  assert(Thread::current()->is_VM_thread() ||
         (JavaThread::current()->thread_state() != _thread_blocked &&
          JavaThread::current()->thread_state() != _thread_in_native),
         "Unsafe access to oop");
  return java_thread->bool_field_volatile(_interrupted_offset);
}

void java_lang_Thread::set_interrupted(oop java_thread, bool val) {
  // Make sure the caller can safely access oops.
  assert(Thread::current()->is_VM_thread() ||
         (JavaThread::current()->thread_state() != _thread_blocked &&
          JavaThread::current()->thread_state() != _thread_in_native),
         "Unsafe access to oop");
  java_thread->bool_field_put_volatile(_interrupted_offset, val);
}


oop java_lang_Thread::name(oop java_thread) {
  return java_thread->obj_field(_name_offset);
}


void java_lang_Thread::set_name(oop java_thread, oop name) {
  java_thread->obj_field_put(_name_offset, name);
}


ThreadPriority java_lang_Thread::priority(oop java_thread) {
  oop holder = java_lang_Thread::holder(java_thread);
  return java_lang_Thread_FieldHolder::priority(holder);
}


void java_lang_Thread::set_priority(oop java_thread, ThreadPriority priority) {
  oop holder = java_lang_Thread::holder(java_thread);
  java_lang_Thread_FieldHolder::set_priority(holder, priority);
}


oop java_lang_Thread::threadGroup(oop java_thread) {
  oop holder = java_lang_Thread::holder(java_thread);
  return java_lang_Thread_FieldHolder::threadGroup(holder);
}


bool java_lang_Thread::is_stillborn(oop java_thread) {
  oop holder = java_lang_Thread::holder(java_thread);
  return java_lang_Thread_FieldHolder::is_stillborn(holder);
}


// We never have reason to turn the stillborn bit off
void java_lang_Thread::set_stillborn(oop java_thread) {
  oop holder = java_lang_Thread::holder(java_thread);
  java_lang_Thread_FieldHolder::set_stillborn(holder);
}


bool java_lang_Thread::is_alive(oop java_thread) {
  JavaThread* thr = java_lang_Thread::thread(java_thread);
  return (thr != NULL);
}


bool java_lang_Thread::is_daemon(oop java_thread) {
  oop holder = java_lang_Thread::holder(java_thread);
  return java_lang_Thread_FieldHolder::is_daemon(holder);
}

void java_lang_Thread::set_daemon(oop java_thread) {
  oop holder = java_lang_Thread::holder(java_thread);
  java_lang_Thread_FieldHolder::set_daemon(holder);
}

oop java_lang_Thread::context_class_loader(oop java_thread) {
  return java_thread->obj_field(_contextClassLoader_offset);
}

oop java_lang_Thread::inherited_access_control_context(oop java_thread) {
  return java_thread->obj_field(_inheritedAccessControlContext_offset);
}


jlong java_lang_Thread::stackSize(oop java_thread) {
  oop holder = java_lang_Thread::holder(java_thread);
  return java_lang_Thread_FieldHolder::stackSize(holder);
}

// Write the thread status value to threadStatus field in java.lang.Thread java class.
void java_lang_Thread::set_thread_status(oop java_thread,
                                         java_lang_Thread::ThreadStatus status) {
  oop holder = java_lang_Thread::holder(java_thread);
  java_lang_Thread_FieldHolder::set_thread_status(holder, status);
}

// Read thread status value from threadStatus field in java.lang.Thread java class.
java_lang_Thread::ThreadStatus java_lang_Thread::get_thread_status(oop java_thread) {
  // Make sure the caller is operating on behalf of the VM or is
  // running VM code (state == _thread_in_vm).
  assert(Threads_lock->owned_by_self() || Thread::current()->is_VM_thread() ||
         JavaThread::current()->thread_state() == _thread_in_vm,
         "Java Thread is not running in vm");
  oop holder = java_lang_Thread::holder(java_thread);
  return java_lang_Thread_FieldHolder::get_thread_status(holder);
}

jlong java_lang_Thread::thread_id(oop java_thread) {
  // The 16 most significant bits can be used for tracing
  // so these bits are excluded using a mask.
  static const jlong tid_mask = (((jlong)1) << 48) - 1;
  return java_thread->long_field(_tid_offset) & tid_mask;
}

ByteSize java_lang_Thread::thread_id_offset() {
  return in_ByteSize(_tid_offset);
}

oop java_lang_Thread::park_blocker(oop java_thread) {
  return java_thread->obj_field(_park_blocker_offset);
}

oop java_lang_Thread::async_get_stack_trace(oop java_thread, TRAPS) {
  JavaThread* thread;
  bool is_virtual = java_lang_VirtualThread::is_instance(java_thread);
  if (is_virtual) {
    oop carrier_thread = java_lang_VirtualThread::carrier_thread(java_thread);
    if (carrier_thread == (oop)NULL) {
      return (oop)NULL;
    }
    thread = java_lang_Thread::thread(carrier_thread);
  } else {
    thread = java_lang_Thread::thread(java_thread);
  }

  class GetStackTraceClosure : public HandshakeClosure {
  public:
    const Handle _java_thread;
    Handle _result;
    Handle _exception;
    int _depth;

    GetStackTraceClosure(Handle java_thread, Handle result, Handle exception) : 
      HandshakeClosure("GetStackTraceClosure"), 
      _java_thread(java_thread), _result(result), _exception(exception), _depth(0) {}

    void do_thread(Thread* thread) {
      guarantee (!Thread::current()->is_VM_thread(), "Thread: %s", Thread::current()->name()); // TODO LOOM
      Thread* THREAD = Thread::current();

      do_thread0(thread);

      if (THREAD == thread) { // we're running in the target thread
        if (THREAD->has_pending_exception()) {
          *_exception.raw_value() = THREAD->pending_exception();
          THREAD->clear_pending_exception();
        }
      }
    }

    void do_thread0(Thread* th) {
      assert (th->is_Java_thread(), "");
      JavaThread* thread = (JavaThread*)th;
      JavaThread* THREAD = (JavaThread*)Thread::current();

      if (!thread->has_last_Java_frame()) {
        return;
      }
      ResourceMark rm(THREAD);

      bool carrier = false;
      if (java_lang_VirtualThread::is_instance(_java_thread())) {
        // if (thread->vthread() != _java_thread()) // We might be inside a System.executeOnCarrierThread
        if (thread->last_continuation(java_lang_VirtualThread::vthread_scope())->cont_oop() != java_lang_VirtualThread::continuation(_java_thread())) {
          return; // not mounted
        }
      } else {
        if (thread->last_continuation(java_lang_VirtualThread::vthread_scope()) != NULL)
          carrier = true;
      }
      
      const int max_depth = MaxJavaStackTraceDepth;
      const bool skip_hidden = !ShowHiddenFrames;

      HandleMark hm(THREAD);
      BacktraceBuilder bt(CHECK);

      int total_count = 0;
      for (vframeStream vfst(thread, false, carrier); !vfst.at_end() && (max_depth == 0 || max_depth != total_count); vfst.next()) {
        if (skip_hidden && (vfst.method()->is_hidden() || vfst.method()->is_continuation_enter_intrinsic())) continue;
        bt.push(vfst.method(), vfst.bci(), contScopeName(vfst.continuation()), CHECK);
        total_count++;
      }

      _depth = total_count;
      *_result.raw_value() = bt.backtrace();
    }

    oop contScopeName(oop cont) {
      return cont != (oop)NULL ? java_lang_ContinuationScope::name(Continuation::continuation_scope(cont)) : (oop)NULL;
    }
  };

  // handhsake with target
  Handle backtrace(THREAD, java_thread); // we need to allocate a handle with an arbitrary non-null oop
  *backtrace.raw_value() = (oop)NULL;
  Handle exception(THREAD, java_thread); // we need to allocate a handle with an arbitrary non-null oop
  *exception.raw_value() = (oop)NULL;
  GetStackTraceClosure gstc(Handle(THREAD, java_thread), backtrace, exception);
  Handshake::execute(&gstc, thread);

  if (exception() != (oop)NULL) {
    THROW_OOP_(exception(), (oop)NULL);
  }
  if (backtrace() == (oop)NULL) {
    return (oop)NULL;
  }

  // convert to StackTraceElement array
  InstanceKlass* k = SystemDictionary::StackTraceElement_klass();
  assert(k != NULL, "must be loaded in 1.4+");
  if (k->should_be_initialized()) k->initialize(CHECK_NULL);
  objArrayHandle trace = oopFactory::new_objArray_handle(k, gstc._depth, CHECK_NULL);
  for (int i=0; i < gstc._depth; i++) {
    oop element = k->allocate_instance(CHECK_NULL);
    trace->obj_at_put(i, element);
  }
  java_lang_Throwable::get_stack_trace_elements(gstc._depth, backtrace, trace, CHECK_NULL);

  return trace();
}

const char* java_lang_Thread::thread_status_name(oop java_thread) {
  oop holder = java_lang_Thread::holder(java_thread);
  ThreadStatus status = java_lang_Thread_FieldHolder::get_thread_status(holder);
  switch (status) {
    case NEW                      : return "NEW";
    case RUNNABLE                 : return "RUNNABLE";
    case SLEEPING                 : return "TIMED_WAITING (sleeping)";
    case IN_OBJECT_WAIT           : return "WAITING (on object monitor)";
    case IN_OBJECT_WAIT_TIMED     : return "TIMED_WAITING (on object monitor)";
    case PARKED                   : return "WAITING (parking)";
    case PARKED_TIMED             : return "TIMED_WAITING (parking)";
    case BLOCKED_ON_MONITOR_ENTER : return "BLOCKED (on object monitor)";
    case TERMINATED               : return "TERMINATED";
    default                       : return "UNKNOWN";
  };
}
int java_lang_ThreadGroup::_parent_offset;
int java_lang_ThreadGroup::_name_offset;
int java_lang_ThreadGroup::_maxPriority_offset;
int java_lang_ThreadGroup::_daemon_offset;
int java_lang_ThreadGroup::_ngroups_offset;
int java_lang_ThreadGroup::_groups_offset;
int java_lang_ThreadGroup::_nweaks_offset;
int java_lang_ThreadGroup::_weaks_offset;

oop  java_lang_ThreadGroup::parent(oop java_thread_group) {
  assert(oopDesc::is_oop(java_thread_group), "thread group must be oop");
  return java_thread_group->obj_field(_parent_offset);
}

// ("name as oop" accessor is not necessary)

const char* java_lang_ThreadGroup::name(oop java_thread_group) {
  oop name = java_thread_group->obj_field(_name_offset);
  // ThreadGroup.name can be null
  if (name != NULL) {
    return java_lang_String::as_utf8_string(name);
  }
  return NULL;
}

ThreadPriority java_lang_ThreadGroup::maxPriority(oop java_thread_group) {
  assert(oopDesc::is_oop(java_thread_group), "thread group must be oop");
  return (ThreadPriority) java_thread_group->int_field(_maxPriority_offset);
}

bool java_lang_ThreadGroup::is_daemon(oop java_thread_group) {
  assert(oopDesc::is_oop(java_thread_group), "thread group must be oop");
  return java_thread_group->bool_field(_daemon_offset) != 0;
}

int java_lang_ThreadGroup::ngroups(oop java_thread_group) {
  assert(oopDesc::is_oop(java_thread_group), "thread group must be oop");
  return java_thread_group->int_field(_ngroups_offset);
}

objArrayOop java_lang_ThreadGroup::groups(oop java_thread_group) {
  oop groups = java_thread_group->obj_field(_groups_offset);
  assert(groups == NULL || groups->is_objArray(), "just checking"); // Todo: Add better type checking code
  return objArrayOop(groups);
}

int java_lang_ThreadGroup::nweaks(oop java_thread_group) {
  assert(oopDesc::is_oop(java_thread_group), "thread group must be oop");
  return java_thread_group->int_field(_nweaks_offset);
}

objArrayOop java_lang_ThreadGroup::weaks(oop java_thread_group) {
  oop weaks = java_thread_group->obj_field(_weaks_offset);
  assert(weaks == NULL || weaks->is_objArray(), "just checking");
  return objArrayOop(weaks);
}

#define THREADGROUP_FIELDS_DO(macro) \
  macro(_parent_offset,      k, vmSymbols::parent_name(),      threadgroup_signature,       false); \
  macro(_name_offset,        k, vmSymbols::name_name(),        string_signature,            false); \
  macro(_maxPriority_offset, k, vmSymbols::maxPriority_name(), int_signature,               false); \
  macro(_daemon_offset,      k, vmSymbols::daemon_name(),      bool_signature,              false); \
  macro(_ngroups_offset,     k, vmSymbols::ngroups_name(),     int_signature,               false); \
  macro(_groups_offset,      k, vmSymbols::groups_name(),      threadgroup_array_signature, false); \
  macro(_nweaks_offset,      k, vmSymbols::nweaks_name(),      int_signature,               false); \
  macro(_weaks_offset,       k, vmSymbols::weaks_name(),       weakreference_array_signature, false);

void java_lang_ThreadGroup::compute_offsets() {
  assert(_parent_offset == 0, "offsets should be initialized only once");

  InstanceKlass* k = SystemDictionary::ThreadGroup_klass();
  THREADGROUP_FIELDS_DO(FIELD_COMPUTE_OFFSET);
}

#if INCLUDE_CDS
void java_lang_ThreadGroup::serialize_offsets(SerializeClosure* f) {
  THREADGROUP_FIELDS_DO(FIELD_SERIALIZE_OFFSET);
}
#endif


// java_lang_VirtualThread

int java_lang_VirtualThread::static_notify_jvmti_events_offset;
int java_lang_VirtualThread::static_vthread_scope_offset;
int java_lang_VirtualThread::_carrierThread_offset;
int java_lang_VirtualThread::_continuation_offset;
int java_lang_VirtualThread::_state_offset;

#define VTHREAD_FIELDS_DO(macro) \
  macro(static_notify_jvmti_events_offset,  k, "notifyJvmtiEvents",  bool_signature, true); \
  macro(static_vthread_scope_offset,  k, "VTHREAD_SCOPE",  continuationscope_signature, true); \
  macro(_carrierThread_offset,  k, "carrierThread",  thread_signature, false); \
  macro(_continuation_offset,  k, "cont",  continuation_signature, false); \
  macro(_state_offset,  k, "state",  int_signature, false)

static jboolean vthread_notify_jvmti_events = JNI_FALSE;

void java_lang_VirtualThread::compute_offsets() {
  InstanceKlass* k = SystemDictionary::VirtualThread_klass();
  VTHREAD_FIELDS_DO(FIELD_COMPUTE_OFFSET);
}

void java_lang_VirtualThread::init_static_notify_jvmti_events() {
  if (vthread_notify_jvmti_events) {
    InstanceKlass* ik = SystemDictionary::VirtualThread_klass();
    oop base = ik->static_field_base_raw();
    base->release_bool_field_put(static_notify_jvmti_events_offset, vthread_notify_jvmti_events);
  }
}

bool java_lang_VirtualThread::is_instance(oop obj) {
  return obj != NULL && is_subclass(obj->klass());
}

oop java_lang_VirtualThread::carrier_thread(oop vthread) {
  oop thread = vthread->obj_field(_carrierThread_offset);
  return thread;
}

oop java_lang_VirtualThread::continuation(oop vthread) {
  oop cont = vthread->obj_field(_continuation_offset);
  return cont;
}

jshort java_lang_VirtualThread::state(oop vthread) {
  return vthread->short_field_acquire(_state_offset);
}

java_lang_Thread::ThreadStatus java_lang_VirtualThread::map_state_to_thread_status(jint state) {
  java_lang_Thread::ThreadStatus status = java_lang_Thread::NEW;
  switch (state) {
    case NEW :
      status = java_lang_Thread::NEW;
      break;
    case STARTED :
    case RUNNABLE :
    case RUNNING :
    case PARKING :
    case YIELDING :
      status = java_lang_Thread::RUNNABLE;
      break;
    case PARKED :
    case PARKED_SUSPENDED :
    case PINNED :
      status = java_lang_Thread::PARKED;
      break;
    case TERMINATED :
      status = java_lang_Thread::TERMINATED;
      break;
    default:
      ShouldNotReachHere();
  }
  return status;
}

#if INCLUDE_CDS
void java_lang_VirtualThread::serialize_offsets(SerializeClosure* f) {
   VTHREAD_FIELDS_DO(FIELD_SERIALIZE_OFFSET);
}
#endif

void java_lang_VirtualThread::set_notify_jvmti_events(jboolean enable) {
  vthread_notify_jvmti_events = enable;
}


// java_lang_Throwable

int java_lang_Throwable::_backtrace_offset;
int java_lang_Throwable::_detailMessage_offset;
int java_lang_Throwable::_stackTrace_offset;
int java_lang_Throwable::_depth_offset;
int java_lang_Throwable::_static_unassigned_stacktrace_offset;

#define THROWABLE_FIELDS_DO(macro) \
  macro(_backtrace_offset,     k, "backtrace",     object_signature,                  false); \
  macro(_detailMessage_offset, k, "detailMessage", string_signature,                  false); \
  macro(_stackTrace_offset,    k, "stackTrace",    java_lang_StackTraceElement_array, false); \
  macro(_depth_offset,         k, "depth",         int_signature,                     false); \
  macro(_static_unassigned_stacktrace_offset, k, "UNASSIGNED_STACK", java_lang_StackTraceElement_array, true)

void java_lang_Throwable::compute_offsets() {
  InstanceKlass* k = SystemDictionary::Throwable_klass();
  THROWABLE_FIELDS_DO(FIELD_COMPUTE_OFFSET);
}

#if INCLUDE_CDS
void java_lang_Throwable::serialize_offsets(SerializeClosure* f) {
  THROWABLE_FIELDS_DO(FIELD_SERIALIZE_OFFSET);
}
#endif

oop java_lang_Throwable::unassigned_stacktrace() {
  InstanceKlass* ik = SystemDictionary::Throwable_klass();
  oop base = ik->static_field_base_raw();
  return base->obj_field(_static_unassigned_stacktrace_offset);
}

oop java_lang_Throwable::backtrace(oop throwable) {
  return throwable->obj_field_acquire(_backtrace_offset);
}


void java_lang_Throwable::set_backtrace(oop throwable, oop value) {
  throwable->release_obj_field_put(_backtrace_offset, value);
}

int java_lang_Throwable::depth(oop throwable) {
  return throwable->int_field(_depth_offset);
}

void java_lang_Throwable::set_depth(oop throwable, int value) {
  throwable->int_field_put(_depth_offset, value);
}

oop java_lang_Throwable::message(oop throwable) {
  return throwable->obj_field(_detailMessage_offset);
}


// Return Symbol for detailed_message or NULL
Symbol* java_lang_Throwable::detail_message(oop throwable) {
  PRESERVE_EXCEPTION_MARK;  // Keep original exception
  oop detailed_message = java_lang_Throwable::message(throwable);
  if (detailed_message != NULL) {
    return java_lang_String::as_symbol(detailed_message);
  }
  return NULL;
}

void java_lang_Throwable::set_message(oop throwable, oop value) {
  throwable->obj_field_put(_detailMessage_offset, value);
}


void java_lang_Throwable::set_stacktrace(oop throwable, oop st_element_array) {
  throwable->obj_field_put(_stackTrace_offset, st_element_array);
}

void java_lang_Throwable::clear_stacktrace(oop throwable) {
  set_stacktrace(throwable, NULL);
}


void java_lang_Throwable::print(oop throwable, outputStream* st) {
  ResourceMark rm;
  Klass* k = throwable->klass();
  assert(k != NULL, "just checking");
  st->print("%s", k->external_name());
  oop msg = message(throwable);
  if (msg != NULL) {
    st->print(": %s", java_lang_String::as_utf8_string(msg));
  }
}

// After this many redefines, the stack trace is unreliable.
const int MAX_VERSION = USHRT_MAX;

static inline bool version_matches(Method* method, int version) {
  assert(version < MAX_VERSION, "version is too big");
  return method != NULL && (method->constants()->version() == version);
}

// Print stack trace element to resource allocated buffer
static void print_stack_element_to_stream(outputStream* st, Handle mirror, int method_id,
                                          int version, int bci, Symbol* name) {
  ResourceMark rm;

  // Get strings and string lengths
  InstanceKlass* holder = InstanceKlass::cast(java_lang_Class::as_Klass(mirror()));
  const char* klass_name  = holder->external_name();
  int buf_len = (int)strlen(klass_name);

  char* method_name = name->as_C_string();
  buf_len += (int)strlen(method_name);

  char* source_file_name = NULL;
  Symbol* source = Backtrace::get_source_file_name(holder, version);
  if (source != NULL) {
    source_file_name = source->as_C_string();
    buf_len += (int)strlen(source_file_name);
  }

  char *module_name = NULL, *module_version = NULL;
  ModuleEntry* module = holder->module();
  if (module->is_named()) {
    module_name = module->name()->as_C_string();
    buf_len += (int)strlen(module_name);
    if (module->version() != NULL) {
      module_version = module->version()->as_C_string();
      buf_len += (int)strlen(module_version);
    }
  }

  // Allocate temporary buffer with extra space for formatting and line number
  char* buf = NEW_RESOURCE_ARRAY(char, buf_len + 64);

  // Print stack trace line in buffer
  sprintf(buf, "\tat %s.%s(", klass_name, method_name);

  // Print module information
  if (module_name != NULL) {
    if (module_version != NULL) {
      sprintf(buf + (int)strlen(buf), "%s@%s/", module_name, module_version);
    } else {
      sprintf(buf + (int)strlen(buf), "%s/", module_name);
    }
  }

  // The method can be NULL if the requested class version is gone
  Method* method = holder->method_with_orig_idnum(method_id, version);
  if (!version_matches(method, version)) {
    strcat(buf, "Redefined)");
  } else {
    int line_number = Backtrace::get_line_number(method, bci);
    if (line_number == -2) {
      strcat(buf, "Native Method)");
    } else {
      if (source_file_name != NULL && (line_number != -1)) {
        // Sourcename and linenumber
        sprintf(buf + (int)strlen(buf), "%s:%d)", source_file_name, line_number);
      } else if (source_file_name != NULL) {
        // Just sourcename
        sprintf(buf + (int)strlen(buf), "%s)", source_file_name);
      } else {
        // Neither sourcename nor linenumber
        sprintf(buf + (int)strlen(buf), "Unknown Source)");
      }
      CompiledMethod* nm = method->code();
      if (WizardMode && nm != NULL) {
        sprintf(buf + (int)strlen(buf), "(nmethod " INTPTR_FORMAT ")", (intptr_t)nm);
      }
    }
  }

  st->print_cr("%s", buf);
}

void java_lang_Throwable::print_stack_element(outputStream *st, Method* method, int bci) {
  Handle mirror (Thread::current(),  method->method_holder()->java_mirror());
  int method_id = method->orig_method_idnum();
  int version = method->constants()->version();
  print_stack_element_to_stream(st, mirror, method_id, version, bci, method->name());
}

/**
 * Print the throwable message and its stack trace plus all causes by walking the
 * cause chain.  The output looks the same as of Throwable.printStackTrace().
 */
void java_lang_Throwable::print_stack_trace(Handle throwable, outputStream* st) {
  // First, print the message.
  print(throwable(), st);
  st->cr();

  // Now print the stack trace.
  Thread* THREAD = Thread::current();
  while (throwable.not_null()) {
    objArrayHandle result (THREAD, objArrayOop(backtrace(throwable())));
    if (result.is_null()) {
      st->print_raw_cr("\t<<no stack trace available>>");
      return;
    }
    BacktraceIterator iter(result, THREAD);

    while (iter.repeat()) {
      BacktraceElement bte = iter.next(THREAD);
      print_stack_element_to_stream(st, bte._mirror, bte._method_id, bte._version, bte._bci, bte._name);
    }
    {
      // Call getCause() which doesn't necessarily return the _cause field.
      EXCEPTION_MARK;
      JavaValue cause(T_OBJECT);
      JavaCalls::call_virtual(&cause,
                              throwable,
                              throwable->klass(),
                              vmSymbols::getCause_name(),
                              vmSymbols::void_throwable_signature(),
                              THREAD);
      // Ignore any exceptions. we are in the middle of exception handling. Same as classic VM.
      if (HAS_PENDING_EXCEPTION) {
        CLEAR_PENDING_EXCEPTION;
        throwable = Handle();
      } else {
        throwable = Handle(THREAD, (oop) cause.get_jobject());
        if (throwable.not_null()) {
          st->print("Caused by: ");
          print(throwable(), st);
          st->cr();
        }
      }
    }
  }
}

/**
 * Print the throwable stack trace by calling the Java method java.lang.Throwable.printStackTrace().
 */
void java_lang_Throwable::java_printStackTrace(Handle throwable, TRAPS) {
  assert(throwable->is_a(SystemDictionary::Throwable_klass()), "Throwable instance expected");
  JavaValue result(T_VOID);
  JavaCalls::call_virtual(&result,
                          throwable,
                          SystemDictionary::Throwable_klass(),
                          vmSymbols::printStackTrace_name(),
                          vmSymbols::void_method_signature(),
                          THREAD);
}

void java_lang_Throwable::fill_in_stack_trace(Handle throwable, const methodHandle& method, TRAPS) {
  if (!StackTraceInThrowable) return;
  ResourceMark rm(THREAD);
  HandleMark hm(THREAD);

  // Start out by clearing the backtrace for this object, in case the VM
  // runs out of memory while allocating the stack trace
  set_backtrace(throwable(), NULL);
  // Clear lazily constructed Java level stacktrace if refilling occurs
  // This is unnecessary in 1.7+ but harmless
  clear_stacktrace(throwable());

  int max_depth = MaxJavaStackTraceDepth;
  JavaThread* thread = THREAD->as_Java_thread();

  BacktraceBuilder bt(CHECK);

  // If there is no Java frame just return the method that was being called
  // with bci 0
  if (!thread->has_last_Java_frame()) {
    if (max_depth >= 1 && method() != NULL) {
      bt.push(method(), 0, NULL, CHECK);
      log_info(stacktrace)("%s, %d", throwable->klass()->external_name(), 1);
      set_depth(throwable(), 1);
      set_backtrace(throwable(), bt.backtrace());
    }
    return;
  }

  // Instead of using vframe directly, this version of fill_in_stack_trace
  // basically handles everything by hand. This significantly improved the
  // speed of this method call up to 28.5% on Solaris sparc. 27.1% on Windows.
  // See bug 6333838 for  more details.
  // The "ASSERT" here is to verify this method generates the exactly same stack
  // trace as utilizing vframe.
#ifdef ASSERT
  vframeStream st(thread, false /* stop_at_java_call_stub */, false /* process_frames */);
#endif
  int total_count = 0;
<<<<<<< HEAD
  RegisterMap map(thread, false, true);
=======
  RegisterMap map(thread, false /* update */, false /* process_frames */);
>>>>>>> cd33abb1
  int decode_offset = 0;
  CompiledMethod* nm = NULL;
  bool skip_fillInStackTrace_check = false;
  bool skip_throwableInit_check = false;
  bool skip_hidden = !ShowHiddenFrames;
  bool show_carrier = ShowCarrierFrames;
  Handle cont_h(THREAD, thread->last_continuation()->cont_oop());
  for (frame fr = thread->last_frame(); max_depth == 0 || max_depth != total_count;) {
    Method* method = NULL;
    int bci = 0;
    oop contScopeName = (cont_h() != NULL) ? java_lang_ContinuationScope::name(java_lang_Continuation::scope(cont_h())) : (oop)NULL;

    // Compiled java method case.
    if (decode_offset != 0) {
      DebugInfoReadStream stream(nm, decode_offset);
      decode_offset = stream.read_int();
      method = (Method*)nm->metadata_at(stream.read_int());
      bci = stream.read_bci();
    } else {
      if (fr.is_first_frame()) break;

      if (cont_h() != NULL && Continuation::is_continuation_enterSpecial(fr)) {
        oop scope = java_lang_Continuation::scope(cont_h());
        if (!show_carrier && scope == java_lang_VirtualThread::vthread_scope()) break;

        Handle parent_h(THREAD, java_lang_Continuation::parent(cont_h()));
        cont_h =  parent_h;
      }

      address pc = fr.pc();
      if (fr.is_interpreted_frame()) {
        address bcp;
        if (!map.in_cont()) {
          bcp = fr.interpreter_frame_bcp();
          method = fr.interpreter_frame_method();
        } else {
          bcp = Continuation::interpreter_frame_bcp(fr, &map);
          method = Continuation::interpreter_frame_method(fr, &map);
        }
        bci =  method->bci_from(bcp);
        fr = fr.sender(&map);
      } else {
        CodeBlob* cb = fr.cb();
        // HMMM QQQ might be nice to have frame return nm as NULL if cb is non-NULL
        // but non nmethod
        fr = fr.sender(&map);
        if (cb == NULL || !cb->is_compiled()) {
          continue;
        }
        nm = cb->as_compiled_method();
        assert (nm->method() != NULL, "must be");
        if (nm->method()->is_native()) {
          method = nm->method();
          bci = 0;
        } else {
          PcDesc* pd = nm->pc_desc_at(pc);
          decode_offset = pd->scope_decode_offset();
          // if decode_offset is not equal to 0, it will execute the
          // "compiled java method case" at the beginning of the loop.
          continue;
        }
      }
    }
#ifdef ASSERT
    if (!st.at_end()) { // TODO LOOM remove once we show only vthread trace
      assert(st.method() == method && st.bci() == bci, "Wrong stack trace");
      st.next();
    }
#endif

    // the format of the stacktrace will be:
    // - 1 or more fillInStackTrace frames for the exception class (skipped)
    // - 0 or more <init> methods for the exception class (skipped)
    // - rest of the stack

    if (!skip_fillInStackTrace_check) {
      if (method->name() == vmSymbols::fillInStackTrace_name() &&
          throwable->is_a(method->method_holder())) {
        continue;
      }
      else {
        skip_fillInStackTrace_check = true; // gone past them all
      }
    }
    if (!skip_throwableInit_check) {
      assert(skip_fillInStackTrace_check, "logic error in backtrace filtering");

      // skip <init> methods of the exception class and superclasses
      // This is simlar to classic VM.
      if (method->name() == vmSymbols::object_initializer_name() &&
          throwable->is_a(method->method_holder())) {
        continue;
      } else {
        // there are none or we've seen them all - either way stop checking
        skip_throwableInit_check = true;
      }
    }
    if (method->is_hidden() || method->is_continuation_enter_intrinsic()) {
      if (skip_hidden) {
        if (total_count == 0) {
          // The top frame will be hidden from the stack trace.
          bt.set_has_hidden_top_frame(CHECK);
        }
        continue;
      }
    }

    bt.push(method, bci, contScopeName, CHECK);
    total_count++;
  }

  log_info(stacktrace)("%s, %d", throwable->klass()->external_name(), total_count);

  // Put completed stack trace into throwable object
  set_backtrace(throwable(), bt.backtrace());
  set_depth(throwable(), total_count);
}

void java_lang_Throwable::fill_in_stack_trace(Handle throwable, const methodHandle& method) {
  // No-op if stack trace is disabled
  if (!StackTraceInThrowable) {
    return;
  }

  // Disable stack traces for some preallocated out of memory errors
  if (!Universe::should_fill_in_stack_trace(throwable)) {
    return;
  }

  PRESERVE_EXCEPTION_MARK;

  JavaThread* thread = JavaThread::active();
  fill_in_stack_trace(throwable, method, thread);
  // ignore exceptions thrown during stack trace filling
  CLEAR_PENDING_EXCEPTION;
}

void java_lang_Throwable::allocate_backtrace(Handle throwable, TRAPS) {
  // Allocate stack trace - backtrace is created but not filled in

  // No-op if stack trace is disabled
  if (!StackTraceInThrowable) return;
  BacktraceBuilder bt(CHECK);   // creates a backtrace
  set_backtrace(throwable(), bt.backtrace());
}


void java_lang_Throwable::fill_in_stack_trace_of_preallocated_backtrace(Handle throwable) {
  // Fill in stack trace into preallocated backtrace (no GC)

  // No-op if stack trace is disabled
  if (!StackTraceInThrowable) return;

  assert(throwable->is_a(SystemDictionary::Throwable_klass()), "sanity check");

  JavaThread* THREAD = JavaThread::current();

  objArrayHandle backtrace (THREAD, (objArrayOop)java_lang_Throwable::backtrace(throwable()));
  assert(backtrace.not_null(), "backtrace should have been preallocated");

  ResourceMark rm(THREAD);
  vframeStream st(THREAD, false /* stop_at_java_call_stub */, false /* process_frames */);

  BacktraceBuilder bt(THREAD, backtrace);

  // Unlike fill_in_stack_trace we do not skip fillInStackTrace or throwable init
  // methods as preallocated errors aren't created by "java" code.

  // fill in as much stack trace as possible
  int chunk_count = 0;
  for (;!st.at_end(); st.next()) {
    bt.push(st.method(), st.bci(), NULL, CHECK);
    chunk_count++;

    // Bail-out for deep stacks
    if (chunk_count >= trace_chunk_size) break;
  }
  set_depth(throwable(), chunk_count);
  log_info(stacktrace)("%s, %d", throwable->klass()->external_name(), chunk_count);

  // We support the Throwable immutability protocol defined for Java 7.
  java_lang_Throwable::set_stacktrace(throwable(), java_lang_Throwable::unassigned_stacktrace());
  assert(java_lang_Throwable::unassigned_stacktrace() != NULL, "not initialized");
}

void java_lang_Throwable::get_stack_trace_elements(int depth, Handle backtrace,
                                                   objArrayHandle stack_trace_array_h, TRAPS) {

  if (backtrace.is_null() || stack_trace_array_h.is_null()) {
    THROW(vmSymbols::java_lang_NullPointerException());
  }

  assert(stack_trace_array_h->is_objArray(), "Stack trace array should be an array of StackTraceElenent");

  if (stack_trace_array_h->length() != depth) {
    THROW(vmSymbols::java_lang_IndexOutOfBoundsException());
  }

  objArrayHandle result(THREAD, objArrayOop(backtrace()));
  BacktraceIterator iter(result, THREAD);

  int index = 0;
  while (iter.repeat()) {
    BacktraceElement bte = iter.next(THREAD);

    Handle stack_trace_element(THREAD, stack_trace_array_h->obj_at(index++));

    if (stack_trace_element.is_null()) {
      THROW(vmSymbols::java_lang_NullPointerException());
    }

    InstanceKlass* holder = InstanceKlass::cast(java_lang_Class::as_Klass(bte._mirror()));
    methodHandle method (THREAD, holder->method_with_orig_idnum(bte._method_id, bte._version));

    java_lang_StackTraceElement::fill_in(stack_trace_element, holder,
                                         method,
                                         bte._version,
                                         bte._bci,
                                         bte._name,
                                         bte._cont,
                                         CHECK);
  }
}

bool java_lang_Throwable::get_top_method_and_bci(oop throwable, Method** method, int* bci) {
  Thread* THREAD = Thread::current();
  objArrayHandle result(THREAD, objArrayOop(backtrace(throwable)));
  BacktraceIterator iter(result, THREAD);
  // No backtrace available.
  if (!iter.repeat()) return false;

  // If the exception happened in a frame that has been hidden, i.e.,
  // omitted from the back trace, we can not compute the message.
  oop hidden = ((objArrayOop)backtrace(throwable))->obj_at(trace_hidden_offset);
  if (hidden != NULL) {
    return false;
  }

  // Get first backtrace element.
  BacktraceElement bte = iter.next(THREAD);

  InstanceKlass* holder = InstanceKlass::cast(java_lang_Class::as_Klass(bte._mirror()));
  assert(holder != NULL, "first element should be non-null");
  Method* m = holder->method_with_orig_idnum(bte._method_id, bte._version);

  // Original version is no longer available.
  if (m == NULL || !version_matches(m, bte._version)) {
    return false;
  }

  *method = m;
  *bci = bte._bci;
  return true;
}

oop java_lang_StackTraceElement::create(const methodHandle& method, int bci, Handle contScope, TRAPS) {
  // Allocate java.lang.StackTraceElement instance
  InstanceKlass* k = SystemDictionary::StackTraceElement_klass();
  assert(k != NULL, "must be loaded in 1.4+");
  if (k->should_be_initialized()) {
    k->initialize(CHECK_NULL);
  }

  Handle element = k->allocate_instance_handle(CHECK_NULL);

  int version = method->constants()->version();
  fill_in(element, method->method_holder(), method, version, bci, method->name(), contScope, CHECK_NULL);
  return element();
}

void java_lang_StackTraceElement::fill_in(Handle element,
                                          InstanceKlass* holder, const methodHandle& method,
                                          int version, int bci, Symbol* name, Handle contScopeName, TRAPS) {
  assert(element->is_a(SystemDictionary::StackTraceElement_klass()), "sanity check");

  ResourceMark rm(THREAD);
  HandleMark hm(THREAD);

  // Fill in class name
  Handle java_class(THREAD, holder->java_mirror());
  oop classname = java_lang_Class::name(java_class, CHECK);
  java_lang_StackTraceElement::set_declaringClass(element(), classname);
  java_lang_StackTraceElement::set_declaringClassObject(element(), java_class());

  oop loader = holder->class_loader();
  if (loader != NULL) {
    oop loader_name = java_lang_ClassLoader::name(loader);
    if (loader_name != NULL)
      java_lang_StackTraceElement::set_classLoaderName(element(), loader_name);
  }

  // Fill in method name
  oop methodname = StringTable::intern(name, CHECK);
  java_lang_StackTraceElement::set_methodName(element(), methodname);

  // Fill in module name and version
  ModuleEntry* module = holder->module();
  if (module->is_named()) {
    oop module_name = StringTable::intern(module->name(), CHECK);
    java_lang_StackTraceElement::set_moduleName(element(), module_name);
    oop module_version;
    if (module->version() != NULL) {
      module_version = StringTable::intern(module->version(), CHECK);
    } else {
      module_version = NULL;
    }
    java_lang_StackTraceElement::set_moduleVersion(element(), module_version);
  }

  if (method() == NULL || !version_matches(method(), version)) {
    // The method was redefined, accurate line number information isn't available
    java_lang_StackTraceElement::set_fileName(element(), NULL);
    java_lang_StackTraceElement::set_lineNumber(element(), -1);
  } else {
    Symbol* source;
    oop source_file;
    int line_number;
    decode_file_and_line(java_class, holder, version, method, bci, source, source_file, line_number, CHECK);

    java_lang_StackTraceElement::set_fileName(element(), source_file);
    java_lang_StackTraceElement::set_lineNumber(element(), line_number);
  }

  // Fill in continuation scope
  java_lang_StackTraceElement::set_contScopeName(element(), contScopeName());
}

void java_lang_StackTraceElement::decode_file_and_line(Handle java_class,
                                                       InstanceKlass* holder,
                                                       int version,
                                                       const methodHandle& method,
                                                       int bci,
                                                       Symbol*& source,
                                                       oop& source_file,
                                                       int& line_number, TRAPS) {
  // Fill in source file name and line number.
  source = Backtrace::get_source_file_name(holder, version);
  source_file = java_lang_Class::source_file(java_class());
  if (source != NULL) {
    // Class was not redefined. We can trust its cache if set,
    // else we have to initialize it.
    if (source_file == NULL) {
      source_file = StringTable::intern(source, CHECK);
      java_lang_Class::set_source_file(java_class(), source_file);
    }
  } else {
    // Class was redefined. Dump the cache if it was set.
    if (source_file != NULL) {
      source_file = NULL;
      java_lang_Class::set_source_file(java_class(), source_file);
    }
  }
  line_number = Backtrace::get_line_number(method(), bci);
}

#if INCLUDE_JVMCI
void java_lang_StackTraceElement::decode(const methodHandle& method, int bci,
                                         Symbol*& filename, int& line_number, TRAPS) {
  ResourceMark rm(THREAD);
  HandleMark hm(THREAD);

  filename = NULL;
  line_number = -1;

  oop source_file;
  int version = method->constants()->version();
  InstanceKlass* holder = method->method_holder();
  Handle java_class(THREAD, holder->java_mirror());
  decode_file_and_line(java_class, holder, version, method, bci, filename, source_file, line_number, CHECK);
}
#endif // INCLUDE_JVMCI

// java_lang_StackFrameInfo

int java_lang_StackFrameInfo::_memberName_offset;
int java_lang_StackFrameInfo::_bci_offset;
int java_lang_StackFrameInfo::_version_offset;
int java_lang_StackFrameInfo::_contScope_offset;

#define STACKFRAMEINFO_FIELDS_DO(macro) \
  macro(_memberName_offset,     k, "memberName",  object_signature, false); \
  macro(_bci_offset,            k, "bci",         int_signature,    false); \
  macro(_contScope_offset,      k, "contScope",   continuationscope_signature, false)

void java_lang_StackFrameInfo::compute_offsets() {
  InstanceKlass* k = SystemDictionary::StackFrameInfo_klass();
  STACKFRAMEINFO_FIELDS_DO(FIELD_COMPUTE_OFFSET);
  STACKFRAMEINFO_INJECTED_FIELDS(INJECTED_FIELD_COMPUTE_OFFSET);
}

#if INCLUDE_CDS
void java_lang_StackFrameInfo::serialize_offsets(SerializeClosure* f) {
  STACKFRAMEINFO_FIELDS_DO(FIELD_SERIALIZE_OFFSET);
  STACKFRAMEINFO_INJECTED_FIELDS(INJECTED_FIELD_SERIALIZE_OFFSET);
}
#endif

Method* java_lang_StackFrameInfo::get_method(Handle stackFrame, InstanceKlass* holder, TRAPS) {
  HandleMark hm(THREAD);
  Handle mname(THREAD, stackFrame->obj_field(_memberName_offset));
  Method* method = (Method*)java_lang_invoke_MemberName::vmtarget(mname());
  // we should expand MemberName::name when Throwable uses StackTrace
  // MethodHandles::expand_MemberName(mname, MethodHandles::_suppress_defc|MethodHandles::_suppress_type, CHECK_NULL);
  return method;
}

void java_lang_StackFrameInfo::set_method_and_bci(Handle stackFrame, const methodHandle& method, int bci, oop cont, TRAPS) {
  // set Method* or mid/cpref
  HandleMark hm(THREAD);
  Handle mname(THREAD, stackFrame->obj_field(_memberName_offset));
  Handle cont_h (THREAD, cont);
  InstanceKlass* ik = method->method_holder();
  CallInfo info(method(), ik, CHECK);
  MethodHandles::init_method_MemberName(mname, info, THREAD);
  // set bci
  java_lang_StackFrameInfo::set_bci(stackFrame(), bci);
  // method may be redefined; store the version
  int version = method->constants()->version();
  assert((jushort)version == version, "version should be short");
  java_lang_StackFrameInfo::set_version(stackFrame(), (short)version);

  oop contScope = cont_h() != NULL ? java_lang_Continuation::scope(cont_h()) : (oop)NULL;
  java_lang_StackFrameInfo::set_contScope(stackFrame(), contScope);
}

void java_lang_StackFrameInfo::to_stack_trace_element(Handle stackFrame, Handle stack_trace_element, TRAPS) {
  ResourceMark rm(THREAD);
  HandleMark hm(THREAD);
  Handle mname(THREAD, stackFrame->obj_field(java_lang_StackFrameInfo::_memberName_offset));
  Klass* clazz = java_lang_Class::as_Klass(java_lang_invoke_MemberName::clazz(mname()));
  InstanceKlass* holder = InstanceKlass::cast(clazz);
  Method* method = java_lang_StackFrameInfo::get_method(stackFrame, holder, CHECK);
  oop contScope = stackFrame->obj_field(java_lang_StackFrameInfo::_contScope_offset);
  Handle contScopeName(THREAD, contScope != (oop)NULL ? java_lang_ContinuationScope::name(contScope) : (oop)NULL);

  short version = stackFrame->short_field(_version_offset);
  int bci = stackFrame->int_field(_bci_offset);
  Symbol* name = method->name();
  java_lang_StackTraceElement::fill_in(stack_trace_element, holder, methodHandle(THREAD, method), version, bci, name, contScopeName, CHECK);
}

void java_lang_StackTraceElement::set_contScopeName(oop element, oop value) {
  element->obj_field_put(_contScopeName_offset, value);
}

void java_lang_StackFrameInfo::set_version(oop element, short value) {
  element->short_field_put(_version_offset, value);
}

void java_lang_StackFrameInfo::set_bci(oop element, int value) {
  assert(value >= 0 && value < max_jushort, "must be a valid bci value");
  element->int_field_put(_bci_offset, value);
}

void java_lang_StackFrameInfo::set_contScope(oop element, oop value) {
  element->obj_field_put(_contScope_offset, value);
}

int java_lang_LiveStackFrameInfo::_monitors_offset;
int java_lang_LiveStackFrameInfo::_locals_offset;
int java_lang_LiveStackFrameInfo::_operands_offset;
int java_lang_LiveStackFrameInfo::_mode_offset;

#define LIVESTACKFRAMEINFO_FIELDS_DO(macro) \
  macro(_monitors_offset,   k, "monitors",    object_array_signature, false); \
  macro(_locals_offset,     k, "locals",      object_array_signature, false); \
  macro(_operands_offset,   k, "operands",    object_array_signature, false); \
  macro(_mode_offset,       k, "mode",        int_signature,          false)

void java_lang_LiveStackFrameInfo::compute_offsets() {
  InstanceKlass* k = SystemDictionary::LiveStackFrameInfo_klass();
  LIVESTACKFRAMEINFO_FIELDS_DO(FIELD_COMPUTE_OFFSET);
}

#if INCLUDE_CDS
void java_lang_LiveStackFrameInfo::serialize_offsets(SerializeClosure* f) {
  LIVESTACKFRAMEINFO_FIELDS_DO(FIELD_SERIALIZE_OFFSET);
}
#endif

void java_lang_LiveStackFrameInfo::set_monitors(oop element, oop value) {
  element->obj_field_put(_monitors_offset, value);
}

void java_lang_LiveStackFrameInfo::set_locals(oop element, oop value) {
  element->obj_field_put(_locals_offset, value);
}

void java_lang_LiveStackFrameInfo::set_operands(oop element, oop value) {
  element->obj_field_put(_operands_offset, value);
}

void java_lang_LiveStackFrameInfo::set_mode(oop element, int value) {
  element->int_field_put(_mode_offset, value);
}


// java_lang_AccessibleObject

int java_lang_reflect_AccessibleObject::_override_offset;

#define ACCESSIBLEOBJECT_FIELDS_DO(macro) \
  macro(_override_offset, k, "override", bool_signature, false)

void java_lang_reflect_AccessibleObject::compute_offsets() {
  InstanceKlass* k = SystemDictionary::reflect_AccessibleObject_klass();
  ACCESSIBLEOBJECT_FIELDS_DO(FIELD_COMPUTE_OFFSET);
}

#if INCLUDE_CDS
void java_lang_reflect_AccessibleObject::serialize_offsets(SerializeClosure* f) {
  ACCESSIBLEOBJECT_FIELDS_DO(FIELD_SERIALIZE_OFFSET);
}
#endif

jboolean java_lang_reflect_AccessibleObject::override(oop reflect) {
  return (jboolean) reflect->bool_field(_override_offset);
}

void java_lang_reflect_AccessibleObject::set_override(oop reflect, jboolean value) {
  reflect->bool_field_put(_override_offset, (int) value);
}

// java_lang_reflect_Method

int java_lang_reflect_Method::_clazz_offset;
int java_lang_reflect_Method::_name_offset;
int java_lang_reflect_Method::_returnType_offset;
int java_lang_reflect_Method::_parameterTypes_offset;
int java_lang_reflect_Method::_exceptionTypes_offset;
int java_lang_reflect_Method::_slot_offset;
int java_lang_reflect_Method::_modifiers_offset;
int java_lang_reflect_Method::_signature_offset;
int java_lang_reflect_Method::_annotations_offset;
int java_lang_reflect_Method::_parameter_annotations_offset;
int java_lang_reflect_Method::_annotation_default_offset;

#define METHOD_FIELDS_DO(macro) \
  macro(_clazz_offset,          k, vmSymbols::clazz_name(),          class_signature,       false); \
  macro(_name_offset,           k, vmSymbols::name_name(),           string_signature,      false); \
  macro(_returnType_offset,     k, vmSymbols::returnType_name(),     class_signature,       false); \
  macro(_parameterTypes_offset, k, vmSymbols::parameterTypes_name(), class_array_signature, false); \
  macro(_exceptionTypes_offset, k, vmSymbols::exceptionTypes_name(), class_array_signature, false); \
  macro(_slot_offset,           k, vmSymbols::slot_name(),           int_signature,         false); \
  macro(_modifiers_offset,      k, vmSymbols::modifiers_name(),      int_signature,         false); \
  macro(_signature_offset,             k, vmSymbols::signature_name(),             string_signature,     false); \
  macro(_annotations_offset,           k, vmSymbols::annotations_name(),           byte_array_signature, false); \
  macro(_parameter_annotations_offset, k, vmSymbols::parameter_annotations_name(), byte_array_signature, false); \
  macro(_annotation_default_offset,    k, vmSymbols::annotation_default_name(),    byte_array_signature, false);

void java_lang_reflect_Method::compute_offsets() {
  InstanceKlass* k = SystemDictionary::reflect_Method_klass();
  METHOD_FIELDS_DO(FIELD_COMPUTE_OFFSET);
}

#if INCLUDE_CDS
void java_lang_reflect_Method::serialize_offsets(SerializeClosure* f) {
  METHOD_FIELDS_DO(FIELD_SERIALIZE_OFFSET);
}
#endif

Handle java_lang_reflect_Method::create(TRAPS) {
  assert(Universe::is_fully_initialized(), "Need to find another solution to the reflection problem");
  Klass* klass = SystemDictionary::reflect_Method_klass();
  // This class is eagerly initialized during VM initialization, since we keep a refence
  // to one of the methods
  assert(InstanceKlass::cast(klass)->is_initialized(), "must be initialized");
  return InstanceKlass::cast(klass)->allocate_instance_handle(THREAD);
}

oop java_lang_reflect_Method::clazz(oop reflect) {
  return reflect->obj_field(_clazz_offset);
}

void java_lang_reflect_Method::set_clazz(oop reflect, oop value) {
   reflect->obj_field_put(_clazz_offset, value);
}

int java_lang_reflect_Method::slot(oop reflect) {
  return reflect->int_field(_slot_offset);
}

void java_lang_reflect_Method::set_slot(oop reflect, int value) {
  reflect->int_field_put(_slot_offset, value);
}

void java_lang_reflect_Method::set_name(oop method, oop value) {
  method->obj_field_put(_name_offset, value);
}

oop java_lang_reflect_Method::return_type(oop method) {
  return method->obj_field(_returnType_offset);
}

void java_lang_reflect_Method::set_return_type(oop method, oop value) {
  method->obj_field_put(_returnType_offset, value);
}

oop java_lang_reflect_Method::parameter_types(oop method) {
  return method->obj_field(_parameterTypes_offset);
}

void java_lang_reflect_Method::set_parameter_types(oop method, oop value) {
  method->obj_field_put(_parameterTypes_offset, value);
}

void java_lang_reflect_Method::set_exception_types(oop method, oop value) {
  method->obj_field_put(_exceptionTypes_offset, value);
}

void java_lang_reflect_Method::set_modifiers(oop method, int value) {
  method->int_field_put(_modifiers_offset, value);
}

void java_lang_reflect_Method::set_signature(oop method, oop value) {
  method->obj_field_put(_signature_offset, value);
}

void java_lang_reflect_Method::set_annotations(oop method, oop value) {
  method->obj_field_put(_annotations_offset, value);
}

void java_lang_reflect_Method::set_parameter_annotations(oop method, oop value) {
  method->obj_field_put(_parameter_annotations_offset, value);
}

void java_lang_reflect_Method::set_annotation_default(oop method, oop value) {
  method->obj_field_put(_annotation_default_offset, value);
}

int java_lang_reflect_Constructor::_clazz_offset;
int java_lang_reflect_Constructor::_parameterTypes_offset;
int java_lang_reflect_Constructor::_exceptionTypes_offset;
int java_lang_reflect_Constructor::_slot_offset;
int java_lang_reflect_Constructor::_modifiers_offset;
int java_lang_reflect_Constructor::_signature_offset;
int java_lang_reflect_Constructor::_annotations_offset;
int java_lang_reflect_Constructor::_parameter_annotations_offset;

#define CONSTRUCTOR_FIELDS_DO(macro) \
  macro(_clazz_offset,          k, vmSymbols::clazz_name(),          class_signature,       false); \
  macro(_parameterTypes_offset, k, vmSymbols::parameterTypes_name(), class_array_signature, false); \
  macro(_exceptionTypes_offset, k, vmSymbols::exceptionTypes_name(), class_array_signature, false); \
  macro(_slot_offset,           k, vmSymbols::slot_name(),           int_signature,         false); \
  macro(_modifiers_offset,      k, vmSymbols::modifiers_name(),      int_signature,         false); \
  macro(_signature_offset,             k, vmSymbols::signature_name(),             string_signature,     false); \
  macro(_annotations_offset,           k, vmSymbols::annotations_name(),           byte_array_signature, false); \
  macro(_parameter_annotations_offset, k, vmSymbols::parameter_annotations_name(), byte_array_signature, false);

void java_lang_reflect_Constructor::compute_offsets() {
  InstanceKlass* k = SystemDictionary::reflect_Constructor_klass();
  CONSTRUCTOR_FIELDS_DO(FIELD_COMPUTE_OFFSET);
}

#if INCLUDE_CDS
void java_lang_reflect_Constructor::serialize_offsets(SerializeClosure* f) {
  CONSTRUCTOR_FIELDS_DO(FIELD_SERIALIZE_OFFSET);
}
#endif

Handle java_lang_reflect_Constructor::create(TRAPS) {
  assert(Universe::is_fully_initialized(), "Need to find another solution to the reflection problem");
  Symbol* name = vmSymbols::java_lang_reflect_Constructor();
  Klass* k = SystemDictionary::resolve_or_fail(name, true, CHECK_NH);
  InstanceKlass* ik = InstanceKlass::cast(k);
  // Ensure it is initialized
  ik->initialize(CHECK_NH);
  return ik->allocate_instance_handle(THREAD);
}

oop java_lang_reflect_Constructor::clazz(oop reflect) {
  return reflect->obj_field(_clazz_offset);
}

void java_lang_reflect_Constructor::set_clazz(oop reflect, oop value) {
   reflect->obj_field_put(_clazz_offset, value);
}

oop java_lang_reflect_Constructor::parameter_types(oop constructor) {
  return constructor->obj_field(_parameterTypes_offset);
}

void java_lang_reflect_Constructor::set_parameter_types(oop constructor, oop value) {
  constructor->obj_field_put(_parameterTypes_offset, value);
}

void java_lang_reflect_Constructor::set_exception_types(oop constructor, oop value) {
  constructor->obj_field_put(_exceptionTypes_offset, value);
}

int java_lang_reflect_Constructor::slot(oop reflect) {
  return reflect->int_field(_slot_offset);
}

void java_lang_reflect_Constructor::set_slot(oop reflect, int value) {
  reflect->int_field_put(_slot_offset, value);
}

void java_lang_reflect_Constructor::set_modifiers(oop constructor, int value) {
  constructor->int_field_put(_modifiers_offset, value);
}

void java_lang_reflect_Constructor::set_signature(oop constructor, oop value) {
  constructor->obj_field_put(_signature_offset, value);
}

void java_lang_reflect_Constructor::set_annotations(oop constructor, oop value) {
  constructor->obj_field_put(_annotations_offset, value);
}

void java_lang_reflect_Constructor::set_parameter_annotations(oop method, oop value) {
  method->obj_field_put(_parameter_annotations_offset, value);
}

int java_lang_reflect_Field::_clazz_offset;
int java_lang_reflect_Field::_name_offset;
int java_lang_reflect_Field::_type_offset;
int java_lang_reflect_Field::_slot_offset;
int java_lang_reflect_Field::_modifiers_offset;
int java_lang_reflect_Field::_trusted_final_offset;
int java_lang_reflect_Field::_signature_offset;
int java_lang_reflect_Field::_annotations_offset;

#define FIELD_FIELDS_DO(macro) \
  macro(_clazz_offset,     k, vmSymbols::clazz_name(),     class_signature,  false); \
  macro(_name_offset,      k, vmSymbols::name_name(),      string_signature, false); \
  macro(_type_offset,      k, vmSymbols::type_name(),      class_signature,  false); \
  macro(_slot_offset,      k, vmSymbols::slot_name(),      int_signature,    false); \
  macro(_modifiers_offset, k, vmSymbols::modifiers_name(), int_signature,    false); \
  macro(_trusted_final_offset,    k, vmSymbols::trusted_final_name(),    bool_signature,       false); \
  macro(_signature_offset,        k, vmSymbols::signature_name(),        string_signature,     false); \
  macro(_annotations_offset,      k, vmSymbols::annotations_name(),      byte_array_signature, false);

void java_lang_reflect_Field::compute_offsets() {
  InstanceKlass* k = SystemDictionary::reflect_Field_klass();
  FIELD_FIELDS_DO(FIELD_COMPUTE_OFFSET);
}

#if INCLUDE_CDS
void java_lang_reflect_Field::serialize_offsets(SerializeClosure* f) {
  FIELD_FIELDS_DO(FIELD_SERIALIZE_OFFSET);
}
#endif

Handle java_lang_reflect_Field::create(TRAPS) {
  assert(Universe::is_fully_initialized(), "Need to find another solution to the reflection problem");
  Symbol* name = vmSymbols::java_lang_reflect_Field();
  Klass* k = SystemDictionary::resolve_or_fail(name, true, CHECK_NH);
  InstanceKlass* ik = InstanceKlass::cast(k);
  // Ensure it is initialized
  ik->initialize(CHECK_NH);
  return ik->allocate_instance_handle(THREAD);
}

oop java_lang_reflect_Field::clazz(oop reflect) {
  return reflect->obj_field(_clazz_offset);
}

void java_lang_reflect_Field::set_clazz(oop reflect, oop value) {
  reflect->obj_field_put(_clazz_offset, value);
}

oop java_lang_reflect_Field::name(oop field) {
  return field->obj_field(_name_offset);
}

void java_lang_reflect_Field::set_name(oop field, oop value) {
  field->obj_field_put(_name_offset, value);
}

oop java_lang_reflect_Field::type(oop field) {
  return field->obj_field(_type_offset);
}

void java_lang_reflect_Field::set_type(oop field, oop value) {
  field->obj_field_put(_type_offset, value);
}

int java_lang_reflect_Field::slot(oop reflect) {
  return reflect->int_field(_slot_offset);
}

void java_lang_reflect_Field::set_slot(oop reflect, int value) {
  reflect->int_field_put(_slot_offset, value);
}

int java_lang_reflect_Field::modifiers(oop field) {
  return field->int_field(_modifiers_offset);
}

void java_lang_reflect_Field::set_modifiers(oop field, int value) {
  field->int_field_put(_modifiers_offset, value);
}

void java_lang_reflect_Field::set_trusted_final(oop field) {
  field->bool_field_put(_trusted_final_offset, true);
}

void java_lang_reflect_Field::set_signature(oop field, oop value) {
  field->obj_field_put(_signature_offset, value);
}

void java_lang_reflect_Field::set_annotations(oop field, oop value) {
  field->obj_field_put(_annotations_offset, value);
}

oop java_lang_reflect_RecordComponent::create(InstanceKlass* holder, RecordComponent* component, TRAPS) {
  // Allocate java.lang.reflect.RecordComponent instance
  HandleMark hm(THREAD);
  InstanceKlass* ik = SystemDictionary::RecordComponent_klass();
  assert(ik != NULL, "must be loaded");
  ik->initialize(CHECK_NULL);

  Handle element = ik->allocate_instance_handle(CHECK_NULL);

  Handle decl_class(THREAD, holder->java_mirror());
  java_lang_reflect_RecordComponent::set_clazz(element(), decl_class());

  Symbol* name = holder->constants()->symbol_at(component->name_index()); // name_index is a utf8
  oop component_name = StringTable::intern(name, CHECK_NULL);
  java_lang_reflect_RecordComponent::set_name(element(), component_name);

  Symbol* type = holder->constants()->symbol_at(component->descriptor_index());
  Handle component_type_h =
    SystemDictionary::find_java_mirror_for_type(type, holder, SignatureStream::NCDFError, CHECK_NULL);
  java_lang_reflect_RecordComponent::set_type(element(), component_type_h());

  Method* accessor_method = NULL;
  {
    // Prepend "()" to type to create the full method signature.
    ResourceMark rm(THREAD);
    int sig_len = type->utf8_length() + 3; // "()" and null char
    char* sig = NEW_RESOURCE_ARRAY(char, sig_len);
    jio_snprintf(sig, sig_len, "%c%c%s", JVM_SIGNATURE_FUNC, JVM_SIGNATURE_ENDFUNC, type->as_C_string());
    TempNewSymbol full_sig = SymbolTable::new_symbol(sig);
    accessor_method = holder->find_instance_method(name, full_sig, Klass::PrivateLookupMode::find);
  }

  if (accessor_method != NULL) {
    methodHandle method(THREAD, accessor_method);
    oop m = Reflection::new_method(method, false, CHECK_NULL);
    java_lang_reflect_RecordComponent::set_accessor(element(), m);
  } else {
    java_lang_reflect_RecordComponent::set_accessor(element(), NULL);
  }

  int sig_index = component->generic_signature_index();
  if (sig_index > 0) {
    Symbol* sig = holder->constants()->symbol_at(sig_index); // sig_index is a utf8
    oop component_sig = StringTable::intern(sig, CHECK_NULL);
    java_lang_reflect_RecordComponent::set_signature(element(), component_sig);
  } else {
    java_lang_reflect_RecordComponent::set_signature(element(), NULL);
  }

  typeArrayOop annotation_oop = Annotations::make_java_array(component->annotations(), CHECK_NULL);
  java_lang_reflect_RecordComponent::set_annotations(element(), annotation_oop);

  typeArrayOop type_annotation_oop = Annotations::make_java_array(component->type_annotations(), CHECK_NULL);
  java_lang_reflect_RecordComponent::set_typeAnnotations(element(), type_annotation_oop);

  return element();
}

int reflect_ConstantPool::_oop_offset;

#define CONSTANTPOOL_FIELDS_DO(macro) \
  macro(_oop_offset, k, "constantPoolOop", object_signature, false)

void reflect_ConstantPool::compute_offsets() {
  InstanceKlass* k = SystemDictionary::reflect_ConstantPool_klass();
  // The field is called ConstantPool* in the sun.reflect.ConstantPool class.
  CONSTANTPOOL_FIELDS_DO(FIELD_COMPUTE_OFFSET);
}

#if INCLUDE_CDS
void reflect_ConstantPool::serialize_offsets(SerializeClosure* f) {
  CONSTANTPOOL_FIELDS_DO(FIELD_SERIALIZE_OFFSET);
}
#endif

int java_lang_reflect_Parameter::_name_offset;
int java_lang_reflect_Parameter::_modifiers_offset;
int java_lang_reflect_Parameter::_index_offset;
int java_lang_reflect_Parameter::_executable_offset;

#define PARAMETER_FIELDS_DO(macro) \
  macro(_name_offset,        k, vmSymbols::name_name(),        string_signature, false); \
  macro(_modifiers_offset,   k, vmSymbols::modifiers_name(),   int_signature,    false); \
  macro(_index_offset,       k, vmSymbols::index_name(),       int_signature,    false); \
  macro(_executable_offset,  k, vmSymbols::executable_name(),  executable_signature, false)

void java_lang_reflect_Parameter::compute_offsets() {
  InstanceKlass* k = SystemDictionary::reflect_Parameter_klass();
  PARAMETER_FIELDS_DO(FIELD_COMPUTE_OFFSET);
}

#if INCLUDE_CDS
void java_lang_reflect_Parameter::serialize_offsets(SerializeClosure* f) {
  PARAMETER_FIELDS_DO(FIELD_SERIALIZE_OFFSET);
}
#endif

Handle java_lang_reflect_Parameter::create(TRAPS) {
  assert(Universe::is_fully_initialized(), "Need to find another solution to the reflection problem");
  Symbol* name = vmSymbols::java_lang_reflect_Parameter();
  Klass* k = SystemDictionary::resolve_or_fail(name, true, CHECK_NH);
  InstanceKlass* ik = InstanceKlass::cast(k);
  // Ensure it is initialized
  ik->initialize(CHECK_NH);
  return ik->allocate_instance_handle(THREAD);
}

oop java_lang_reflect_Parameter::name(oop param) {
  return param->obj_field(_name_offset);
}

void java_lang_reflect_Parameter::set_name(oop param, oop value) {
  param->obj_field_put(_name_offset, value);
}

int java_lang_reflect_Parameter::modifiers(oop param) {
  return param->int_field(_modifiers_offset);
}

void java_lang_reflect_Parameter::set_modifiers(oop param, int value) {
  param->int_field_put(_modifiers_offset, value);
}

int java_lang_reflect_Parameter::index(oop param) {
  return param->int_field(_index_offset);
}

void java_lang_reflect_Parameter::set_index(oop param, int value) {
  param->int_field_put(_index_offset, value);
}

oop java_lang_reflect_Parameter::executable(oop param) {
  return param->obj_field(_executable_offset);
}

void java_lang_reflect_Parameter::set_executable(oop param, oop value) {
  param->obj_field_put(_executable_offset, value);
}

// java_lang_Module

int java_lang_Module::_loader_offset;
int java_lang_Module::_name_offset;
int java_lang_Module::_module_entry_offset;

Handle java_lang_Module::create(Handle loader, Handle module_name, TRAPS) {
  assert(Universe::is_fully_initialized(), "Need to find another solution to the reflection problem");
  return JavaCalls::construct_new_instance(SystemDictionary::Module_klass(),
                          vmSymbols::java_lang_module_init_signature(),
                          loader, module_name, CHECK_NH);
}

#define MODULE_FIELDS_DO(macro) \
  macro(_loader_offset,  k, vmSymbols::loader_name(),  classloader_signature, false); \
  macro(_name_offset,    k, vmSymbols::name_name(),    string_signature,      false)

void java_lang_Module::compute_offsets() {
  InstanceKlass* k = SystemDictionary::Module_klass();
  MODULE_FIELDS_DO(FIELD_COMPUTE_OFFSET);
  MODULE_INJECTED_FIELDS(INJECTED_FIELD_COMPUTE_OFFSET);
}

#if INCLUDE_CDS
void java_lang_Module::serialize_offsets(SerializeClosure* f) {
  MODULE_FIELDS_DO(FIELD_SERIALIZE_OFFSET);
  MODULE_INJECTED_FIELDS(INJECTED_FIELD_SERIALIZE_OFFSET);
}
#endif

oop java_lang_Module::loader(oop module) {
  return module->obj_field(_loader_offset);
}

void java_lang_Module::set_loader(oop module, oop value) {
  module->obj_field_put(_loader_offset, value);
}

oop java_lang_Module::name(oop module) {
  return module->obj_field(_name_offset);
}

void java_lang_Module::set_name(oop module, oop value) {
  module->obj_field_put(_name_offset, value);
}

ModuleEntry* java_lang_Module::module_entry_raw(oop module) {
  assert(_module_entry_offset != 0, "Uninitialized module_entry_offset");
  assert(module != NULL, "module can't be null");
  assert(oopDesc::is_oop(module), "module must be oop");

  ModuleEntry* module_entry = (ModuleEntry*)module->address_field(_module_entry_offset);
  return module_entry;
}

ModuleEntry* java_lang_Module::module_entry(oop module) {
  ModuleEntry* module_entry = module_entry_raw(module);
  if (module_entry == NULL) {
    // If the inject field containing the ModuleEntry* is null then return the
    // class loader's unnamed module.
    oop loader = java_lang_Module::loader(module);
    Handle h_loader = Handle(Thread::current(), loader);
    ClassLoaderData* loader_cld = SystemDictionary::register_loader(h_loader);
    return loader_cld->unnamed_module();
  }
  return module_entry;
}

void java_lang_Module::set_module_entry(oop module, ModuleEntry* module_entry) {
  assert(_module_entry_offset != 0, "Uninitialized module_entry_offset");
  assert(module != NULL, "module can't be null");
  assert(oopDesc::is_oop(module), "module must be oop");
  module->address_field_put(_module_entry_offset, (address)module_entry);
}

Handle reflect_ConstantPool::create(TRAPS) {
  assert(Universe::is_fully_initialized(), "Need to find another solution to the reflection problem");
  InstanceKlass* k = SystemDictionary::reflect_ConstantPool_klass();
  // Ensure it is initialized
  k->initialize(CHECK_NH);
  return k->allocate_instance_handle(THREAD);
}


void reflect_ConstantPool::set_cp(oop reflect, ConstantPool* value) {
  oop mirror = value->pool_holder()->java_mirror();
  // Save the mirror to get back the constant pool.
  reflect->obj_field_put(_oop_offset, mirror);
}

ConstantPool* reflect_ConstantPool::get_cp(oop reflect) {

  oop mirror = reflect->obj_field(_oop_offset);
  Klass* k = java_lang_Class::as_Klass(mirror);
  assert(k->is_instance_klass(), "Must be");

  // Get the constant pool back from the klass.  Since class redefinition
  // merges the new constant pool into the old, this is essentially the
  // same constant pool as the original.  If constant pool merging is
  // no longer done in the future, this will have to change to save
  // the original.
  return InstanceKlass::cast(k)->constants();
}

int reflect_UnsafeStaticFieldAccessorImpl::_base_offset;

#define UNSAFESTATICFIELDACCESSORIMPL_FIELDS_DO(macro) \
  macro(_base_offset, k, "base", object_signature, false)

void reflect_UnsafeStaticFieldAccessorImpl::compute_offsets() {
  InstanceKlass* k = SystemDictionary::reflect_UnsafeStaticFieldAccessorImpl_klass();
  UNSAFESTATICFIELDACCESSORIMPL_FIELDS_DO(FIELD_COMPUTE_OFFSET);
}

#if INCLUDE_CDS
void reflect_UnsafeStaticFieldAccessorImpl::serialize_offsets(SerializeClosure* f) {
  UNSAFESTATICFIELDACCESSORIMPL_FIELDS_DO(FIELD_SERIALIZE_OFFSET);
}
#endif

// Support for java_lang_ref_Reference

bool java_lang_ref_Reference::_offsets_initialized;

int java_lang_ref_Reference::_referent_offset;
int java_lang_ref_Reference::_queue_offset;
int java_lang_ref_Reference::_next_offset;
int java_lang_ref_Reference::_discovered_offset;

#define REFERENCE_FIELDS_DO(macro) \
  macro(_referent_offset,   k, "referent", object_signature, false); \
  macro(_queue_offset,      k, "queue", referencequeue_signature, false); \
  macro(_next_offset,       k, "next", reference_signature, false); \
  macro(_discovered_offset, k, "discovered", reference_signature, false);

void java_lang_ref_Reference::compute_offsets() {
  if (_offsets_initialized) {
    return;
  }
  _offsets_initialized = true;
  InstanceKlass* k = SystemDictionary::Reference_klass();
  REFERENCE_FIELDS_DO(FIELD_COMPUTE_OFFSET);
}

#if INCLUDE_CDS
void java_lang_ref_Reference::serialize_offsets(SerializeClosure* f) {
  f->do_bool(&_offsets_initialized);
  REFERENCE_FIELDS_DO(FIELD_SERIALIZE_OFFSET);
}
#endif

bool java_lang_ref_Reference::is_referent_field(oop obj, ptrdiff_t offset) {
  assert(obj != NULL, "sanity");
  if (offset != _referent_offset) {
    return false;
  }

  Klass* k = obj->klass();
  if (!k->is_instance_klass()) {
    return false;
  }

  InstanceKlass* ik = InstanceKlass::cast(obj->klass());
  bool is_reference = ik->reference_type() != REF_NONE;
  assert(!is_reference || ik->is_subclass_of(SystemDictionary::Reference_klass()), "sanity");
  return is_reference;
}

int java_lang_boxing_object::_value_offset;
int java_lang_boxing_object::_long_value_offset;

#define BOXING_FIELDS_DO(macro) \
  macro(_value_offset,      integerKlass, "value", int_signature, false); \
  macro(_long_value_offset, longKlass, "value", long_signature, false);

void java_lang_boxing_object::compute_offsets() {
  InstanceKlass* integerKlass = SystemDictionary::Integer_klass();
  InstanceKlass* longKlass = SystemDictionary::Long_klass();
  BOXING_FIELDS_DO(FIELD_COMPUTE_OFFSET);
}

#if INCLUDE_CDS
void java_lang_boxing_object::serialize_offsets(SerializeClosure* f) {
  BOXING_FIELDS_DO(FIELD_SERIALIZE_OFFSET);
}
#endif

oop java_lang_boxing_object::initialize_and_allocate(BasicType type, TRAPS) {
  Klass* k = SystemDictionary::box_klass(type);
  if (k == NULL)  return NULL;
  InstanceKlass* ik = InstanceKlass::cast(k);
  if (!ik->is_initialized())  ik->initialize(CHECK_NULL);
  return ik->allocate_instance(THREAD);
}


oop java_lang_boxing_object::create(BasicType type, jvalue* value, TRAPS) {
  oop box = initialize_and_allocate(type, CHECK_NULL);
  if (box == NULL)  return NULL;
  switch (type) {
    case T_BOOLEAN:
      box->bool_field_put(_value_offset, value->z);
      break;
    case T_CHAR:
      box->char_field_put(_value_offset, value->c);
      break;
    case T_FLOAT:
      box->float_field_put(_value_offset, value->f);
      break;
    case T_DOUBLE:
      box->double_field_put(_long_value_offset, value->d);
      break;
    case T_BYTE:
      box->byte_field_put(_value_offset, value->b);
      break;
    case T_SHORT:
      box->short_field_put(_value_offset, value->s);
      break;
    case T_INT:
      box->int_field_put(_value_offset, value->i);
      break;
    case T_LONG:
      box->long_field_put(_long_value_offset, value->j);
      break;
    default:
      return NULL;
  }
  return box;
}


BasicType java_lang_boxing_object::basic_type(oop box) {
  if (box == NULL)  return T_ILLEGAL;
  BasicType type = SystemDictionary::box_klass_type(box->klass());
  if (type == T_OBJECT)         // 'unknown' value returned by SD::bkt
    return T_ILLEGAL;
  return type;
}


BasicType java_lang_boxing_object::get_value(oop box, jvalue* value) {
  BasicType type = SystemDictionary::box_klass_type(box->klass());
  switch (type) {
  case T_BOOLEAN:
    value->z = box->bool_field(_value_offset);
    break;
  case T_CHAR:
    value->c = box->char_field(_value_offset);
    break;
  case T_FLOAT:
    value->f = box->float_field(_value_offset);
    break;
  case T_DOUBLE:
    value->d = box->double_field(_long_value_offset);
    break;
  case T_BYTE:
    value->b = box->byte_field(_value_offset);
    break;
  case T_SHORT:
    value->s = box->short_field(_value_offset);
    break;
  case T_INT:
    value->i = box->int_field(_value_offset);
    break;
  case T_LONG:
    value->j = box->long_field(_long_value_offset);
    break;
  default:
    return T_ILLEGAL;
  } // end switch
  return type;
}


BasicType java_lang_boxing_object::set_value(oop box, jvalue* value) {
  BasicType type = SystemDictionary::box_klass_type(box->klass());
  switch (type) {
  case T_BOOLEAN:
    box->bool_field_put(_value_offset, value->z);
    break;
  case T_CHAR:
    box->char_field_put(_value_offset, value->c);
    break;
  case T_FLOAT:
    box->float_field_put(_value_offset, value->f);
    break;
  case T_DOUBLE:
    box->double_field_put(_long_value_offset, value->d);
    break;
  case T_BYTE:
    box->byte_field_put(_value_offset, value->b);
    break;
  case T_SHORT:
    box->short_field_put(_value_offset, value->s);
    break;
  case T_INT:
    box->int_field_put(_value_offset, value->i);
    break;
  case T_LONG:
    box->long_field_put(_long_value_offset, value->j);
    break;
  default:
    return T_ILLEGAL;
  } // end switch
  return type;
}


void java_lang_boxing_object::print(BasicType type, jvalue* value, outputStream* st) {
  switch (type) {
  case T_BOOLEAN:   st->print("%s", value->z ? "true" : "false");   break;
  case T_CHAR:      st->print("%d", value->c);                      break;
  case T_BYTE:      st->print("%d", value->b);                      break;
  case T_SHORT:     st->print("%d", value->s);                      break;
  case T_INT:       st->print("%d", value->i);                      break;
  case T_LONG:      st->print(JLONG_FORMAT, value->j);              break;
  case T_FLOAT:     st->print("%f", value->f);                      break;
  case T_DOUBLE:    st->print("%lf", value->d);                     break;
  default:          st->print("type %d?", type);                    break;
  }
}


// Support for java_lang_ref_SoftReference
//

int java_lang_ref_SoftReference::_timestamp_offset;
int java_lang_ref_SoftReference::_static_clock_offset;

#define SOFTREFERENCE_FIELDS_DO(macro) \
  macro(_timestamp_offset,    k, "timestamp", long_signature, false); \
  macro(_static_clock_offset, k, "clock",     long_signature, true)

void java_lang_ref_SoftReference::compute_offsets() {
  InstanceKlass* k = SystemDictionary::SoftReference_klass();
  SOFTREFERENCE_FIELDS_DO(FIELD_COMPUTE_OFFSET);
}

#if INCLUDE_CDS
void java_lang_ref_SoftReference::serialize_offsets(SerializeClosure* f) {
  SOFTREFERENCE_FIELDS_DO(FIELD_SERIALIZE_OFFSET);
}
#endif

jlong java_lang_ref_SoftReference::timestamp(oop ref) {
  return ref->long_field(_timestamp_offset);
}

jlong java_lang_ref_SoftReference::clock() {
  InstanceKlass* ik = SystemDictionary::SoftReference_klass();
  oop base = ik->static_field_base_raw();
  return base->long_field(_static_clock_offset);
}

void java_lang_ref_SoftReference::set_clock(jlong value) {
  InstanceKlass* ik = SystemDictionary::SoftReference_klass();
  oop base = ik->static_field_base_raw();
  base->long_field_put(_static_clock_offset, value);
}

// Support for java_lang_invoke_DirectMethodHandle

int java_lang_invoke_DirectMethodHandle::_member_offset;

oop java_lang_invoke_DirectMethodHandle::member(oop dmh) {
  oop member_name = NULL;
  assert(oopDesc::is_oop(dmh) && java_lang_invoke_DirectMethodHandle::is_instance(dmh),
         "a DirectMethodHandle oop is expected");
  return dmh->obj_field(_member_offset);
}

#define DIRECTMETHODHANDLE_FIELDS_DO(macro) \
  macro(_member_offset, k, "member", java_lang_invoke_MemberName_signature, false)

void java_lang_invoke_DirectMethodHandle::compute_offsets() {
  InstanceKlass* k = SystemDictionary::DirectMethodHandle_klass();
  DIRECTMETHODHANDLE_FIELDS_DO(FIELD_COMPUTE_OFFSET);
}

#if INCLUDE_CDS
void java_lang_invoke_DirectMethodHandle::serialize_offsets(SerializeClosure* f) {
  DIRECTMETHODHANDLE_FIELDS_DO(FIELD_SERIALIZE_OFFSET);
}
#endif

// Support for java_lang_invoke_MethodHandle

int java_lang_invoke_MethodHandle::_type_offset;
int java_lang_invoke_MethodHandle::_form_offset;

int java_lang_invoke_MemberName::_clazz_offset;
int java_lang_invoke_MemberName::_name_offset;
int java_lang_invoke_MemberName::_type_offset;
int java_lang_invoke_MemberName::_flags_offset;
int java_lang_invoke_MemberName::_method_offset;
int java_lang_invoke_MemberName::_vmindex_offset;

int java_lang_invoke_ResolvedMethodName::_vmtarget_offset;
int java_lang_invoke_ResolvedMethodName::_vmholder_offset;

int java_lang_invoke_LambdaForm::_vmentry_offset;

#define METHODHANDLE_FIELDS_DO(macro) \
  macro(_type_offset, k, vmSymbols::type_name(), java_lang_invoke_MethodType_signature, false); \
  macro(_form_offset, k, "form",                 java_lang_invoke_LambdaForm_signature, false)

void java_lang_invoke_MethodHandle::compute_offsets() {
  InstanceKlass* k = SystemDictionary::MethodHandle_klass();
  METHODHANDLE_FIELDS_DO(FIELD_COMPUTE_OFFSET);
}

#if INCLUDE_CDS
void java_lang_invoke_MethodHandle::serialize_offsets(SerializeClosure* f) {
  METHODHANDLE_FIELDS_DO(FIELD_SERIALIZE_OFFSET);
}
#endif

#define MEMBERNAME_FIELDS_DO(macro) \
  macro(_clazz_offset,   k, vmSymbols::clazz_name(),   class_signature,  false); \
  macro(_name_offset,    k, vmSymbols::name_name(),    string_signature, false); \
  macro(_type_offset,    k, vmSymbols::type_name(),    object_signature, false); \
  macro(_flags_offset,   k, vmSymbols::flags_name(),   int_signature,    false); \
  macro(_method_offset,  k, vmSymbols::method_name(),  java_lang_invoke_ResolvedMethodName_signature, false)

void java_lang_invoke_MemberName::compute_offsets() {
  InstanceKlass* k = SystemDictionary::MemberName_klass();
  MEMBERNAME_FIELDS_DO(FIELD_COMPUTE_OFFSET);
  MEMBERNAME_INJECTED_FIELDS(INJECTED_FIELD_COMPUTE_OFFSET);
}

#if INCLUDE_CDS
void java_lang_invoke_MemberName::serialize_offsets(SerializeClosure* f) {
  MEMBERNAME_FIELDS_DO(FIELD_SERIALIZE_OFFSET);
  MEMBERNAME_INJECTED_FIELDS(INJECTED_FIELD_SERIALIZE_OFFSET);
}
#endif

void java_lang_invoke_ResolvedMethodName::compute_offsets() {
  InstanceKlass* k = SystemDictionary::ResolvedMethodName_klass();
  assert(k != NULL, "jdk mismatch");
  RESOLVEDMETHOD_INJECTED_FIELDS(INJECTED_FIELD_COMPUTE_OFFSET);
}

#if INCLUDE_CDS
void java_lang_invoke_ResolvedMethodName::serialize_offsets(SerializeClosure* f) {
  RESOLVEDMETHOD_INJECTED_FIELDS(INJECTED_FIELD_SERIALIZE_OFFSET);
}
#endif

#define LAMBDAFORM_FIELDS_DO(macro) \
  macro(_vmentry_offset, k, "vmentry", java_lang_invoke_MemberName_signature, false)

void java_lang_invoke_LambdaForm::compute_offsets() {
  InstanceKlass* k = SystemDictionary::LambdaForm_klass();
  assert (k != NULL, "jdk mismatch");
  LAMBDAFORM_FIELDS_DO(FIELD_COMPUTE_OFFSET);
}

#if INCLUDE_CDS
void java_lang_invoke_LambdaForm::serialize_offsets(SerializeClosure* f) {
  LAMBDAFORM_FIELDS_DO(FIELD_SERIALIZE_OFFSET);
}
#endif

bool java_lang_invoke_LambdaForm::is_instance(oop obj) {
  return obj != NULL && is_subclass(obj->klass());
}


oop java_lang_invoke_MethodHandle::type(oop mh) {
  return mh->obj_field(_type_offset);
}

void java_lang_invoke_MethodHandle::set_type(oop mh, oop mtype) {
  mh->obj_field_put(_type_offset, mtype);
}

oop java_lang_invoke_MethodHandle::form(oop mh) {
  assert(_form_offset != 0, "");
  return mh->obj_field(_form_offset);
}

void java_lang_invoke_MethodHandle::set_form(oop mh, oop lform) {
  assert(_form_offset != 0, "");
  mh->obj_field_put(_form_offset, lform);
}

/// MemberName accessors

oop java_lang_invoke_MemberName::clazz(oop mname) {
  assert(is_instance(mname), "wrong type");
  return mname->obj_field(_clazz_offset);
}

void java_lang_invoke_MemberName::set_clazz(oop mname, oop clazz) {
  assert(is_instance(mname), "wrong type");
  mname->obj_field_put(_clazz_offset, clazz);
}

oop java_lang_invoke_MemberName::name(oop mname) {
  assert(is_instance(mname), "wrong type");
  return mname->obj_field(_name_offset);
}

void java_lang_invoke_MemberName::set_name(oop mname, oop name) {
  assert(is_instance(mname), "wrong type");
  mname->obj_field_put(_name_offset, name);
}

oop java_lang_invoke_MemberName::type(oop mname) {
  assert(is_instance(mname), "wrong type");
  return mname->obj_field(_type_offset);
}

void java_lang_invoke_MemberName::set_type(oop mname, oop type) {
  assert(is_instance(mname), "wrong type");
  mname->obj_field_put(_type_offset, type);
}

int java_lang_invoke_MemberName::flags(oop mname) {
  assert(is_instance(mname), "wrong type");
  return mname->int_field(_flags_offset);
}

void java_lang_invoke_MemberName::set_flags(oop mname, int flags) {
  assert(is_instance(mname), "wrong type");
  mname->int_field_put(_flags_offset, flags);
}


// Return vmtarget from ResolvedMethodName method field through indirection
Method* java_lang_invoke_MemberName::vmtarget(oop mname) {
  assert(is_instance(mname), "wrong type");
  oop method = mname->obj_field(_method_offset);
  return method == NULL ? NULL : java_lang_invoke_ResolvedMethodName::vmtarget(method);
}

bool java_lang_invoke_MemberName::is_method(oop mname) {
  assert(is_instance(mname), "must be MemberName");
  return (flags(mname) & (MN_IS_METHOD | MN_IS_CONSTRUCTOR)) > 0;
}

void java_lang_invoke_MemberName::set_method(oop mname, oop resolved_method) {
  assert(is_instance(mname), "wrong type");
  mname->obj_field_put(_method_offset, resolved_method);
}

intptr_t java_lang_invoke_MemberName::vmindex(oop mname) {
  assert(is_instance(mname), "wrong type");
  return (intptr_t) mname->address_field(_vmindex_offset);
}

void java_lang_invoke_MemberName::set_vmindex(oop mname, intptr_t index) {
  assert(is_instance(mname), "wrong type");
  mname->address_field_put(_vmindex_offset, (address) index);
}


Method* java_lang_invoke_ResolvedMethodName::vmtarget(oop resolved_method) {
  assert(is_instance(resolved_method), "wrong type");
  Method* m = (Method*)resolved_method->address_field(_vmtarget_offset);
  assert(m->is_method(), "must be");
  return m;
}

// Used by redefinition to change Method* to new Method* with same hash (name, signature)
void java_lang_invoke_ResolvedMethodName::set_vmtarget(oop resolved_method, Method* m) {
  assert(is_instance(resolved_method), "wrong type");
  resolved_method->address_field_put(_vmtarget_offset, (address)m);
}

void java_lang_invoke_ResolvedMethodName::set_vmholder(oop resolved_method, oop holder) {
  assert(is_instance(resolved_method), "wrong type");
  resolved_method->obj_field_put(_vmholder_offset, holder);
}

oop java_lang_invoke_ResolvedMethodName::find_resolved_method(const methodHandle& m, TRAPS) {
  const Method* method = m();

  // lookup ResolvedMethod oop in the table, or create a new one and intern it
  oop resolved_method = ResolvedMethodTable::find_method(method);
  if (resolved_method != NULL) {
    return resolved_method;
  }

  InstanceKlass* k = SystemDictionary::ResolvedMethodName_klass();
  if (!k->is_initialized()) {
    k->initialize(CHECK_NULL);
  }

  oop new_resolved_method = k->allocate_instance(CHECK_NULL);

  NoSafepointVerifier nsv;

  if (method->is_old()) {
    method = (method->is_deleted()) ? Universe::throw_no_such_method_error() :
                                      method->get_new_method();
  }

  InstanceKlass* holder = method->method_holder();

  set_vmtarget(new_resolved_method, const_cast<Method*>(method));
  // Add a reference to the loader (actually mirror because unsafe anonymous classes will not have
  // distinct loaders) to ensure the metadata is kept alive.
  // This mirror may be different than the one in clazz field.
  set_vmholder(new_resolved_method, holder->java_mirror());

  // Set flag in class to indicate this InstanceKlass has entries in the table
  // to avoid walking table during redefinition if none of the redefined classes
  // have any membernames in the table.
  holder->set_has_resolved_methods();

  return ResolvedMethodTable::add_method(method, Handle(THREAD, new_resolved_method));
}

oop java_lang_invoke_LambdaForm::vmentry(oop lform) {
  assert(is_instance(lform), "wrong type");
  return lform->obj_field(_vmentry_offset);
}


// Support for java_lang_invoke_MethodType

int java_lang_invoke_MethodType::_rtype_offset;
int java_lang_invoke_MethodType::_ptypes_offset;

#define METHODTYPE_FIELDS_DO(macro) \
  macro(_rtype_offset,  k, "rtype",  class_signature,       false); \
  macro(_ptypes_offset, k, "ptypes", class_array_signature, false)

void java_lang_invoke_MethodType::compute_offsets() {
  InstanceKlass* k = SystemDictionary::MethodType_klass();
  METHODTYPE_FIELDS_DO(FIELD_COMPUTE_OFFSET);
}

#if INCLUDE_CDS
void java_lang_invoke_MethodType::serialize_offsets(SerializeClosure* f) {
  METHODTYPE_FIELDS_DO(FIELD_SERIALIZE_OFFSET);
}
#endif

void java_lang_invoke_MethodType::print_signature(oop mt, outputStream* st) {
  st->print("(");
  objArrayOop pts = ptypes(mt);
  for (int i = 0, limit = pts->length(); i < limit; i++) {
    java_lang_Class::print_signature(pts->obj_at(i), st);
  }
  st->print(")");
  java_lang_Class::print_signature(rtype(mt), st);
}

Symbol* java_lang_invoke_MethodType::as_signature(oop mt, bool intern_if_not_found) {
  ResourceMark rm;
  stringStream buffer(128);
  print_signature(mt, &buffer);
  const char* sigstr =       buffer.base();
  int         siglen = (int) buffer.size();
  Symbol *name;
  if (!intern_if_not_found) {
    name = SymbolTable::probe(sigstr, siglen);
  } else {
    name = SymbolTable::new_symbol(sigstr, siglen);
  }
  return name;
}

bool java_lang_invoke_MethodType::equals(oop mt1, oop mt2) {
  if (mt1 == mt2)
    return true;
  if (rtype(mt1) != rtype(mt2))
    return false;
  if (ptype_count(mt1) != ptype_count(mt2))
    return false;
  for (int i = ptype_count(mt1) - 1; i >= 0; i--) {
    if (ptype(mt1, i) != ptype(mt2, i))
      return false;
  }
  return true;
}

oop java_lang_invoke_MethodType::rtype(oop mt) {
  assert(is_instance(mt), "must be a MethodType");
  return mt->obj_field(_rtype_offset);
}

objArrayOop java_lang_invoke_MethodType::ptypes(oop mt) {
  assert(is_instance(mt), "must be a MethodType");
  return (objArrayOop) mt->obj_field(_ptypes_offset);
}

oop java_lang_invoke_MethodType::ptype(oop mt, int idx) {
  return ptypes(mt)->obj_at(idx);
}

int java_lang_invoke_MethodType::ptype_count(oop mt) {
  return ptypes(mt)->length();
}

int java_lang_invoke_MethodType::ptype_slot_count(oop mt) {
  objArrayOop pts = ptypes(mt);
  int count = pts->length();
  int slots = 0;
  for (int i = 0; i < count; i++) {
    BasicType bt = java_lang_Class::as_BasicType(pts->obj_at(i));
    slots += type2size[bt];
  }
  return slots;
}

int java_lang_invoke_MethodType::rtype_slot_count(oop mt) {
  BasicType bt = java_lang_Class::as_BasicType(rtype(mt));
  return type2size[bt];
}


// Support for java_lang_invoke_CallSite

int java_lang_invoke_CallSite::_target_offset;
int java_lang_invoke_CallSite::_context_offset;

#define CALLSITE_FIELDS_DO(macro) \
  macro(_target_offset,  k, "target", java_lang_invoke_MethodHandle_signature, false); \
  macro(_context_offset, k, "context", java_lang_invoke_MethodHandleNatives_CallSiteContext_signature, false)

void java_lang_invoke_CallSite::compute_offsets() {
  InstanceKlass* k = SystemDictionary::CallSite_klass();
  CALLSITE_FIELDS_DO(FIELD_COMPUTE_OFFSET);
}

#if INCLUDE_CDS
void java_lang_invoke_CallSite::serialize_offsets(SerializeClosure* f) {
  CALLSITE_FIELDS_DO(FIELD_SERIALIZE_OFFSET);
}
#endif

oop java_lang_invoke_CallSite::context_no_keepalive(oop call_site) {
  assert(java_lang_invoke_CallSite::is_instance(call_site), "");

  oop dep_oop = call_site->obj_field_access<AS_NO_KEEPALIVE>(_context_offset);
  return dep_oop;
}

// Support for java_lang_invoke_ConstantCallSite

int java_lang_invoke_ConstantCallSite::_is_frozen_offset;

#define CONSTANTCALLSITE_FIELDS_DO(macro) \
  macro(_is_frozen_offset, k, "isFrozen", bool_signature, false)

void java_lang_invoke_ConstantCallSite::compute_offsets() {
  InstanceKlass* k = SystemDictionary::ConstantCallSite_klass();
  CONSTANTCALLSITE_FIELDS_DO(FIELD_COMPUTE_OFFSET);
}

#if INCLUDE_CDS
void java_lang_invoke_ConstantCallSite::serialize_offsets(SerializeClosure* f) {
  CONSTANTCALLSITE_FIELDS_DO(FIELD_SERIALIZE_OFFSET);
}
#endif

// Support for java_lang_invoke_MethodHandleNatives_CallSiteContext

int java_lang_invoke_MethodHandleNatives_CallSiteContext::_vmdependencies_offset;
int java_lang_invoke_MethodHandleNatives_CallSiteContext::_last_cleanup_offset;

void java_lang_invoke_MethodHandleNatives_CallSiteContext::compute_offsets() {
  InstanceKlass* k = SystemDictionary::Context_klass();
  CALLSITECONTEXT_INJECTED_FIELDS(INJECTED_FIELD_COMPUTE_OFFSET);
}

#if INCLUDE_CDS
void java_lang_invoke_MethodHandleNatives_CallSiteContext::serialize_offsets(SerializeClosure* f) {
  CALLSITECONTEXT_INJECTED_FIELDS(INJECTED_FIELD_SERIALIZE_OFFSET);
}
#endif

DependencyContext java_lang_invoke_MethodHandleNatives_CallSiteContext::vmdependencies(oop call_site) {
  assert(java_lang_invoke_MethodHandleNatives_CallSiteContext::is_instance(call_site), "");
  nmethodBucket* volatile* vmdeps_addr = (nmethodBucket* volatile*)call_site->field_addr(_vmdependencies_offset);
  volatile uint64_t* last_cleanup_addr = (volatile uint64_t*)call_site->field_addr(_last_cleanup_offset);
  DependencyContext dep_ctx(vmdeps_addr, last_cleanup_addr);
  return dep_ctx;
}

// Support for java_security_AccessControlContext

int java_security_AccessControlContext::_context_offset;
int java_security_AccessControlContext::_privilegedContext_offset;
int java_security_AccessControlContext::_isPrivileged_offset;
int java_security_AccessControlContext::_isAuthorized_offset;

#define ACCESSCONTROLCONTEXT_FIELDS_DO(macro) \
  macro(_context_offset,           k, "context",      protectiondomain_signature, false); \
  macro(_privilegedContext_offset, k, "privilegedContext", accesscontrolcontext_signature, false); \
  macro(_isPrivileged_offset,      k, "isPrivileged", bool_signature, false); \
  macro(_isAuthorized_offset,      k, "isAuthorized", bool_signature, false)

void java_security_AccessControlContext::compute_offsets() {
  assert(_isPrivileged_offset == 0, "offsets should be initialized only once");
  InstanceKlass* k = SystemDictionary::AccessControlContext_klass();
  ACCESSCONTROLCONTEXT_FIELDS_DO(FIELD_COMPUTE_OFFSET);
}

#if INCLUDE_CDS
void java_security_AccessControlContext::serialize_offsets(SerializeClosure* f) {
  ACCESSCONTROLCONTEXT_FIELDS_DO(FIELD_SERIALIZE_OFFSET);
}
#endif

oop java_security_AccessControlContext::create(objArrayHandle context, bool isPrivileged, Handle privileged_context, TRAPS) {
  assert(_isPrivileged_offset != 0, "offsets should have been initialized");
  assert(_isAuthorized_offset != 0, "offsets should have been initialized");
  // Ensure klass is initialized
  SystemDictionary::AccessControlContext_klass()->initialize(CHECK_NULL);
  // Allocate result
  oop result = SystemDictionary::AccessControlContext_klass()->allocate_instance(CHECK_NULL);
  // Fill in values
  result->obj_field_put(_context_offset, context());
  result->obj_field_put(_privilegedContext_offset, privileged_context());
  result->bool_field_put(_isPrivileged_offset, isPrivileged);
  // whitelist AccessControlContexts created by the JVM
  result->bool_field_put(_isAuthorized_offset, true);
  return result;
}


// Support for java_lang_ClassLoader

int  java_lang_ClassLoader::_loader_data_offset;
int  java_lang_ClassLoader::_parallelCapable_offset;
int  java_lang_ClassLoader::_name_offset;
int  java_lang_ClassLoader::_nameAndId_offset;
int  java_lang_ClassLoader::_unnamedModule_offset;
int  java_lang_ClassLoader::_parent_offset;

ClassLoaderData* java_lang_ClassLoader::loader_data_acquire(oop loader) {
  assert(loader != NULL, "loader must not be NULL");
  assert(oopDesc::is_oop(loader), "loader must be oop");
  return HeapAccess<MO_ACQUIRE>::load_at(loader, _loader_data_offset);
}

ClassLoaderData* java_lang_ClassLoader::loader_data_raw(oop loader) {
  assert(loader != NULL, "loader must not be NULL");
  assert(oopDesc::is_oop(loader), "loader must be oop");
  return RawAccess<>::load_at(loader, _loader_data_offset);
}

void java_lang_ClassLoader::release_set_loader_data(oop loader, ClassLoaderData* new_data) {
  assert(loader != NULL, "loader must not be NULL");
  assert(oopDesc::is_oop(loader), "loader must be oop");
  HeapAccess<MO_RELEASE>::store_at(loader, _loader_data_offset, new_data);
}

#define CLASSLOADER_FIELDS_DO(macro) \
  macro(_parallelCapable_offset, k1, "parallelLockMap",      concurrenthashmap_signature, false); \
  macro(_name_offset,            k1, vmSymbols::name_name(), string_signature, false); \
  macro(_nameAndId_offset,       k1, "nameAndId",            string_signature, false); \
  macro(_unnamedModule_offset,   k1, "unnamedModule",        module_signature, false); \
  macro(_parent_offset,          k1, "parent",               classloader_signature, false)

void java_lang_ClassLoader::compute_offsets() {
  InstanceKlass* k1 = SystemDictionary::ClassLoader_klass();
  CLASSLOADER_FIELDS_DO(FIELD_COMPUTE_OFFSET);

  CLASSLOADER_INJECTED_FIELDS(INJECTED_FIELD_COMPUTE_OFFSET);
}

#if INCLUDE_CDS
void java_lang_ClassLoader::serialize_offsets(SerializeClosure* f) {
  CLASSLOADER_FIELDS_DO(FIELD_SERIALIZE_OFFSET);
  CLASSLOADER_INJECTED_FIELDS(INJECTED_FIELD_SERIALIZE_OFFSET);
}
#endif

oop java_lang_ClassLoader::parent(oop loader) {
  assert(is_instance(loader), "loader must be oop");
  return loader->obj_field(_parent_offset);
}

// Returns the name field of this class loader.  If the name field has not
// been set, null will be returned.
oop java_lang_ClassLoader::name(oop loader) {
  assert(is_instance(loader), "loader must be oop");
  return loader->obj_field(_name_offset);
}

// Returns the nameAndId field of this class loader. The format is
// as follows:
//   If the defining loader has a name explicitly set then '<loader-name>' @<id>
//   If the defining loader has no name then <qualified-class-name> @<id>
//   If built-in loader, then omit '@<id>' as there is only one instance.
// Use ClassLoader::loader_name_id() to obtain this String as a char*.
oop java_lang_ClassLoader::nameAndId(oop loader) {
  assert(is_instance(loader), "loader must be oop");
  return loader->obj_field(_nameAndId_offset);
}

bool java_lang_ClassLoader::isAncestor(oop loader, oop cl) {
  assert(is_instance(loader), "loader must be oop");
  assert(cl == NULL || is_instance(cl), "cl argument must be oop");
  oop acl = loader;
  debug_only(jint loop_count = 0);
  // This loop taken verbatim from ClassLoader.java:
  do {
    acl = parent(acl);
    if (cl == acl) {
      return true;
    }
    assert(++loop_count > 0, "loop_count overflow");
  } while (acl != NULL);
  return false;
}

bool java_lang_ClassLoader::is_instance(oop obj) {
  return obj != NULL && is_subclass(obj->klass());
}


// For class loader classes, parallelCapable defined
// based on non-null field
// Written to by java.lang.ClassLoader, vm only reads this field, doesn't set it
bool java_lang_ClassLoader::parallelCapable(oop class_loader) {
  assert(_parallelCapable_offset != 0, "offsets should have been initialized");
  return (class_loader->obj_field(_parallelCapable_offset) != NULL);
}

bool java_lang_ClassLoader::is_trusted_loader(oop loader) {
  // Fix for 4474172; see evaluation for more details
  loader = non_reflection_class_loader(loader);

  oop cl = SystemDictionary::java_system_loader();
  while(cl != NULL) {
    if (cl == loader) return true;
    cl = parent(cl);
  }
  return false;
}

// Return true if this is one of the class loaders associated with
// the generated bytecodes for reflection.
bool java_lang_ClassLoader::is_reflection_class_loader(oop loader) {
  if (loader != NULL) {
    Klass* delegating_cl_class = SystemDictionary::reflect_DelegatingClassLoader_klass();
    // This might be null in non-1.4 JDKs
    return (delegating_cl_class != NULL && loader->is_a(delegating_cl_class));
  }
  return false;
}

oop java_lang_ClassLoader::non_reflection_class_loader(oop loader) {
  // See whether this is one of the class loaders associated with
  // the generated bytecodes for reflection, and if so, "magically"
  // delegate to its parent to prevent class loading from occurring
  // in places where applications using reflection didn't expect it.
  if (is_reflection_class_loader(loader)) {
    return parent(loader);
  }
  return loader;
}

oop java_lang_ClassLoader::unnamedModule(oop loader) {
  assert(is_instance(loader), "loader must be oop");
  return loader->obj_field(_unnamedModule_offset);
}

// Support for java_lang_System
//

int java_lang_System::_static_in_offset;
int java_lang_System::_static_out_offset;
int java_lang_System::_static_err_offset;
int java_lang_System::_static_security_offset;

#define SYSTEM_FIELDS_DO(macro) \
  macro(_static_in_offset,  k, "in",  input_stream_signature, true); \
  macro(_static_out_offset, k, "out", print_stream_signature, true); \
  macro(_static_err_offset, k, "err", print_stream_signature, true); \
  macro(_static_security_offset, k, "security", security_manager_signature, true)

void java_lang_System::compute_offsets() {
  InstanceKlass* k = SystemDictionary::System_klass();
  SYSTEM_FIELDS_DO(FIELD_COMPUTE_OFFSET);
}

#if INCLUDE_CDS
void java_lang_System::serialize_offsets(SerializeClosure* f) {
   SYSTEM_FIELDS_DO(FIELD_SERIALIZE_OFFSET);
}
#endif

// Support for jdk_internal_misc_UnsafeConstants
//
class UnsafeConstantsFixup : public FieldClosure {
private:
  int _address_size;
  int _page_size;
  bool _big_endian;
  bool _use_unaligned_access;
  int _data_cache_line_flush_size;
public:
  UnsafeConstantsFixup() {
    // round up values for all static final fields
    _address_size = sizeof(void*);
    _page_size = os::vm_page_size();
    _big_endian = LITTLE_ENDIAN_ONLY(false) BIG_ENDIAN_ONLY(true);
    _use_unaligned_access = UseUnalignedAccesses;
    _data_cache_line_flush_size = (int)VM_Version::data_cache_line_flush_size();
  }

  void do_field(fieldDescriptor* fd) {
    oop mirror = fd->field_holder()->java_mirror();
    assert(mirror != NULL, "UnsafeConstants must have mirror already");
    assert(fd->field_holder() == SystemDictionary::UnsafeConstants_klass(), "Should be UnsafeConstants");
    assert(fd->is_final(), "fields of UnsafeConstants must be final");
    assert(fd->is_static(), "fields of UnsafeConstants must be static");
    if (fd->name() == vmSymbols::address_size_name()) {
      mirror->int_field_put(fd->offset(), _address_size);
    } else if (fd->name() == vmSymbols::page_size_name()) {
      mirror->int_field_put(fd->offset(), _page_size);
    } else if (fd->name() == vmSymbols::big_endian_name()) {
      mirror->bool_field_put(fd->offset(), _big_endian);
    } else if (fd->name() == vmSymbols::use_unaligned_access_name()) {
      mirror->bool_field_put(fd->offset(), _use_unaligned_access);
    } else if (fd->name() == vmSymbols::data_cache_line_flush_size_name()) {
      mirror->int_field_put(fd->offset(), _data_cache_line_flush_size);
    } else if (fd->name() == vmSymbols::scoped_cache_shift_name()) {
      mirror->int_field_put(fd->offset(), ScopedCacheSize ? exact_log2(ScopedCacheSize) : -1);
    } else {
      assert(false, "unexpected UnsafeConstants field");
    }
  }
};

void jdk_internal_misc_UnsafeConstants::set_unsafe_constants() {
  UnsafeConstantsFixup fixup;
  SystemDictionary::UnsafeConstants_klass()->do_local_static_fields(&fixup);
}


// java_lang_StackTraceElement

int java_lang_StackTraceElement::_methodName_offset;
int java_lang_StackTraceElement::_fileName_offset;
int java_lang_StackTraceElement::_lineNumber_offset;
int java_lang_StackTraceElement::_moduleName_offset;
int java_lang_StackTraceElement::_moduleVersion_offset;
int java_lang_StackTraceElement::_classLoaderName_offset;
int java_lang_StackTraceElement::_declaringClass_offset;
int java_lang_StackTraceElement::_declaringClassObject_offset;
int java_lang_StackTraceElement::_contScopeName_offset;

#define STACKTRACEELEMENT_FIELDS_DO(macro) \
  macro(_declaringClassObject_offset,  k, "declaringClassObject", class_signature, false); \
  macro(_classLoaderName_offset, k, "classLoaderName", string_signature, false); \
  macro(_moduleName_offset,      k, "moduleName",      string_signature, false); \
  macro(_moduleVersion_offset,   k, "moduleVersion",   string_signature, false); \
  macro(_declaringClass_offset,  k, "declaringClass",  string_signature, false); \
  macro(_methodName_offset,      k, "methodName",      string_signature, false); \
  macro(_fileName_offset,        k, "fileName",        string_signature, false); \
  macro(_lineNumber_offset,      k, "lineNumber",      int_signature,    false); \
  macro(_contScopeName_offset,   k, "contScopeName",   string_signature, false)

// Support for java_lang_StackTraceElement
void java_lang_StackTraceElement::compute_offsets() {
  InstanceKlass* k = SystemDictionary::StackTraceElement_klass();
  STACKTRACEELEMENT_FIELDS_DO(FIELD_COMPUTE_OFFSET);
}

#if INCLUDE_CDS
void java_lang_StackTraceElement::serialize_offsets(SerializeClosure* f) {
  STACKTRACEELEMENT_FIELDS_DO(FIELD_SERIALIZE_OFFSET);
}
#endif

void java_lang_StackTraceElement::set_fileName(oop element, oop value) {
  element->obj_field_put(_fileName_offset, value);
}

void java_lang_StackTraceElement::set_declaringClass(oop element, oop value) {
  element->obj_field_put(_declaringClass_offset, value);
}

void java_lang_StackTraceElement::set_methodName(oop element, oop value) {
  element->obj_field_put(_methodName_offset, value);
}

void java_lang_StackTraceElement::set_lineNumber(oop element, int value) {
  element->int_field_put(_lineNumber_offset, value);
}

void java_lang_StackTraceElement::set_moduleName(oop element, oop value) {
  element->obj_field_put(_moduleName_offset, value);
}

void java_lang_StackTraceElement::set_moduleVersion(oop element, oop value) {
  element->obj_field_put(_moduleVersion_offset, value);
}

void java_lang_StackTraceElement::set_classLoaderName(oop element, oop value) {
  element->obj_field_put(_classLoaderName_offset, value);
}

void java_lang_StackTraceElement::set_declaringClassObject(oop element, oop value) {
  element->obj_field_put(_declaringClassObject_offset, value);
}


// java_lang_AssertionStatusDirectives

int java_lang_AssertionStatusDirectives::_classes_offset;
int java_lang_AssertionStatusDirectives::_classEnabled_offset;
int java_lang_AssertionStatusDirectives::_packages_offset;
int java_lang_AssertionStatusDirectives::_packageEnabled_offset;
int java_lang_AssertionStatusDirectives::_deflt_offset;

// Support for java Assertions - java_lang_AssertionStatusDirectives.
#define ASSERTIONSTATUSDIRECTIVES_FIELDS_DO(macro) \
  macro(_classes_offset,        k, "classes",        string_array_signature, false); \
  macro(_classEnabled_offset,   k, "classEnabled",   bool_array_signature, false); \
  macro(_packages_offset,       k, "packages",       string_array_signature, false); \
  macro(_packageEnabled_offset, k, "packageEnabled", bool_array_signature,   false); \
  macro(_deflt_offset,          k, "deflt",          bool_signature,         false)

void java_lang_AssertionStatusDirectives::compute_offsets() {
  InstanceKlass* k = SystemDictionary::AssertionStatusDirectives_klass();
  ASSERTIONSTATUSDIRECTIVES_FIELDS_DO(FIELD_COMPUTE_OFFSET);
}

#if INCLUDE_CDS
void java_lang_AssertionStatusDirectives::serialize_offsets(SerializeClosure* f) {
  ASSERTIONSTATUSDIRECTIVES_FIELDS_DO(FIELD_SERIALIZE_OFFSET);
}
#endif

void java_lang_AssertionStatusDirectives::set_classes(oop o, oop val) {
  o->obj_field_put(_classes_offset, val);
}

void java_lang_AssertionStatusDirectives::set_classEnabled(oop o, oop val) {
  o->obj_field_put(_classEnabled_offset, val);
}

void java_lang_AssertionStatusDirectives::set_packages(oop o, oop val) {
  o->obj_field_put(_packages_offset, val);
}

void java_lang_AssertionStatusDirectives::set_packageEnabled(oop o, oop val) {
  o->obj_field_put(_packageEnabled_offset, val);
}

void java_lang_AssertionStatusDirectives::set_deflt(oop o, bool val) {
  o->bool_field_put(_deflt_offset, val);
}

// Support for java.lang.ContinuationScope

int java_lang_ContinuationScope::_name_offset;
int java_lang_Continuation::_scope_offset;
int java_lang_Continuation::_target_offset;
int java_lang_Continuation::_stack_offset;
int java_lang_Continuation::_tail_offset;
int java_lang_Continuation::_maxSize_offset;
int java_lang_Continuation::_numFrames_offset;
int java_lang_Continuation::_numInterpretedFrames_offset;
int java_lang_Continuation::_refStack_offset;
int java_lang_Continuation::_parent_offset;
int java_lang_Continuation::_yieldInfo_offset;
int java_lang_Continuation::_fp_offset;
int java_lang_Continuation::_sp_offset;
int java_lang_Continuation::_pc_offset;
int java_lang_Continuation::_refSP_offset;
int java_lang_Continuation::_cs_offset;
int java_lang_Continuation::_flags_offset;
int java_lang_Continuation::_reset_offset;
int java_lang_Continuation::_mounted_offset;
int java_lang_Continuation::_done_offset;

#define CONTINUATIONSCOPE_FIELDS_DO(macro) \
  macro(_name_offset, k, vmSymbols::name_name(), string_signature, false);

void java_lang_ContinuationScope::compute_offsets() {
  InstanceKlass* k = SystemDictionary::ContinuationScope_klass();
  CONTINUATIONSCOPE_FIELDS_DO(FIELD_COMPUTE_OFFSET);
}

#if INCLUDE_CDS
void java_lang_ContinuationScope::serialize_offsets(SerializeClosure* f) {
  CONTINUATIONSCOPE_FIELDS_DO(FIELD_SERIALIZE_OFFSET);
}
#endif

// Support for java.lang.Continuation

#define CONTINUATION_FIELDS_DO(macro) \
  macro(_scope_offset,     k, vmSymbols::scope_name(),     continuationscope_signature, false); \
  macro(_target_offset,    k, vmSymbols::target_name(),    runnable_signature,          false); \
  macro(_parent_offset,    k, vmSymbols::parent_name(),    continuation_signature,      false); \
  macro(_yieldInfo_offset, k, vmSymbols::yieldInfo_name(), object_signature,            false); \
  macro(_tail_offset,      k, vmSymbols::tail_name(),      stackchunk_signature,        false); \
  macro(_stack_offset,     k, vmSymbols::stack_name(),     int_array_signature,         false); \
  macro(_maxSize_offset,   k, vmSymbols::maxSize_name(),   int_signature,               false); \
  macro(_refStack_offset,  k, vmSymbols::refStack_name(),  object_array_signature,      false); \
  macro(_fp_offset,        k, vmSymbols::fp_name(),        long_signature,              false); \
  macro(_sp_offset,        k, vmSymbols::sp_name(),        int_signature,               false); \
  macro(_pc_offset,        k, vmSymbols::pc_name(),        long_signature,              false); \
  macro(_refSP_offset,     k, vmSymbols::refSP_name(),     int_signature,               false); \
  macro(_flags_offset,     k, vmSymbols::flags_name(),     byte_signature,              false); \
  macro(_cs_offset,        k, vmSymbols::cs_name(),        short_signature,             false); \
  macro(_reset_offset,     k, vmSymbols::reset_name(),     bool_signature,              false); \
  macro(_mounted_offset,   k, vmSymbols::mounted_name(),   bool_signature,              false); \
  macro(_done_offset,      k, vmSymbols::done_name(),      bool_signature,              false); \
  macro(_numFrames_offset, k, vmSymbols::numFrames_name(), short_signature,             false); \
  macro(_numInterpretedFrames_offset, k, vmSymbols::numInterpretedFrames_name(), short_signature, false);

void java_lang_Continuation::compute_offsets() {
  InstanceKlass* k = SystemDictionary::Continuation_klass();
  CONTINUATION_FIELDS_DO(FIELD_COMPUTE_OFFSET);
}

#if INCLUDE_CDS
void java_lang_Continuation::serialize_offsets(SerializeClosure* f) {
  CONTINUATION_FIELDS_DO(FIELD_SERIALIZE_OFFSET);
}
#endif

// Support for jdk.internal.misc.StackChunk

int jdk_internal_misc_StackChunk::_parent_offset;
int jdk_internal_misc_StackChunk::_size_offset;
int jdk_internal_misc_StackChunk::_sp_offset;
int jdk_internal_misc_StackChunk::_pc_offset;
int jdk_internal_misc_StackChunk::_argsize_offset;
int jdk_internal_misc_StackChunk::_mode_offset;
int jdk_internal_misc_StackChunk::_numFrames_offset;
int jdk_internal_misc_StackChunk::_numOops_offset;
int jdk_internal_misc_StackChunk::_cont_offset;

#define STACKCHUNK_FIELDS_DO(macro) \
  macro(_parent_offset,    k, vmSymbols::parent_name(),    stackchunk_signature, false); \
  macro(_size_offset,      k, vmSymbols::size_name(),      int_signature,        false); \
  macro(_sp_offset,        k, vmSymbols::sp_name(),        int_signature,        false); \
  macro(_pc_offset,        k, vmSymbols::pc_name(),        long_signature,       false); \
  macro(_argsize_offset,   k, vmSymbols::argsize_name(),   int_signature,        false); \
  macro(_mode_offset,      k, vmSymbols::mode_name(),      bool_signature,       false); \
  macro(_numFrames_offset, k, vmSymbols::numFrames_name(), int_signature,        false); \
  macro(_numOops_offset,   k, vmSymbols::numOops_name(),   int_signature,        false); \
  macro(_cont_offset,      k, "cont",                      continuation_signature, false);

void jdk_internal_misc_StackChunk::compute_offsets() {
  InstanceKlass* k = SystemDictionary::StackChunk_klass();
  STACKCHUNK_FIELDS_DO(FIELD_COMPUTE_OFFSET);
}

#if INCLUDE_CDS
void jdk_internal_misc_StackChunk::serialize_offsets(SerializeClosure* f) {
  STACKCHUNK_FIELDS_DO(FIELD_SERIALIZE_OFFSET);
}
#endif

bool java_lang_Continuation::on_local_stack(oop ref, address adr) {
  arrayOop s = stack(ref);
  void* base = s->base(T_INT);
  return adr >= base && (char*)adr < ((char*)base + (s->length() * 4));
}

bool java_lang_Continuation::is_mounted(oop ref) {
  return ref->bool_field(_mounted_offset) != 0;
}


// Support for intrinsification of java.nio.Buffer.checkIndex

int java_nio_Buffer::_limit_offset;

#define BUFFER_FIELDS_DO(macro) \
  macro(_limit_offset, k, "limit", int_signature, false)

void java_nio_Buffer::compute_offsets() {
  InstanceKlass* k = SystemDictionary::nio_Buffer_klass();
  assert(k != NULL, "must be loaded in 1.4+");
  BUFFER_FIELDS_DO(FIELD_COMPUTE_OFFSET);
}

#if INCLUDE_CDS
void java_nio_Buffer::serialize_offsets(SerializeClosure* f) {
  BUFFER_FIELDS_DO(FIELD_SERIALIZE_OFFSET);
}
#endif

int java_util_concurrent_locks_AbstractOwnableSynchronizer::_owner_offset;

#define AOS_FIELDS_DO(macro) \
  macro(_owner_offset, k, "exclusiveOwnerThread", thread_signature, false)

void java_util_concurrent_locks_AbstractOwnableSynchronizer::compute_offsets() {
  InstanceKlass* k = SystemDictionary::java_util_concurrent_locks_AbstractOwnableSynchronizer_klass();
  AOS_FIELDS_DO(FIELD_COMPUTE_OFFSET);
}

oop java_util_concurrent_locks_AbstractOwnableSynchronizer::get_owner_threadObj(oop obj) {
  assert(_owner_offset != 0, "Must be initialized");
  return obj->obj_field(_owner_offset);
}

#if INCLUDE_CDS
void java_util_concurrent_locks_AbstractOwnableSynchronizer::serialize_offsets(SerializeClosure* f) {
  AOS_FIELDS_DO(FIELD_SERIALIZE_OFFSET);
}
#endif

int java_lang_Integer_IntegerCache::_static_cache_offset;
int java_lang_Long_LongCache::_static_cache_offset;
int java_lang_Character_CharacterCache::_static_cache_offset;
int java_lang_Short_ShortCache::_static_cache_offset;
int java_lang_Byte_ByteCache::_static_cache_offset;

#define INTEGER_CACHE_FIELDS_DO(macro) \
  macro(_static_cache_offset, k, "cache", java_lang_Integer_array_signature, true)

void java_lang_Integer_IntegerCache::compute_offsets(InstanceKlass *k) {
  guarantee(k != NULL && k->is_initialized(), "must be loaded and initialized");
  INTEGER_CACHE_FIELDS_DO(FIELD_COMPUTE_OFFSET);
}

objArrayOop java_lang_Integer_IntegerCache::cache(InstanceKlass *ik) {
  oop base = ik->static_field_base_raw();
  return objArrayOop(base->obj_field(_static_cache_offset));
}

Symbol* java_lang_Integer_IntegerCache::symbol() {
  return vmSymbols::java_lang_Integer_IntegerCache();
}

#if INCLUDE_CDS
void java_lang_Integer_IntegerCache::serialize_offsets(SerializeClosure* f) {
  INTEGER_CACHE_FIELDS_DO(FIELD_SERIALIZE_OFFSET);
}
#endif
#undef INTEGER_CACHE_FIELDS_DO

jint java_lang_Integer::value(oop obj) {
   jvalue v;
   java_lang_boxing_object::get_value(obj, &v);
   return v.i;
}

#define LONG_CACHE_FIELDS_DO(macro) \
  macro(_static_cache_offset, k, "cache", java_lang_Long_array_signature, true)

void java_lang_Long_LongCache::compute_offsets(InstanceKlass *k) {
  guarantee(k != NULL && k->is_initialized(), "must be loaded and initialized");
  LONG_CACHE_FIELDS_DO(FIELD_COMPUTE_OFFSET);
}

objArrayOop java_lang_Long_LongCache::cache(InstanceKlass *ik) {
  oop base = ik->static_field_base_raw();
  return objArrayOop(base->obj_field(_static_cache_offset));
}

Symbol* java_lang_Long_LongCache::symbol() {
  return vmSymbols::java_lang_Long_LongCache();
}

#if INCLUDE_CDS
void java_lang_Long_LongCache::serialize_offsets(SerializeClosure* f) {
  LONG_CACHE_FIELDS_DO(FIELD_SERIALIZE_OFFSET);
}
#endif
#undef LONG_CACHE_FIELDS_DO

jlong java_lang_Long::value(oop obj) {
   jvalue v;
   java_lang_boxing_object::get_value(obj, &v);
   return v.j;
}

#define CHARACTER_CACHE_FIELDS_DO(macro) \
  macro(_static_cache_offset, k, "cache", java_lang_Character_array_signature, true)

void java_lang_Character_CharacterCache::compute_offsets(InstanceKlass *k) {
  guarantee(k != NULL && k->is_initialized(), "must be loaded and initialized");
  CHARACTER_CACHE_FIELDS_DO(FIELD_COMPUTE_OFFSET);
}

objArrayOop java_lang_Character_CharacterCache::cache(InstanceKlass *ik) {
  oop base = ik->static_field_base_raw();
  return objArrayOop(base->obj_field(_static_cache_offset));
}

Symbol* java_lang_Character_CharacterCache::symbol() {
  return vmSymbols::java_lang_Character_CharacterCache();
}

#if INCLUDE_CDS
void java_lang_Character_CharacterCache::serialize_offsets(SerializeClosure* f) {
  CHARACTER_CACHE_FIELDS_DO(FIELD_SERIALIZE_OFFSET);
}
#endif
#undef CHARACTER_CACHE_FIELDS_DO

jchar java_lang_Character::value(oop obj) {
   jvalue v;
   java_lang_boxing_object::get_value(obj, &v);
   return v.c;
}

#define SHORT_CACHE_FIELDS_DO(macro) \
  macro(_static_cache_offset, k, "cache", java_lang_Short_array_signature, true)

void java_lang_Short_ShortCache::compute_offsets(InstanceKlass *k) {
  guarantee(k != NULL && k->is_initialized(), "must be loaded and initialized");
  SHORT_CACHE_FIELDS_DO(FIELD_COMPUTE_OFFSET);
}

objArrayOop java_lang_Short_ShortCache::cache(InstanceKlass *ik) {
  oop base = ik->static_field_base_raw();
  return objArrayOop(base->obj_field(_static_cache_offset));
}

Symbol* java_lang_Short_ShortCache::symbol() {
  return vmSymbols::java_lang_Short_ShortCache();
}

#if INCLUDE_CDS
void java_lang_Short_ShortCache::serialize_offsets(SerializeClosure* f) {
  SHORT_CACHE_FIELDS_DO(FIELD_SERIALIZE_OFFSET);
}
#endif
#undef SHORT_CACHE_FIELDS_DO

jshort java_lang_Short::value(oop obj) {
   jvalue v;
   java_lang_boxing_object::get_value(obj, &v);
   return v.s;
}

#define BYTE_CACHE_FIELDS_DO(macro) \
  macro(_static_cache_offset, k, "cache", java_lang_Byte_array_signature, true)

void java_lang_Byte_ByteCache::compute_offsets(InstanceKlass *k) {
  guarantee(k != NULL && k->is_initialized(), "must be loaded and initialized");
  BYTE_CACHE_FIELDS_DO(FIELD_COMPUTE_OFFSET);
}

objArrayOop java_lang_Byte_ByteCache::cache(InstanceKlass *ik) {
  oop base = ik->static_field_base_raw();
  return objArrayOop(base->obj_field(_static_cache_offset));
}

Symbol* java_lang_Byte_ByteCache::symbol() {
  return vmSymbols::java_lang_Byte_ByteCache();
}

#if INCLUDE_CDS
void java_lang_Byte_ByteCache::serialize_offsets(SerializeClosure* f) {
  BYTE_CACHE_FIELDS_DO(FIELD_SERIALIZE_OFFSET);
}
#endif
#undef BYTE_CACHE_FIELDS_DO

jbyte java_lang_Byte::value(oop obj) {
   jvalue v;
   java_lang_boxing_object::get_value(obj, &v);
   return v.b;
}

int java_lang_Boolean::_static_TRUE_offset;
int java_lang_Boolean::_static_FALSE_offset;

#define BOOLEAN_FIELDS_DO(macro) \
  macro(_static_TRUE_offset, k, "TRUE", java_lang_Boolean_signature, true); \
  macro(_static_FALSE_offset, k, "FALSE", java_lang_Boolean_signature, true)


void java_lang_Boolean::compute_offsets(InstanceKlass *k) {
  guarantee(k != NULL && k->is_initialized(), "must be loaded and initialized");
  BOOLEAN_FIELDS_DO(FIELD_COMPUTE_OFFSET);
}

oop java_lang_Boolean::get_TRUE(InstanceKlass *ik) {
  oop base = ik->static_field_base_raw();
  return base->obj_field(_static_TRUE_offset);
}

oop java_lang_Boolean::get_FALSE(InstanceKlass *ik) {
  oop base = ik->static_field_base_raw();
  return base->obj_field(_static_FALSE_offset);
}

Symbol* java_lang_Boolean::symbol() {
  return vmSymbols::java_lang_Boolean();
}

#if INCLUDE_CDS
void java_lang_Boolean::serialize_offsets(SerializeClosure* f) {
  BOOLEAN_FIELDS_DO(FIELD_SERIALIZE_OFFSET);
}
#endif
#undef BOOLEAN_CACHE_FIELDS_DO

jboolean java_lang_Boolean::value(oop obj) {
   jvalue v;
   java_lang_boxing_object::get_value(obj, &v);
   return v.z;
}

// java_lang_reflect_RecordComponent

int java_lang_reflect_RecordComponent::_clazz_offset;
int java_lang_reflect_RecordComponent::_name_offset;
int java_lang_reflect_RecordComponent::_type_offset;
int java_lang_reflect_RecordComponent::_accessor_offset;
int java_lang_reflect_RecordComponent::_signature_offset;
int java_lang_reflect_RecordComponent::_annotations_offset;
int java_lang_reflect_RecordComponent::_typeAnnotations_offset;

#define RECORDCOMPONENT_FIELDS_DO(macro) \
  macro(_clazz_offset,       k, "clazz",       class_signature,  false); \
  macro(_name_offset,        k, "name",        string_signature, false); \
  macro(_type_offset,        k, "type",        class_signature,  false); \
  macro(_accessor_offset,    k, "accessor",    reflect_method_signature, false); \
  macro(_signature_offset,   k, "signature",   string_signature, false); \
  macro(_annotations_offset, k, "annotations", byte_array_signature,     false); \
  macro(_typeAnnotations_offset, k, "typeAnnotations", byte_array_signature, false);

// Support for java_lang_reflect_RecordComponent
void java_lang_reflect_RecordComponent::compute_offsets() {
  InstanceKlass* k = SystemDictionary::RecordComponent_klass();
  RECORDCOMPONENT_FIELDS_DO(FIELD_COMPUTE_OFFSET);
}

#if INCLUDE_CDS
void java_lang_reflect_RecordComponent::serialize_offsets(SerializeClosure* f) {
  RECORDCOMPONENT_FIELDS_DO(FIELD_SERIALIZE_OFFSET);
}
#endif

void java_lang_reflect_RecordComponent::set_clazz(oop element, oop value) {
  element->obj_field_put(_clazz_offset, value);
}

void java_lang_reflect_RecordComponent::set_name(oop element, oop value) {
  element->obj_field_put(_name_offset, value);
}

void java_lang_reflect_RecordComponent::set_type(oop element, oop value) {
  element->obj_field_put(_type_offset, value);
}

void java_lang_reflect_RecordComponent::set_accessor(oop element, oop value) {
  element->obj_field_put(_accessor_offset, value);
}

void java_lang_reflect_RecordComponent::set_signature(oop element, oop value) {
  element->obj_field_put(_signature_offset, value);
}

void java_lang_reflect_RecordComponent::set_annotations(oop element, oop value) {
  element->obj_field_put(_annotations_offset, value);
}

void java_lang_reflect_RecordComponent::set_typeAnnotations(oop element, oop value) {
  element->obj_field_put(_typeAnnotations_offset, value);
}

// java_lang_InternalError
int java_lang_InternalError::_during_unsafe_access_offset;

void java_lang_InternalError::set_during_unsafe_access(oop internal_error) {
  internal_error->bool_field_put(_during_unsafe_access_offset, true);
}

jboolean java_lang_InternalError::during_unsafe_access(oop internal_error) {
  return internal_error->bool_field(_during_unsafe_access_offset);
}

void java_lang_InternalError::compute_offsets() {
  INTERNALERROR_INJECTED_FIELDS(INJECTED_FIELD_COMPUTE_OFFSET);
}

#if INCLUDE_CDS
void java_lang_InternalError::serialize_offsets(SerializeClosure* f) {
  INTERNALERROR_INJECTED_FIELDS(INJECTED_FIELD_SERIALIZE_OFFSET);
}
#endif

#define DO_COMPUTE_OFFSETS(k) k::compute_offsets();

// Compute field offsets of all the classes in this file
void JavaClasses::compute_offsets() {
  if (UseSharedSpaces) {
    JVMTI_ONLY(assert(JvmtiExport::is_early_phase() && !(JvmtiExport::should_post_class_file_load_hook() &&
                                                         JvmtiExport::has_early_class_hook_env()),
                      "JavaClasses::compute_offsets() must be called in early JVMTI phase."));
    // None of the classes used by the rest of this function can be replaced by
    // JVMTI ClassFileLoadHook.
    // We are safe to use the archived offsets, which have already been restored
    // by JavaClasses::serialize_offsets, without computing the offsets again.
    return;
  }

  // We have already called the compute_offsets() of the
  // BASIC_JAVA_CLASSES_DO_PART1 classes (java_lang_String, java_lang_Class and
  // java_lang_ref_Reference) earlier inside SystemDictionary::resolve_well_known_classes()
  BASIC_JAVA_CLASSES_DO_PART2(DO_COMPUTE_OFFSETS);
}

#if INCLUDE_CDS
#define DO_SERIALIZE_OFFSETS(k) k::serialize_offsets(soc);

void JavaClasses::serialize_offsets(SerializeClosure* soc) {
  BASIC_JAVA_CLASSES_DO(DO_SERIALIZE_OFFSETS);
}
#endif

#if INCLUDE_CDS_JAVA_HEAP
bool JavaClasses::is_supported_for_archiving(oop obj) {
  Klass* klass = obj->klass();

  if (klass == SystemDictionary::ClassLoader_klass() ||  // ClassLoader::loader_data is malloc'ed.
      // The next 3 classes are used to implement java.lang.invoke, and are not used directly in
      // regular Java code. The implementation of java.lang.invoke uses generated anonymous classes
      // (e.g., as referenced by ResolvedMethodName::vmholder) that are not yet supported by CDS.
      // So for now we cannot not support these classes for archiving.
      //
      // These objects typically are not referenced by static fields, but rather by resolved
      // constant pool entries, so excluding them shouldn't affect the archiving of static fields.
      klass == SystemDictionary::ResolvedMethodName_klass() ||
      klass == SystemDictionary::MemberName_klass() ||
      klass == SystemDictionary::Context_klass()) {
    return false;
  }

  return true;
}
#endif

#ifndef PRODUCT

// These functions exist to assert the validity of de-serialized offsets in boxing object as a sanity check.

bool JavaClasses::check_offset(const char *klass_name, int deserialized_offset, const char *field_name,
                               const char* field_sig) {
  EXCEPTION_MARK;
  fieldDescriptor fd;
  TempNewSymbol klass_sym = SymbolTable::new_symbol(klass_name);
  Klass* k = SystemDictionary::resolve_or_fail(klass_sym, true, CATCH);
  InstanceKlass* ik = InstanceKlass::cast(k);
  TempNewSymbol f_name = SymbolTable::new_symbol(field_name);
  TempNewSymbol f_sig  = SymbolTable::new_symbol(field_sig);
  if (!ik->find_local_field(f_name, f_sig, &fd)) {
    tty->print_cr("Nonstatic field %s.%s not found", klass_name, field_name);
    return false;
  }
  if (fd.is_static()) {
    tty->print_cr("Nonstatic field %s.%s appears to be static", klass_name, field_name);
    return false;
  }
  if (fd.offset() == deserialized_offset ) {
    return true;
  } else {
    tty->print_cr("Offset of nonstatic field %s.%s is deserialized as %d but should really be %d.",
                  klass_name, field_name, deserialized_offset, fd.offset());
    return false;
  }
}

void JavaClasses::check_offsets() {
  bool valid = true;

#define CHECK_OFFSET(klass_name, cpp_klass_name, field_name, field_sig) \
  valid &= check_offset(klass_name, cpp_klass_name :: _##field_name ## _offset, #field_name, field_sig)

#define CHECK_LONG_OFFSET(klass_name, cpp_klass_name, field_name, field_sig) \
  valid &= check_offset(klass_name, cpp_klass_name :: _##long_ ## field_name ## _offset, #field_name, field_sig)

  // Boxed primitive objects (java_lang_boxing_object)

  CHECK_OFFSET("java/lang/Boolean",   java_lang_boxing_object, value, "Z");
  CHECK_OFFSET("java/lang/Character", java_lang_boxing_object, value, "C");
  CHECK_OFFSET("java/lang/Float",     java_lang_boxing_object, value, "F");
  CHECK_LONG_OFFSET("java/lang/Double", java_lang_boxing_object, value, "D");
  CHECK_OFFSET("java/lang/Byte",      java_lang_boxing_object, value, "B");
  CHECK_OFFSET("java/lang/Short",     java_lang_boxing_object, value, "S");
  CHECK_OFFSET("java/lang/Integer",   java_lang_boxing_object, value, "I");
  CHECK_LONG_OFFSET("java/lang/Long", java_lang_boxing_object, value, "J");

  // java.lang.Continuation

  // CHECK_OFFSET("java/lang/Continuation", java_lang_Continuation, target,   "Ljava/lang/Runnable;");
  // CHECK_OFFSET("java/lang/Continuation", java_lang_Continuation, stack,    "[I");
  // CHECK_OFFSET("java/lang/Continuation", java_lang_Continuation, parent,   "Ljava/lang/Continuation;");
  // CHECK_OFFSET("java/lang/Continuation", java_lang_Continuation, lastFP,   "I");
  // CHECK_OFFSET("java/lang/Continuation", java_lang_Continuation, lastSP,   "I");

  if (!valid) vm_exit_during_initialization("Field offset verification failed");
}

#endif // PRODUCT

int InjectedField::compute_offset() {
  InstanceKlass* ik = InstanceKlass::cast(klass());
  for (AllFieldStream fs(ik); !fs.done(); fs.next()) {
    if (!may_be_java && !fs.access_flags().is_internal()) {
      // Only look at injected fields
      continue;
    }
    if (fs.name() == name() && fs.signature() == signature()) {
      return fs.offset();
    }
  }
  ResourceMark rm;
  tty->print_cr("Invalid layout of %s at %s/%s%s", ik->external_name(), name()->as_C_string(), signature()->as_C_string(), may_be_java ? " (may_be_java)" : "");
#ifndef PRODUCT
  ik->print();
  tty->print_cr("all fields:");
  for (AllFieldStream fs(ik); !fs.done(); fs.next()) {
    tty->print_cr("  name: %s, sig: %s, flags: %08x", fs.name()->as_C_string(), fs.signature()->as_C_string(), fs.access_flags().as_int());
  }
#endif //PRODUCT
  vm_exit_during_initialization("Invalid layout of well-known class: use -Xlog:class+load=info to see the origin of the problem class");
  return -1;
}

void javaClasses_init() {
  JavaClasses::compute_offsets();
  JavaClasses::check_offsets();
  java_lang_VirtualThread::init_static_notify_jvmti_events();
  FilteredFieldsMap::initialize();  // must be done after computing offsets.
}<|MERGE_RESOLUTION|>--- conflicted
+++ resolved
@@ -2759,11 +2759,7 @@
   vframeStream st(thread, false /* stop_at_java_call_stub */, false /* process_frames */);
 #endif
   int total_count = 0;
-<<<<<<< HEAD
-  RegisterMap map(thread, false, true);
-=======
-  RegisterMap map(thread, false /* update */, false /* process_frames */);
->>>>>>> cd33abb1
+  RegisterMap map(thread, false /* update */, false /* process_frames */, true /* walk_cont */);
   int decode_offset = 0;
   CompiledMethod* nm = NULL;
   bool skip_fillInStackTrace_check = false;
