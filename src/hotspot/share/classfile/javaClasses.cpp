/*
 * Copyright (c) 1997, 2020, Oracle and/or its affiliates. All rights reserved.
 * DO NOT ALTER OR REMOVE COPYRIGHT NOTICES OR THIS FILE HEADER.
 *
 * This code is free software; you can redistribute it and/or modify it
 * under the terms of the GNU General Public License version 2 only, as
 * published by the Free Software Foundation.
 *
 * This code is distributed in the hope that it will be useful, but WITHOUT
 * ANY WARRANTY; without even the implied warranty of MERCHANTABILITY or
 * FITNESS FOR A PARTICULAR PURPOSE.  See the GNU General Public License
 * version 2 for more details (a copy is included in the LICENSE file that
 * accompanied this code).
 *
 * You should have received a copy of the GNU General Public License version
 * 2 along with this work; if not, write to the Free Software Foundation,
 * Inc., 51 Franklin St, Fifth Floor, Boston, MA 02110-1301 USA.
 *
 * Please contact Oracle, 500 Oracle Parkway, Redwood Shores, CA 94065 USA
 * or visit www.oracle.com if you need additional information or have any
 * questions.
 *
 */

#include "precompiled.hpp"
#include "classfile/altHashing.hpp"
#include "classfile/classLoaderData.inline.hpp"
#include "classfile/javaClasses.inline.hpp"
#include "classfile/moduleEntry.hpp"
#include "classfile/stringTable.hpp"
#include "classfile/symbolTable.hpp"
#include "classfile/vmSymbols.hpp"
#include "code/debugInfo.hpp"
#include "code/dependencyContext.hpp"
#include "code/pcDesc.hpp"
#include "interpreter/interpreter.hpp"
#include "interpreter/linkResolver.hpp"
#include "logging/log.hpp"
#include "logging/logStream.hpp"
#include "memory/heapShared.inline.hpp"
#include "memory/metaspaceShared.hpp"
#include "memory/oopFactory.hpp"
#include "memory/resourceArea.hpp"
#include "memory/universe.hpp"
#include "oops/fieldStreams.inline.hpp"
#include "oops/instanceKlass.hpp"
#include "oops/instanceMirrorKlass.hpp"
#include "oops/klass.hpp"
#include "oops/method.inline.hpp"
#include "oops/objArrayOop.inline.hpp"
#include "oops/oop.inline.hpp"
#include "oops/symbol.hpp"
#include "oops/recordComponent.hpp"
#include "oops/typeArrayOop.inline.hpp"
#include "prims/jvmtiExport.hpp"
#include "prims/resolvedMethodTable.hpp"
#include "runtime/fieldDescriptor.inline.hpp"
#include "runtime/frame.inline.hpp"
#include "runtime/handles.inline.hpp"
#include "runtime/init.hpp"
#include "runtime/interfaceSupport.inline.hpp"
#include "runtime/java.hpp"
#include "runtime/javaCalls.hpp"
#include "runtime/jniHandles.inline.hpp"
#include "runtime/safepoint.hpp"
#include "runtime/safepointVerifiers.hpp"
#include "runtime/thread.inline.hpp"
#include "runtime/vframe.inline.hpp"
#include "runtime/vm_version.hpp"
#include "utilities/align.hpp"
#include "utilities/preserveException.hpp"
#include "utilities/utf8.hpp"
#if INCLUDE_JVMCI
#include "jvmci/jvmciJavaClasses.hpp"
#endif

#define INJECTED_FIELD_COMPUTE_OFFSET(klass, name, signature, may_be_java)    \
  klass::_##name##_offset = JavaClasses::compute_injected_offset(JavaClasses::klass##_##name##_enum);

#if INCLUDE_CDS
#define INJECTED_FIELD_SERIALIZE_OFFSET(klass, name, signature, may_be_java) \
  f->do_u4((u4*)&_##name##_offset);
#endif

#define DECLARE_INJECTED_FIELD(klass, name, signature, may_be_java)           \
  { SystemDictionary::WK_KLASS_ENUM_NAME(klass), vmSymbols::VM_SYMBOL_ENUM_NAME(name##_name), vmSymbols::VM_SYMBOL_ENUM_NAME(signature), may_be_java },

InjectedField JavaClasses::_injected_fields[] = {
  ALL_INJECTED_FIELDS(DECLARE_INJECTED_FIELD)
};

// Register native methods of Object
void java_lang_Object::register_natives(TRAPS) {
  InstanceKlass* obj = SystemDictionary::Object_klass();
  Method::register_native(obj, vmSymbols::hashCode_name(),
                          vmSymbols::void_int_signature(), (address) &JVM_IHashCode, CHECK);
  Method::register_native(obj, vmSymbols::wait_name(),
                          vmSymbols::long_void_signature(), (address) &JVM_MonitorWait, CHECK);
  Method::register_native(obj, vmSymbols::notify_name(),
                          vmSymbols::void_method_signature(), (address) &JVM_MonitorNotify, CHECK);
  Method::register_native(obj, vmSymbols::notifyAll_name(),
                          vmSymbols::void_method_signature(), (address) &JVM_MonitorNotifyAll, CHECK);
  Method::register_native(obj, vmSymbols::clone_name(),
                          vmSymbols::void_object_signature(), (address) &JVM_Clone, THREAD);
}

int JavaClasses::compute_injected_offset(InjectedFieldID id) {
  return _injected_fields[id].compute_offset();
}

InjectedField* JavaClasses::get_injected(Symbol* class_name, int* field_count) {
  *field_count = 0;

  vmSymbols::SID sid = vmSymbols::find_sid(class_name);
  if (sid == vmSymbols::NO_SID) {
    // Only well known classes can inject fields
    return NULL;
  }

  int count = 0;
  int start = -1;

#define LOOKUP_INJECTED_FIELD(klass, name, signature, may_be_java) \
  if (sid == vmSymbols::VM_SYMBOL_ENUM_NAME(klass)) {              \
    count++;                                                       \
    if (start == -1) start = klass##_##name##_enum;                \
  }
  ALL_INJECTED_FIELDS(LOOKUP_INJECTED_FIELD);
#undef LOOKUP_INJECTED_FIELD

  if (start != -1) {
    *field_count = count;
    return _injected_fields + start;
  }
  return NULL;
}


// Helpful routine for computing field offsets at run time rather than hardcoding them
// Finds local fields only, including static fields.  Static field offsets are from the
// beginning of the mirror.
static void compute_offset(int &dest_offset,
                           InstanceKlass* ik, Symbol* name_symbol, Symbol* signature_symbol,
                           bool is_static = false) {
  fieldDescriptor fd;
  if (ik == NULL) {
    ResourceMark rm;
    log_error(class)("Mismatch JDK version for field: %s type: %s", name_symbol->as_C_string(), signature_symbol->as_C_string());
    vm_exit_during_initialization("Invalid layout of well-known class");
  }

  if (!ik->find_local_field(name_symbol, signature_symbol, &fd) || fd.is_static() != is_static) {
    ResourceMark rm;
    log_error(class)("Invalid layout of %s field: %s type: %s", ik->external_name(),
                     name_symbol->as_C_string(), signature_symbol->as_C_string());
#ifndef PRODUCT
    // Prints all fields and offsets
    Log(class) lt;
    LogStream ls(lt.error());
    ik->print_on(&ls);
#endif //PRODUCT
    vm_exit_during_initialization("Invalid layout of well-known class: use -Xlog:class+load=info to see the origin of the problem class");
  }
  dest_offset = fd.offset();
}

// Overloading to pass name as a string.
static void compute_offset(int& dest_offset, InstanceKlass* ik,
                           const char* name_string, Symbol* signature_symbol,
                           bool is_static = false) {
  TempNewSymbol name = SymbolTable::probe(name_string, (int)strlen(name_string));
  if (name == NULL) {
    ResourceMark rm;
    log_error(class)("Name %s should be in the SymbolTable since its class is loaded", name_string);
    vm_exit_during_initialization("Invalid layout of well-known class", ik->external_name());
  }
  compute_offset(dest_offset, ik, name, signature_symbol, is_static);
}


#if INCLUDE_CDS
#define FIELD_SERIALIZE_OFFSET(offset, klass, name, signature, is_static) \
  f->do_u4((u4*)&offset)
#endif

#define FIELD_COMPUTE_OFFSET(offset, klass, name, signature, is_static) \
  compute_offset(offset, klass, name, vmSymbols::signature(), is_static)


// java_lang_String

int java_lang_String::_value_offset;
int java_lang_String::_hash_offset;
int java_lang_String::_hashIsZero_offset;
int java_lang_String::_coder_offset;

bool java_lang_String::_initialized;

bool java_lang_String::is_instance(oop obj) {
  return is_instance_inlined(obj);
}

#define STRING_FIELDS_DO(macro) \
  macro(_value_offset, k, vmSymbols::value_name(), byte_array_signature, false); \
  macro(_hash_offset,  k, "hash",                  int_signature,        false); \
  macro(_hashIsZero_offset, k, "hashIsZero",       bool_signature,       false); \
  macro(_coder_offset, k, "coder",                 byte_signature,       false);

void java_lang_String::compute_offsets() {
  if (_initialized) {
    return;
  }

  InstanceKlass* k = SystemDictionary::String_klass();
  STRING_FIELDS_DO(FIELD_COMPUTE_OFFSET);

  _initialized = true;
}

#if INCLUDE_CDS
void java_lang_String::serialize_offsets(SerializeClosure* f) {
  STRING_FIELDS_DO(FIELD_SERIALIZE_OFFSET);
  f->do_bool(&_initialized);
}
#endif

class CompactStringsFixup : public FieldClosure {
private:
  bool _value;

public:
  CompactStringsFixup(bool value) : _value(value) {}

  void do_field(fieldDescriptor* fd) {
    if (fd->name() == vmSymbols::compact_strings_name()) {
      oop mirror = fd->field_holder()->java_mirror();
      assert(fd->field_holder() == SystemDictionary::String_klass(), "Should be String");
      assert(mirror != NULL, "String must have mirror already");
      mirror->bool_field_put(fd->offset(), _value);
    }
  }
};

void java_lang_String::set_compact_strings(bool value) {
  CompactStringsFixup fix(value);
  SystemDictionary::String_klass()->do_local_static_fields(&fix);
}

Handle java_lang_String::basic_create(int length, bool is_latin1, TRAPS) {
  assert(_initialized, "Must be initialized");
  assert(CompactStrings || !is_latin1, "Must be UTF16 without CompactStrings");

  // Create the String object first, so there's a chance that the String
  // and the char array it points to end up in the same cache line.
  oop obj;
  obj = SystemDictionary::String_klass()->allocate_instance(CHECK_NH);

  // Create the char array.  The String object must be handlized here
  // because GC can happen as a result of the allocation attempt.
  Handle h_obj(THREAD, obj);
  int arr_length = is_latin1 ? length : length << 1; // 2 bytes per UTF16.
  typeArrayOop buffer = oopFactory::new_byteArray(arr_length, CHECK_NH);;

  // Point the String at the char array
  obj = h_obj();
  set_value(obj, buffer);
  // No need to zero the offset, allocation zero'ed the entire String object
  set_coder(obj, is_latin1 ? CODER_LATIN1 : CODER_UTF16);
  return h_obj;
}

Handle java_lang_String::create_from_unicode(const jchar* unicode, int length, TRAPS) {
  bool is_latin1 = CompactStrings && UNICODE::is_latin1(unicode, length);
  Handle h_obj = basic_create(length, is_latin1, CHECK_NH);
  typeArrayOop buffer = value(h_obj());
  assert(TypeArrayKlass::cast(buffer->klass())->element_type() == T_BYTE, "only byte[]");
  if (is_latin1) {
    for (int index = 0; index < length; index++) {
      buffer->byte_at_put(index, (jbyte)unicode[index]);
    }
  } else {
    for (int index = 0; index < length; index++) {
      buffer->char_at_put(index, unicode[index]);
    }
  }

#ifdef ASSERT
  {
    ResourceMark rm;
    char* expected = UNICODE::as_utf8(unicode, length);
    char* actual = as_utf8_string(h_obj());
    if (strcmp(expected, actual) != 0) {
      fatal("Unicode conversion failure: %s --> %s", expected, actual);
    }
  }
#endif

  return h_obj;
}

oop java_lang_String::create_oop_from_unicode(const jchar* unicode, int length, TRAPS) {
  Handle h_obj = create_from_unicode(unicode, length, CHECK_NULL);
  return h_obj();
}

Handle java_lang_String::create_from_str(const char* utf8_str, TRAPS) {
  if (utf8_str == NULL) {
    return Handle();
  }
  bool has_multibyte, is_latin1;
  int length = UTF8::unicode_length(utf8_str, is_latin1, has_multibyte);
  if (!CompactStrings) {
    has_multibyte = true;
    is_latin1 = false;
  }

  Handle h_obj = basic_create(length, is_latin1, CHECK_NH);
  if (length > 0) {
    if (!has_multibyte) {
      const jbyte* src = reinterpret_cast<const jbyte*>(utf8_str);
      ArrayAccess<>::arraycopy_from_native(src, value(h_obj()), typeArrayOopDesc::element_offset<jbyte>(0), length);
    } else if (is_latin1) {
      UTF8::convert_to_unicode(utf8_str, value(h_obj())->byte_at_addr(0), length);
    } else {
      UTF8::convert_to_unicode(utf8_str, value(h_obj())->char_at_addr(0), length);
    }
  }

#ifdef ASSERT
  // This check is too strict when the input string is not a valid UTF8.
  // For example, it may be created with arbitrary content via jni_NewStringUTF.
  if (UTF8::is_legal_utf8((const unsigned char*)utf8_str, (int)strlen(utf8_str), false)) {
    ResourceMark rm;
    const char* expected = utf8_str;
    char* actual = as_utf8_string(h_obj());
    if (strcmp(expected, actual) != 0) {
      fatal("String conversion failure: %s --> %s", expected, actual);
    }
  }
#endif

  return h_obj;
}

oop java_lang_String::create_oop_from_str(const char* utf8_str, TRAPS) {
  Handle h_obj = create_from_str(utf8_str, CHECK_NULL);
  return h_obj();
}

Handle java_lang_String::create_from_symbol(Symbol* symbol, TRAPS) {
  const char* utf8_str = (char*)symbol->bytes();
  int utf8_len = symbol->utf8_length();

  bool has_multibyte, is_latin1;
  int length = UTF8::unicode_length(utf8_str, utf8_len, is_latin1, has_multibyte);
  if (!CompactStrings) {
    has_multibyte = true;
    is_latin1 = false;
  }

  Handle h_obj = basic_create(length, is_latin1, CHECK_NH);
  if (length > 0) {
    if (!has_multibyte) {
      const jbyte* src = reinterpret_cast<const jbyte*>(utf8_str);
      ArrayAccess<>::arraycopy_from_native(src, value(h_obj()), typeArrayOopDesc::element_offset<jbyte>(0), length);
    } else if (is_latin1) {
      UTF8::convert_to_unicode(utf8_str, value(h_obj())->byte_at_addr(0), length);
    } else {
      UTF8::convert_to_unicode(utf8_str, value(h_obj())->char_at_addr(0), length);
    }
  }

#ifdef ASSERT
  {
    ResourceMark rm;
    const char* expected = symbol->as_utf8();
    char* actual = as_utf8_string(h_obj());
    if (strncmp(expected, actual, utf8_len) != 0) {
      fatal("Symbol conversion failure: %s --> %s", expected, actual);
    }
  }
#endif

  return h_obj;
}

// Converts a C string to a Java String based on current encoding
Handle java_lang_String::create_from_platform_dependent_str(const char* str, TRAPS) {
  assert(str != NULL, "bad arguments");

  typedef jstring (JNICALL *to_java_string_fn_t)(JNIEnv*, const char *);
  static to_java_string_fn_t _to_java_string_fn = NULL;

  if (_to_java_string_fn == NULL) {
    void *lib_handle = os::native_java_library();
    _to_java_string_fn = CAST_TO_FN_PTR(to_java_string_fn_t, os::dll_lookup(lib_handle, "JNU_NewStringPlatform"));
#if defined(_WIN32) && !defined(_WIN64)
    if (_to_java_string_fn == NULL) {
      // On 32 bit Windows, also try __stdcall decorated name
      _to_java_string_fn = CAST_TO_FN_PTR(to_java_string_fn_t, os::dll_lookup(lib_handle, "_JNU_NewStringPlatform@8"));
    }
#endif
    if (_to_java_string_fn == NULL) {
      fatal("JNU_NewStringPlatform missing");
    }
  }

  jstring js = NULL;
  {
    assert(THREAD->is_Java_thread(), "must be java thread");
    JavaThread* thread = (JavaThread*)THREAD;
    HandleMark hm(thread);
    ThreadToNativeFromVM ttn(thread);
    js = (_to_java_string_fn)(thread->jni_environment(), str);
  }

  Handle native_platform_string(THREAD, JNIHandles::resolve(js));
  JNIHandles::destroy_local(js);  // destroy local JNIHandle.
  return native_platform_string;
}

// Converts a Java String to a native C string that can be used for
// native OS calls.
char* java_lang_String::as_platform_dependent_str(Handle java_string, TRAPS) {
  typedef char* (*to_platform_string_fn_t)(JNIEnv*, jstring, bool*);
  static to_platform_string_fn_t _to_platform_string_fn = NULL;

  if (_to_platform_string_fn == NULL) {
    void *lib_handle = os::native_java_library();
    _to_platform_string_fn = CAST_TO_FN_PTR(to_platform_string_fn_t, os::dll_lookup(lib_handle, "GetStringPlatformChars"));
    if (_to_platform_string_fn == NULL) {
      fatal("GetStringPlatformChars missing");
    }
  }

  char *native_platform_string;
  { JavaThread* thread = (JavaThread*)THREAD;
    assert(thread->is_Java_thread(), "must be java thread");
    jstring js = (jstring) JNIHandles::make_local(thread, java_string());
    bool is_copy;
    HandleMark hm(thread);
    ThreadToNativeFromVM ttn(thread);
    JNIEnv *env = thread->jni_environment();
    native_platform_string = (_to_platform_string_fn)(env, js, &is_copy);
    assert(is_copy == JNI_TRUE, "is_copy value changed");
    JNIHandles::destroy_local(js);
  }
  return native_platform_string;
}

Handle java_lang_String::char_converter(Handle java_string, jchar from_char, jchar to_char, TRAPS) {
  oop          obj    = java_string();
  // Typical usage is to convert all '/' to '.' in string.
  typeArrayOop value  = java_lang_String::value(obj);
  int          length = java_lang_String::length(obj, value);
  bool      is_latin1 = java_lang_String::is_latin1(obj);

  // First check if any from_char exist
  int index; // Declared outside, used later
  for (index = 0; index < length; index++) {
    jchar c = !is_latin1 ? value->char_at(index) :
                  ((jchar) value->byte_at(index)) & 0xff;
    if (c == from_char) {
      break;
    }
  }
  if (index == length) {
    // No from_char, so do not copy.
    return java_string;
  }

  // Check if result string will be latin1
  bool to_is_latin1 = false;

  // Replacement char must be latin1
  if (CompactStrings && UNICODE::is_latin1(to_char)) {
    if (is_latin1) {
      // Source string is latin1 as well
      to_is_latin1 = true;
    } else if (!UNICODE::is_latin1(from_char)) {
      // We are replacing an UTF16 char. Scan string to
      // check if result can be latin1 encoded.
      to_is_latin1 = true;
      for (index = 0; index < length; index++) {
        jchar c = value->char_at(index);
        if (c != from_char && !UNICODE::is_latin1(c)) {
          to_is_latin1 = false;
          break;
        }
      }
    }
  }

  // Create new UNICODE (or byte) buffer. Must handlize value because GC
  // may happen during String and char array creation.
  typeArrayHandle h_value(THREAD, value);
  Handle string = basic_create(length, to_is_latin1, CHECK_NH);
  typeArrayOop from_buffer = h_value();
  typeArrayOop to_buffer = java_lang_String::value(string());

  // Copy contents
  for (index = 0; index < length; index++) {
    jchar c = (!is_latin1) ? from_buffer->char_at(index) :
                    ((jchar) from_buffer->byte_at(index)) & 0xff;
    if (c == from_char) {
      c = to_char;
    }
    if (!to_is_latin1) {
      to_buffer->char_at_put(index, c);
    } else {
      to_buffer->byte_at_put(index, (jbyte) c);
    }
  }
  return string;
}

jchar* java_lang_String::as_unicode_string(oop java_string, int& length, TRAPS) {
  typeArrayOop value  = java_lang_String::value(java_string);
               length = java_lang_String::length(java_string, value);
  bool      is_latin1 = java_lang_String::is_latin1(java_string);

  jchar* result = NEW_RESOURCE_ARRAY_RETURN_NULL(jchar, length);
  if (result != NULL) {
    if (!is_latin1) {
      for (int index = 0; index < length; index++) {
        result[index] = value->char_at(index);
      }
    } else {
      for (int index = 0; index < length; index++) {
        result[index] = ((jchar) value->byte_at(index)) & 0xff;
      }
    }
  } else {
    THROW_MSG_0(vmSymbols::java_lang_OutOfMemoryError(), "could not allocate Unicode string");
  }
  return result;
}

unsigned int java_lang_String::hash_code(oop java_string) {
  // The hash and hashIsZero fields are subject to a benign data race,
  // making it crucial to ensure that any observable result of the
  // calculation in this method stays correct under any possible read of
  // these fields. Necessary restrictions to allow this to be correct
  // without explicit memory fences or similar concurrency primitives is
  // that we can ever only write to one of these two fields for a given
  // String instance, and that the computation is idempotent and derived
  // from immutable state
  assert(_initialized && (_hash_offset > 0) && (_hashIsZero_offset > 0), "Must be initialized");
  if (java_lang_String::hash_is_set(java_string)) {
    return java_string->int_field(_hash_offset);
  }

  typeArrayOop value = java_lang_String::value(java_string);
  int         length = java_lang_String::length(java_string, value);
  bool     is_latin1 = java_lang_String::is_latin1(java_string);

  unsigned int hash = 0;
  if (length > 0) {
    if (is_latin1) {
      hash = java_lang_String::hash_code(value->byte_at_addr(0), length);
    } else {
      hash = java_lang_String::hash_code(value->char_at_addr(0), length);
    }
  }

  if (hash != 0) {
    java_string->int_field_put(_hash_offset, hash);
  } else {
    java_string->bool_field_put(_hashIsZero_offset, true);
  }
  return hash;
}

char* java_lang_String::as_quoted_ascii(oop java_string) {
  typeArrayOop value  = java_lang_String::value(java_string);
  int          length = java_lang_String::length(java_string, value);
  bool      is_latin1 = java_lang_String::is_latin1(java_string);

  if (length == 0) return NULL;

  char* result;
  int result_length;
  if (!is_latin1) {
    jchar* base = value->char_at_addr(0);
    result_length = UNICODE::quoted_ascii_length(base, length) + 1;
    result = NEW_RESOURCE_ARRAY(char, result_length);
    UNICODE::as_quoted_ascii(base, length, result, result_length);
  } else {
    jbyte* base = value->byte_at_addr(0);
    result_length = UNICODE::quoted_ascii_length(base, length) + 1;
    result = NEW_RESOURCE_ARRAY(char, result_length);
    UNICODE::as_quoted_ascii(base, length, result, result_length);
  }
  assert(result_length >= length + 1, "must not be shorter");
  assert(result_length == (int)strlen(result) + 1, "must match");
  return result;
}

Symbol* java_lang_String::as_symbol(oop java_string) {
  typeArrayOop value  = java_lang_String::value(java_string);
  int          length = java_lang_String::length(java_string, value);
  bool      is_latin1 = java_lang_String::is_latin1(java_string);
  if (!is_latin1) {
    jchar* base = (length == 0) ? NULL : value->char_at_addr(0);
    Symbol* sym = SymbolTable::new_symbol(base, length);
    return sym;
  } else {
    ResourceMark rm;
    jbyte* position = (length == 0) ? NULL : value->byte_at_addr(0);
    const char* base = UNICODE::as_utf8(position, length);
    Symbol* sym = SymbolTable::new_symbol(base, length);
    return sym;
  }
}

Symbol* java_lang_String::as_symbol_or_null(oop java_string) {
  typeArrayOop value  = java_lang_String::value(java_string);
  int          length = java_lang_String::length(java_string, value);
  bool      is_latin1 = java_lang_String::is_latin1(java_string);
  if (!is_latin1) {
    jchar* base = (length == 0) ? NULL : value->char_at_addr(0);
    return SymbolTable::probe_unicode(base, length);
  } else {
    ResourceMark rm;
    jbyte* position = (length == 0) ? NULL : value->byte_at_addr(0);
    const char* base = UNICODE::as_utf8(position, length);
    return SymbolTable::probe(base, length);
  }
}

int java_lang_String::utf8_length(oop java_string, typeArrayOop value) {
  assert(value_equals(value, java_lang_String::value(java_string)),
         "value must be same as java_lang_String::value(java_string)");
  int length = java_lang_String::length(java_string, value);
  if (length == 0) {
    return 0;
  }
  if (!java_lang_String::is_latin1(java_string)) {
    return UNICODE::utf8_length(value->char_at_addr(0), length);
  } else {
    return UNICODE::utf8_length(value->byte_at_addr(0), length);
  }
}

int java_lang_String::utf8_length(oop java_string) {
  typeArrayOop value = java_lang_String::value(java_string);
  return utf8_length(java_string, value);
}

char* java_lang_String::as_utf8_string(oop java_string) {
  int length;
  return as_utf8_string(java_string, length);
}

char* java_lang_String::as_utf8_string(oop java_string, int& length) {
  typeArrayOop value = java_lang_String::value(java_string);
  length             = java_lang_String::length(java_string, value);
  bool     is_latin1 = java_lang_String::is_latin1(java_string);
  if (!is_latin1) {
    jchar* position = (length == 0) ? NULL : value->char_at_addr(0);
    return UNICODE::as_utf8(position, length);
  } else {
    jbyte* position = (length == 0) ? NULL : value->byte_at_addr(0);
    return UNICODE::as_utf8(position, length);
  }
}

// Uses a provided buffer if it's sufficiently large, otherwise allocates
// a resource array to fit
char* java_lang_String::as_utf8_string_full(oop java_string, char* buf, int buflen, int& utf8_len) {
  typeArrayOop value = java_lang_String::value(java_string);
  int            len = java_lang_String::length(java_string, value);
  bool     is_latin1 = java_lang_String::is_latin1(java_string);
  if (!is_latin1) {
    jchar *position = (len == 0) ? NULL : value->char_at_addr(0);
    utf8_len = UNICODE::utf8_length(position, len);
    if (utf8_len >= buflen) {
      buf = NEW_RESOURCE_ARRAY(char, utf8_len + 1);
    }
    return UNICODE::as_utf8(position, len, buf, utf8_len + 1);
  } else {
    jbyte *position = (len == 0) ? NULL : value->byte_at_addr(0);
    utf8_len = UNICODE::utf8_length(position, len);
    if (utf8_len >= buflen) {
      buf = NEW_RESOURCE_ARRAY(char, utf8_len + 1);
    }
    return UNICODE::as_utf8(position, len, buf, utf8_len + 1);
  }
}

char* java_lang_String::as_utf8_string(oop java_string, typeArrayOop value, char* buf, int buflen) {
  assert(value_equals(value, java_lang_String::value(java_string)),
         "value must be same as java_lang_String::value(java_string)");
  int     length = java_lang_String::length(java_string, value);
  bool is_latin1 = java_lang_String::is_latin1(java_string);
  if (!is_latin1) {
    jchar* position = (length == 0) ? NULL : value->char_at_addr(0);
    return UNICODE::as_utf8(position, length, buf, buflen);
  } else {
    jbyte* position = (length == 0) ? NULL : value->byte_at_addr(0);
    return UNICODE::as_utf8(position, length, buf, buflen);
  }
}

char* java_lang_String::as_utf8_string(oop java_string, char* buf, int buflen) {
  typeArrayOop value = java_lang_String::value(java_string);
  return as_utf8_string(java_string, value, buf, buflen);
}

char* java_lang_String::as_utf8_string(oop java_string, int start, int len) {
  typeArrayOop value  = java_lang_String::value(java_string);
  bool      is_latin1 = java_lang_String::is_latin1(java_string);
  assert(start + len <= java_lang_String::length(java_string), "just checking");
  if (!is_latin1) {
    jchar* position = value->char_at_addr(start);
    return UNICODE::as_utf8(position, len);
  } else {
    jbyte* position = value->byte_at_addr(start);
    return UNICODE::as_utf8(position, len);
  }
}

char* java_lang_String::as_utf8_string(oop java_string, typeArrayOop value, int start, int len, char* buf, int buflen) {
  assert(value_equals(value, java_lang_String::value(java_string)),
         "value must be same as java_lang_String::value(java_string)");
  assert(start + len <= java_lang_String::length(java_string), "just checking");
  bool is_latin1 = java_lang_String::is_latin1(java_string);
  if (!is_latin1) {
    jchar* position = value->char_at_addr(start);
    return UNICODE::as_utf8(position, len, buf, buflen);
  } else {
    jbyte* position = value->byte_at_addr(start);
    return UNICODE::as_utf8(position, len, buf, buflen);
  }
}

bool java_lang_String::equals(oop java_string, const jchar* chars, int len) {
  assert(java_string->klass() == SystemDictionary::String_klass(),
         "must be java_string");
  typeArrayOop value = java_lang_String::value_no_keepalive(java_string);
  int length = java_lang_String::length(java_string, value);
  if (length != len) {
    return false;
  }
  bool is_latin1 = java_lang_String::is_latin1(java_string);
  if (!is_latin1) {
    for (int i = 0; i < len; i++) {
      if (value->char_at(i) != chars[i]) {
        return false;
      }
    }
  } else {
    for (int i = 0; i < len; i++) {
      if ((((jchar) value->byte_at(i)) & 0xff) != chars[i]) {
        return false;
      }
    }
  }
  return true;
}

bool java_lang_String::equals(oop str1, oop str2) {
  assert(str1->klass() == SystemDictionary::String_klass(),
         "must be java String");
  assert(str2->klass() == SystemDictionary::String_klass(),
         "must be java String");
  typeArrayOop value1    = java_lang_String::value_no_keepalive(str1);
  bool         is_latin1 = java_lang_String::is_latin1(str1);
  typeArrayOop value2    = java_lang_String::value_no_keepalive(str2);
  bool         is_latin2 = java_lang_String::is_latin1(str2);

  if (is_latin1 != is_latin2) {
    // Strings with different coders are never equal.
    return false;
  }
  return value_equals(value1, value2);
}

void java_lang_String::print(oop java_string, outputStream* st) {
  assert(java_string->klass() == SystemDictionary::String_klass(), "must be java_string");
  typeArrayOop value  = java_lang_String::value_no_keepalive(java_string);

  if (value == NULL) {
    // This can happen if, e.g., printing a String
    // object before its initializer has been called
    st->print("NULL");
    return;
  }

  int length = java_lang_String::length(java_string, value);
  bool is_latin1 = java_lang_String::is_latin1(java_string);

  st->print("\"");
  for (int index = 0; index < length; index++) {
    st->print("%c", (!is_latin1) ?  value->char_at(index) :
                           ((jchar) value->byte_at(index)) & 0xff );
  }
  st->print("\"");
}

// java_lang_Class

int java_lang_Class::_klass_offset;
int java_lang_Class::_array_klass_offset;
int java_lang_Class::_oop_size_offset;
int java_lang_Class::_static_oop_field_count_offset;
int java_lang_Class::_class_loader_offset;
int java_lang_Class::_module_offset;
int java_lang_Class::_protection_domain_offset;
int java_lang_Class::_component_mirror_offset;
int java_lang_Class::_init_lock_offset;
int java_lang_Class::_signers_offset;
int java_lang_Class::_name_offset;
int java_lang_Class::_source_file_offset;
int java_lang_Class::_classData_offset;
int java_lang_Class::_classRedefinedCount_offset;

bool java_lang_Class::_offsets_computed = false;
GrowableArray<Klass*>* java_lang_Class::_fixup_mirror_list = NULL;
GrowableArray<Klass*>* java_lang_Class::_fixup_module_field_list = NULL;

static void initialize_static_field(fieldDescriptor* fd, Handle mirror, TRAPS) {
  assert(mirror.not_null() && fd->is_static(), "just checking");
  if (fd->has_initial_value()) {
    BasicType t = fd->field_type();
    switch (t) {
      case T_BYTE:
        mirror()->byte_field_put(fd->offset(), fd->int_initial_value());
              break;
      case T_BOOLEAN:
        mirror()->bool_field_put(fd->offset(), fd->int_initial_value());
              break;
      case T_CHAR:
        mirror()->char_field_put(fd->offset(), fd->int_initial_value());
              break;
      case T_SHORT:
        mirror()->short_field_put(fd->offset(), fd->int_initial_value());
              break;
      case T_INT:
        mirror()->int_field_put(fd->offset(), fd->int_initial_value());
        break;
      case T_FLOAT:
        mirror()->float_field_put(fd->offset(), fd->float_initial_value());
        break;
      case T_DOUBLE:
        mirror()->double_field_put(fd->offset(), fd->double_initial_value());
        break;
      case T_LONG:
        mirror()->long_field_put(fd->offset(), fd->long_initial_value());
        break;
      case T_OBJECT:
        {
          assert(fd->signature() == vmSymbols::string_signature(),
                 "just checking");
          if (DumpSharedSpaces && HeapShared::is_archived_object(mirror())) {
            // Archive the String field and update the pointer.
            oop s = mirror()->obj_field(fd->offset());
            oop archived_s = StringTable::create_archived_string(s, CHECK);
            mirror()->obj_field_put(fd->offset(), archived_s);
          } else {
            oop string = fd->string_initial_value(CHECK);
            mirror()->obj_field_put(fd->offset(), string);
          }
        }
        break;
      default:
        THROW_MSG(vmSymbols::java_lang_ClassFormatError(),
                  "Illegal ConstantValue attribute in class file");
    }
  }
}


void java_lang_Class::fixup_mirror(Klass* k, TRAPS) {
  assert(InstanceMirrorKlass::offset_of_static_fields() != 0, "must have been computed already");

  // If the offset was read from the shared archive, it was fixed up already
  if (!k->is_shared()) {
    if (k->is_instance_klass()) {
      // During bootstrap, java.lang.Class wasn't loaded so static field
      // offsets were computed without the size added it.  Go back and
      // update all the static field offsets to included the size.
      for (JavaFieldStream fs(InstanceKlass::cast(k)); !fs.done(); fs.next()) {
        if (fs.access_flags().is_static()) {
          int real_offset = fs.offset() + InstanceMirrorKlass::offset_of_static_fields();
          fs.set_offset(real_offset);
        }
      }
    }
  }

  if (k->is_shared() && k->has_raw_archived_mirror()) {
    if (HeapShared::open_archive_heap_region_mapped()) {
      bool present = restore_archived_mirror(k, Handle(), Handle(), Handle(), CHECK);
      assert(present, "Missing archived mirror for %s", k->external_name());
      return;
    } else {
      k->set_java_mirror_handle(OopHandle());
      k->clear_has_raw_archived_mirror();
    }
  }
  create_mirror(k, Handle(), Handle(), Handle(), Handle(), CHECK);
}

void java_lang_Class::initialize_mirror_fields(Klass* k,
                                               Handle mirror,
                                               Handle protection_domain,
                                               Handle classData,
                                               TRAPS) {
  // Allocate a simple java object for a lock.
  // This needs to be a java object because during class initialization
  // it can be held across a java call.
  typeArrayOop r = oopFactory::new_typeArray(T_INT, 0, CHECK);
  set_init_lock(mirror(), r);

  // Set protection domain also
  set_protection_domain(mirror(), protection_domain());

  // Initialize static fields
  InstanceKlass::cast(k)->do_local_static_fields(&initialize_static_field, mirror, CHECK);

 // Set classData
  set_class_data(mirror(), classData());
}

// Set the java.lang.Module module field in the java_lang_Class mirror
void java_lang_Class::set_mirror_module_field(Klass* k, Handle mirror, Handle module, TRAPS) {
  if (module.is_null()) {
    // During startup, the module may be NULL only if java.base has not been defined yet.
    // Put the class on the fixup_module_list to patch later when the java.lang.Module
    // for java.base is known. But note that since we captured the NULL module another
    // thread may have completed that initialization.

    bool javabase_was_defined = false;
    {
      MutexLocker m1(THREAD, Module_lock);
      // Keep list of classes needing java.base module fixup
      if (!ModuleEntryTable::javabase_defined()) {
        assert(k->java_mirror() != NULL, "Class's mirror is null");
        k->class_loader_data()->inc_keep_alive();
        assert(fixup_module_field_list() != NULL, "fixup_module_field_list not initialized");
        fixup_module_field_list()->push(k);
      } else {
        javabase_was_defined = true;
      }
    }

    // If java.base was already defined then patch this particular class with java.base.
    if (javabase_was_defined) {
      ModuleEntry *javabase_entry = ModuleEntryTable::javabase_moduleEntry();
      assert(javabase_entry != NULL && javabase_entry->module() != NULL,
             "Setting class module field, " JAVA_BASE_NAME " should be defined");
      Handle javabase_handle(THREAD, javabase_entry->module());
      set_module(mirror(), javabase_handle());
    }
  } else {
    assert(Universe::is_module_initialized() ||
           (ModuleEntryTable::javabase_defined() &&
            (module() == ModuleEntryTable::javabase_moduleEntry()->module())),
           "Incorrect java.lang.Module specification while creating mirror");
    set_module(mirror(), module());
  }
}

// Statically allocate fixup lists because they always get created.
void java_lang_Class::allocate_fixup_lists() {
  GrowableArray<Klass*>* mirror_list =
    new (ResourceObj::C_HEAP, mtClass) GrowableArray<Klass*>(40, mtClass);
  set_fixup_mirror_list(mirror_list);

  GrowableArray<Klass*>* module_list =
    new (ResourceObj::C_HEAP, mtModule) GrowableArray<Klass*>(500, mtModule);
  set_fixup_module_field_list(module_list);
}

void java_lang_Class::create_mirror(Klass* k, Handle class_loader,
                                    Handle module, Handle protection_domain,
                                    Handle classData, TRAPS) {
  assert(k != NULL, "Use create_basic_type_mirror for primitive types");
  assert(k->java_mirror() == NULL, "should only assign mirror once");

  // Use this moment of initialization to cache modifier_flags also,
  // to support Class.getModifiers().  Instance classes recalculate
  // the cached flags after the class file is parsed, but before the
  // class is put into the system dictionary.
  int computed_modifiers = k->compute_modifier_flags(CHECK);
  k->set_modifier_flags(computed_modifiers);
  // Class_klass has to be loaded because it is used to allocate
  // the mirror.
  if (SystemDictionary::Class_klass_loaded()) {
    // Allocate mirror (java.lang.Class instance)
    oop mirror_oop = InstanceMirrorKlass::cast(SystemDictionary::Class_klass())->allocate_instance(k, CHECK);
    Handle mirror(THREAD, mirror_oop);
    Handle comp_mirror;

    // Setup indirection from mirror->klass
    java_lang_Class::set_klass(mirror(), k);

    InstanceMirrorKlass* mk = InstanceMirrorKlass::cast(mirror->klass());
    assert(oop_size(mirror()) == mk->instance_size(k), "should have been set");

    java_lang_Class::set_static_oop_field_count(mirror(), mk->compute_static_oop_field_count(mirror()));

    // It might also have a component mirror.  This mirror must already exist.
    if (k->is_array_klass()) {
      if (k->is_typeArray_klass()) {
        BasicType type = TypeArrayKlass::cast(k)->element_type();
        comp_mirror = Handle(THREAD, Universe::java_mirror(type));
      } else {
        assert(k->is_objArray_klass(), "Must be");
        Klass* element_klass = ObjArrayKlass::cast(k)->element_klass();
        assert(element_klass != NULL, "Must have an element klass");
        comp_mirror = Handle(THREAD, element_klass->java_mirror());
      }
      assert(comp_mirror() != NULL, "must have a mirror");

      // Two-way link between the array klass and its component mirror:
      // (array_klass) k -> mirror -> component_mirror -> array_klass -> k
      set_component_mirror(mirror(), comp_mirror());
      // See below for ordering dependencies between field array_klass in component mirror
      // and java_mirror in this klass.
    } else {
      assert(k->is_instance_klass(), "Must be");

      initialize_mirror_fields(k, mirror, protection_domain, classData, THREAD);
      if (HAS_PENDING_EXCEPTION) {
        // If any of the fields throws an exception like OOM remove the klass field
        // from the mirror so GC doesn't follow it after the klass has been deallocated.
        // This mirror looks like a primitive type, which logically it is because it
        // it represents no class.
        java_lang_Class::set_klass(mirror(), NULL);
        return;
      }
    }

    // set the classLoader field in the java_lang_Class instance
    assert(class_loader() == k->class_loader(), "should be same");
    set_class_loader(mirror(), class_loader());

    // Setup indirection from klass->mirror
    // after any exceptions can happen during allocations.
    k->set_java_mirror(mirror);

    // Set the module field in the java_lang_Class instance.  This must be done
    // after the mirror is set.
    set_mirror_module_field(k, mirror, module, THREAD);

    if (comp_mirror() != NULL) {
      // Set after k->java_mirror() is published, because compiled code running
      // concurrently doesn't expect a k to have a null java_mirror.
      release_set_array_klass(comp_mirror(), k);
    }
  } else {
    assert(fixup_mirror_list() != NULL, "fixup_mirror_list not initialized");
    fixup_mirror_list()->push(k);
  }
}

#if INCLUDE_CDS_JAVA_HEAP
// Clears mirror fields. Static final fields with initial values are reloaded
// from constant pool. The object identity hash is in the object header and is
// not affected.
class ResetMirrorField: public FieldClosure {
 private:
  Handle _m;

 public:
  ResetMirrorField(Handle mirror) : _m(mirror) {}

  void do_field(fieldDescriptor* fd) {
    assert(DumpSharedSpaces, "dump time only");
    assert(_m.not_null(), "Mirror cannot be NULL");

    if (fd->is_static() && fd->has_initial_value()) {
      initialize_static_field(fd, _m, Thread::current());
      return;
    }

    BasicType ft = fd->field_type();
    switch (ft) {
      case T_BYTE:
        _m()->byte_field_put(fd->offset(), 0);
        break;
      case T_CHAR:
        _m()->char_field_put(fd->offset(), 0);
        break;
      case T_DOUBLE:
        _m()->double_field_put(fd->offset(), 0);
        break;
      case T_FLOAT:
        _m()->float_field_put(fd->offset(), 0);
        break;
      case T_INT:
        _m()->int_field_put(fd->offset(), 0);
        break;
      case T_LONG:
        _m()->long_field_put(fd->offset(), 0);
        break;
      case T_SHORT:
        _m()->short_field_put(fd->offset(), 0);
        break;
      case T_BOOLEAN:
        _m()->bool_field_put(fd->offset(), false);
        break;
      case T_ARRAY:
      case T_OBJECT: {
        // It might be useful to cache the String field, but
        // for now just clear out any reference field
        oop o = _m()->obj_field(fd->offset());
        _m()->obj_field_put(fd->offset(), NULL);
        break;
      }
      default:
        ShouldNotReachHere();
        break;
     }
  }
};

void java_lang_Class::archive_basic_type_mirrors(TRAPS) {
  assert(HeapShared::is_heap_object_archiving_allowed(),
         "HeapShared::is_heap_object_archiving_allowed() must be true");

  for (int t = 0; t <= T_VOID; t++) {
    oop m = Universe::_mirrors[t];
    if (m != NULL) {
      // Update the field at _array_klass_offset to point to the relocated array klass.
      oop archived_m = HeapShared::archive_heap_object(m, THREAD);
      assert(archived_m != NULL, "sanity");
      Klass *ak = (Klass*)(archived_m->metadata_field(_array_klass_offset));
      assert(ak != NULL || t == T_VOID, "should not be NULL");
      if (ak != NULL) {
        Klass *reloc_ak = MetaspaceShared::get_relocated_klass(ak, true);
        archived_m->metadata_field_put(_array_klass_offset, reloc_ak);
      }

      // Clear the fields. Just to be safe
      Klass *k = m->klass();
      Handle archived_mirror_h(THREAD, archived_m);
      ResetMirrorField reset(archived_mirror_h);
      InstanceKlass::cast(k)->do_nonstatic_fields(&reset);

      log_trace(cds, heap, mirror)(
        "Archived %s mirror object from " PTR_FORMAT " ==> " PTR_FORMAT,
        type2name((BasicType)t), p2i(Universe::_mirrors[t]), p2i(archived_m));

      Universe::_mirrors[t] = archived_m;
    }
  }

  assert(Universe::_mirrors[T_INT] != NULL &&
         Universe::_mirrors[T_FLOAT] != NULL &&
         Universe::_mirrors[T_DOUBLE] != NULL &&
         Universe::_mirrors[T_BYTE] != NULL &&
         Universe::_mirrors[T_BOOLEAN] != NULL &&
         Universe::_mirrors[T_CHAR] != NULL &&
         Universe::_mirrors[T_LONG] != NULL &&
         Universe::_mirrors[T_SHORT] != NULL &&
         Universe::_mirrors[T_VOID] != NULL, "sanity");

  Universe::set_int_mirror(Universe::_mirrors[T_INT]);
  Universe::set_float_mirror(Universe::_mirrors[T_FLOAT]);
  Universe::set_double_mirror(Universe::_mirrors[T_DOUBLE]);
  Universe::set_byte_mirror(Universe::_mirrors[T_BYTE]);
  Universe::set_bool_mirror(Universe::_mirrors[T_BOOLEAN]);
  Universe::set_char_mirror(Universe::_mirrors[T_CHAR]);
  Universe::set_long_mirror(Universe::_mirrors[T_LONG]);
  Universe::set_short_mirror(Universe::_mirrors[T_SHORT]);
  Universe::set_void_mirror(Universe::_mirrors[T_VOID]);
}

//
// After the mirror object is successfully archived, the archived
// klass is set with _has_archived_raw_mirror flag.
//
// The _has_archived_raw_mirror flag is cleared at runtime when the
// archived mirror is restored. If archived java heap data cannot
// be used at runtime, new mirror object is created for the shared
// class. The _has_archived_raw_mirror is cleared also during the process.
oop java_lang_Class::archive_mirror(Klass* k, TRAPS) {
  assert(HeapShared::is_heap_object_archiving_allowed(),
         "HeapShared::is_heap_object_archiving_allowed() must be true");

  // Mirror is already archived
  if (k->has_raw_archived_mirror()) {
    assert(k->archived_java_mirror_raw() != NULL, "no archived mirror");
    return k->archived_java_mirror_raw();
  }

  // No mirror
  oop mirror = k->java_mirror();
  if (mirror == NULL) {
    return NULL;
  }

  if (k->is_instance_klass()) {
    InstanceKlass *ik = InstanceKlass::cast(k);
    assert(ik->signers() == NULL, "class with signer should have been excluded");

    if (!(ik->is_shared_boot_class() || ik->is_shared_platform_class() ||
          ik->is_shared_app_class())) {
      // Archiving mirror for classes from non-builtin loaders is not
      // supported. Clear the _java_mirror within the archived class.
      k->set_java_mirror_handle(OopHandle());
      return NULL;
    }
  }

  // Now start archiving the mirror object
  oop archived_mirror = HeapShared::archive_heap_object(mirror, THREAD);
  if (archived_mirror == NULL) {
    return NULL;
  }

  archived_mirror = process_archived_mirror(k, mirror, archived_mirror, THREAD);
  if (archived_mirror == NULL) {
    return NULL;
  }

  k->set_archived_java_mirror_raw(archived_mirror);

  k->set_has_raw_archived_mirror();

  ResourceMark rm;
  log_trace(cds, heap, mirror)(
    "Archived %s mirror object from " PTR_FORMAT " ==> " PTR_FORMAT,
    k->external_name(), p2i(mirror), p2i(archived_mirror));

  return archived_mirror;
}

// The process is based on create_mirror().
oop java_lang_Class::process_archived_mirror(Klass* k, oop mirror,
                                             oop archived_mirror,
                                             Thread *THREAD) {
  // Clear nonstatic fields in archived mirror. Some of the fields will be set
  // to archived metadata and objects below.
  Klass *c = archived_mirror->klass();
  Handle archived_mirror_h(THREAD, archived_mirror);
  ResetMirrorField reset(archived_mirror_h);
  InstanceKlass::cast(c)->do_nonstatic_fields(&reset);

  if (k->is_array_klass()) {
    oop archived_comp_mirror;
    if (k->is_typeArray_klass()) {
      // The primitive type mirrors are already archived. Get the archived mirror.
      oop comp_mirror = java_lang_Class::component_mirror(mirror);
      archived_comp_mirror = HeapShared::find_archived_heap_object(comp_mirror);
      assert(archived_comp_mirror != NULL, "Must be");
    } else {
      assert(k->is_objArray_klass(), "Must be");
      Klass* element_klass = ObjArrayKlass::cast(k)->element_klass();
      assert(element_klass != NULL, "Must have an element klass");
      archived_comp_mirror = archive_mirror(element_klass, THREAD);
      if (archived_comp_mirror == NULL) {
        return NULL;
      }
    }
    java_lang_Class::set_component_mirror(archived_mirror, archived_comp_mirror);
  } else {
    assert(k->is_instance_klass(), "Must be");

    // Reset local static fields in the mirror
    InstanceKlass::cast(k)->do_local_static_fields(&reset);

    java_lang_Class:set_init_lock(archived_mirror, NULL);

    set_protection_domain(archived_mirror, NULL);
  }

  // clear class loader and mirror_module_field
  set_class_loader(archived_mirror, NULL);
  set_module(archived_mirror, NULL);

  // The archived mirror's field at _klass_offset is still pointing to the original
  // klass. Updated the field in the archived mirror to point to the relocated
  // klass in the archive.
  Klass *reloc_k = MetaspaceShared::get_relocated_klass(as_Klass(mirror), true);
  log_debug(cds, heap, mirror)(
    "Relocate mirror metadata field at _klass_offset from " PTR_FORMAT " ==> " PTR_FORMAT,
    p2i(as_Klass(mirror)), p2i(reloc_k));
  archived_mirror->metadata_field_put(_klass_offset, reloc_k);

  // The field at _array_klass_offset is pointing to the original one dimension
  // higher array klass if exists. Relocate the pointer.
  Klass *arr = array_klass_acquire(mirror);
  if (arr != NULL) {
    Klass *reloc_arr = MetaspaceShared::get_relocated_klass(arr, true);
    log_debug(cds, heap, mirror)(
      "Relocate mirror metadata field at _array_klass_offset from " PTR_FORMAT " ==> " PTR_FORMAT,
      p2i(arr), p2i(reloc_arr));
    archived_mirror->metadata_field_put(_array_klass_offset, reloc_arr);
  }
  return archived_mirror;
}

void java_lang_Class::update_archived_primitive_mirror_native_pointers(oop archived_mirror) {
  if (MetaspaceShared::relocation_delta() != 0) {
    assert(archived_mirror->metadata_field(_klass_offset) == NULL, "must be for primitive class");

    Klass* ak = ((Klass*)archived_mirror->metadata_field(_array_klass_offset));
    if (ak != NULL) {
      archived_mirror->metadata_field_put(_array_klass_offset,
          (Klass*)(address(ak) + MetaspaceShared::relocation_delta()));
    }
  }
}

void java_lang_Class::update_archived_mirror_native_pointers(oop archived_mirror) {
  assert(MetaspaceShared::relocation_delta() != 0, "must be");

  Klass* k = ((Klass*)archived_mirror->metadata_field(_klass_offset));
  archived_mirror->metadata_field_put(_klass_offset,
      (Klass*)(address(k) + MetaspaceShared::relocation_delta()));

  Klass* ak = ((Klass*)archived_mirror->metadata_field(_array_klass_offset));
  if (ak != NULL) {
    archived_mirror->metadata_field_put(_array_klass_offset,
        (Klass*)(address(ak) + MetaspaceShared::relocation_delta()));
  }
}


// Returns true if the mirror is updated, false if no archived mirror
// data is present. After the archived mirror object is restored, the
// shared klass' _has_raw_archived_mirror flag is cleared.
bool java_lang_Class::restore_archived_mirror(Klass *k,
                                              Handle class_loader, Handle module,
                                              Handle protection_domain, TRAPS) {
  // Postpone restoring archived mirror until java.lang.Class is loaded. Please
  // see more details in SystemDictionary::resolve_well_known_classes().
  if (!SystemDictionary::Class_klass_loaded()) {
    assert(fixup_mirror_list() != NULL, "fixup_mirror_list not initialized");
    fixup_mirror_list()->push(k);
    return true;
  }

  oop m = HeapShared::materialize_archived_object(k->archived_java_mirror_raw_narrow());
  if (m == NULL) {
    return false;
  }

  // mirror is archived, restore
  log_debug(cds, mirror)("Archived mirror is: " PTR_FORMAT, p2i(m));
  assert(HeapShared::is_archived_object(m), "must be archived mirror object");
  assert(as_Klass(m) == k, "must be");
  Handle mirror(THREAD, m);

  if (!k->is_array_klass()) {
    // - local static final fields with initial values were initialized at dump time

    // create the init_lock
    typeArrayOop r = oopFactory::new_typeArray(T_INT, 0, CHECK_(false));
    set_init_lock(mirror(), r);

    if (protection_domain.not_null()) {
      set_protection_domain(mirror(), protection_domain());
    }
  }

  assert(class_loader() == k->class_loader(), "should be same");
  if (class_loader.not_null()) {
    set_class_loader(mirror(), class_loader());
  }

  k->set_java_mirror(mirror);
  k->clear_has_raw_archived_mirror();

  set_mirror_module_field(k, mirror, module, THREAD);

  if (log_is_enabled(Trace, cds, heap, mirror)) {
    ResourceMark rm(THREAD);
    log_trace(cds, heap, mirror)(
        "Restored %s archived mirror " PTR_FORMAT, k->external_name(), p2i(mirror()));
  }

  return true;
}
#endif // INCLUDE_CDS_JAVA_HEAP

void java_lang_Class::fixup_module_field(Klass* k, Handle module) {
  assert(_module_offset != 0, "must have been computed already");
  java_lang_Class::set_module(k->java_mirror(), module());
}

int  java_lang_Class::oop_size(oop java_class) {
  assert(_oop_size_offset != 0, "must be set");
  int size = java_class->int_field(_oop_size_offset);
  assert(size > 0, "Oop size must be greater than zero, not %d", size);
  return size;
}


void java_lang_Class::set_oop_size(HeapWord* java_class, int size) {
  assert(_oop_size_offset != 0, "must be set");
  assert(size > 0, "Oop size must be greater than zero, not %d", size);
  *(int*)(((char*)java_class) + _oop_size_offset) = size;
}

int  java_lang_Class::static_oop_field_count(oop java_class) {
  assert(_static_oop_field_count_offset != 0, "must be set");
  return java_class->int_field(_static_oop_field_count_offset);
}

int  java_lang_Class::static_oop_field_count_raw(oop java_class) {
  assert(_static_oop_field_count_offset != 0, "must be set");
  return java_class->int_field_raw(_static_oop_field_count_offset);
}

void java_lang_Class::set_static_oop_field_count(oop java_class, int size) {
  assert(_static_oop_field_count_offset != 0, "must be set");
  java_class->int_field_put(_static_oop_field_count_offset, size);
}

oop java_lang_Class::protection_domain(oop java_class) {
  assert(_protection_domain_offset != 0, "must be set");
  return java_class->obj_field(_protection_domain_offset);
}
void java_lang_Class::set_protection_domain(oop java_class, oop pd) {
  assert(_protection_domain_offset != 0, "must be set");
  java_class->obj_field_put(_protection_domain_offset, pd);
}

void java_lang_Class::set_component_mirror(oop java_class, oop comp_mirror) {
  assert(_component_mirror_offset != 0, "must be set");
    java_class->obj_field_put(_component_mirror_offset, comp_mirror);
  }
oop java_lang_Class::component_mirror(oop java_class) {
  assert(_component_mirror_offset != 0, "must be set");
  return java_class->obj_field(_component_mirror_offset);
}

oop java_lang_Class::init_lock(oop java_class) {
  assert(_init_lock_offset != 0, "must be set");
  return java_class->obj_field(_init_lock_offset);
}
void java_lang_Class::set_init_lock(oop java_class, oop init_lock) {
  assert(_init_lock_offset != 0, "must be set");
  java_class->obj_field_put(_init_lock_offset, init_lock);
}

objArrayOop java_lang_Class::signers(oop java_class) {
  assert(_signers_offset != 0, "must be set");
  return (objArrayOop)java_class->obj_field(_signers_offset);
}
void java_lang_Class::set_signers(oop java_class, objArrayOop signers) {
  assert(_signers_offset != 0, "must be set");
  java_class->obj_field_put(_signers_offset, (oop)signers);
}

oop java_lang_Class::class_data(oop java_class) {
  assert(_classData_offset != 0, "must be set");
  return java_class->obj_field(_classData_offset);
}
void java_lang_Class::set_class_data(oop java_class, oop class_data) {
  assert(_classData_offset != 0, "must be set");
  java_class->obj_field_put(_classData_offset, class_data);
}

void java_lang_Class::set_class_loader(oop java_class, oop loader) {
  assert(_class_loader_offset != 0, "offsets should have been initialized");
  java_class->obj_field_put(_class_loader_offset, loader);
}

oop java_lang_Class::class_loader(oop java_class) {
  assert(_class_loader_offset != 0, "must be set");
  return java_class->obj_field(_class_loader_offset);
}

oop java_lang_Class::module(oop java_class) {
  assert(_module_offset != 0, "must be set");
  return java_class->obj_field(_module_offset);
}

void java_lang_Class::set_module(oop java_class, oop module) {
  assert(_module_offset != 0, "must be set");
  java_class->obj_field_put(_module_offset, module);
}

oop java_lang_Class::name(Handle java_class, TRAPS) {
  assert(_name_offset != 0, "must be set");
  oop o = java_class->obj_field(_name_offset);
  if (o == NULL) {
    o = StringTable::intern(java_lang_Class::as_external_name(java_class()), THREAD);
    java_class->obj_field_put(_name_offset, o);
  }
  return o;
}

oop java_lang_Class::source_file(oop java_class) {
  assert(_source_file_offset != 0, "must be set");
  return java_class->obj_field(_source_file_offset);
}

void java_lang_Class::set_source_file(oop java_class, oop source_file) {
  assert(_source_file_offset != 0, "must be set");
  java_class->obj_field_put(_source_file_offset, source_file);
}

oop java_lang_Class::create_basic_type_mirror(const char* basic_type_name, BasicType type, TRAPS) {
  // This should be improved by adding a field at the Java level or by
  // introducing a new VM klass (see comment in ClassFileParser)
  oop java_class = InstanceMirrorKlass::cast(SystemDictionary::Class_klass())->allocate_instance(NULL, CHECK_NULL);
  if (type != T_VOID) {
    Klass* aklass = Universe::typeArrayKlassObj(type);
    assert(aklass != NULL, "correct bootstrap");
    release_set_array_klass(java_class, aklass);
  }
#ifdef ASSERT
  InstanceMirrorKlass* mk = InstanceMirrorKlass::cast(SystemDictionary::Class_klass());
  assert(java_lang_Class::static_oop_field_count(java_class) == 0, "should have been zeroed by allocation");
#endif
  return java_class;
}


Klass* java_lang_Class::as_Klass_raw(oop java_class) {
  //%note memory_2
  assert(java_lang_Class::is_instance(java_class), "must be a Class object");
  Klass* k = ((Klass*)java_class->metadata_field_raw(_klass_offset));
  assert(k == NULL || k->is_klass(), "type check");
  return k;
}


void java_lang_Class::set_klass(oop java_class, Klass* klass) {
  assert(java_lang_Class::is_instance(java_class), "must be a Class object");
  java_class->metadata_field_put(_klass_offset, klass);
}


void java_lang_Class::print_signature(oop java_class, outputStream* st) {
  assert(java_lang_Class::is_instance(java_class), "must be a Class object");
  Symbol* name = NULL;
  bool is_instance = false;
  if (is_primitive(java_class)) {
    name = vmSymbols::type_signature(primitive_type(java_class));
  } else {
    Klass* k = as_Klass(java_class);
    is_instance = k->is_instance_klass();
    name = k->name();
  }
  if (name == NULL) {
    st->print("<null>");
    return;
  }
  if (is_instance)  st->print("L");
  st->write((char*) name->base(), (int) name->utf8_length());
  if (is_instance)  st->print(";");
}

Symbol* java_lang_Class::as_signature(oop java_class, bool intern_if_not_found) {
  assert(java_lang_Class::is_instance(java_class), "must be a Class object");
  Symbol* name;
  if (is_primitive(java_class)) {
    name = vmSymbols::type_signature(primitive_type(java_class));
    // Because this can create a new symbol, the caller has to decrement
    // the refcount, so make adjustment here and below for symbols returned
    // that are not created or incremented due to a successful lookup.
    name->increment_refcount();
  } else {
    Klass* k = as_Klass(java_class);
    if (!k->is_instance_klass()) {
      name = k->name();
      name->increment_refcount();
    } else {
      ResourceMark rm;
      const char* sigstr = k->signature_name();
      int         siglen = (int) strlen(sigstr);
      if (!intern_if_not_found) {
        name = SymbolTable::probe(sigstr, siglen);
      } else {
        name = SymbolTable::new_symbol(sigstr, siglen);
      }
    }
  }
  return name;
}

// Returns the Java name for this Java mirror (Resource allocated)
// See Klass::external_name().
// For primitive type Java mirrors, its type name is returned.
const char* java_lang_Class::as_external_name(oop java_class) {
  assert(java_lang_Class::is_instance(java_class), "must be a Class object");
  const char* name = NULL;
  if (is_primitive(java_class)) {
    name = type2name(primitive_type(java_class));
  } else {
    name = as_Klass(java_class)->external_name();
  }
  if (name == NULL) {
    name = "<null>";
  }
  return name;
}

Klass* java_lang_Class::array_klass_acquire(oop java_class) {
  Klass* k = ((Klass*)java_class->metadata_field_acquire(_array_klass_offset));
  assert(k == NULL || k->is_klass() && k->is_array_klass(), "should be array klass");
  return k;
}


void java_lang_Class::release_set_array_klass(oop java_class, Klass* klass) {
  assert(klass->is_klass() && klass->is_array_klass(), "should be array klass");
  java_class->release_metadata_field_put(_array_klass_offset, klass);
}


BasicType java_lang_Class::primitive_type(oop java_class) {
  assert(java_lang_Class::is_primitive(java_class), "just checking");
  Klass* ak = ((Klass*)java_class->metadata_field(_array_klass_offset));
  BasicType type = T_VOID;
  if (ak != NULL) {
    // Note: create_basic_type_mirror above initializes ak to a non-null value.
    type = ArrayKlass::cast(ak)->element_type();
  } else {
    assert(java_class == Universe::void_mirror(), "only valid non-array primitive");
  }
  assert(Universe::java_mirror(type) == java_class, "must be consistent");
  return type;
}

BasicType java_lang_Class::as_BasicType(oop java_class, Klass** reference_klass) {
  assert(java_lang_Class::is_instance(java_class), "must be a Class object");
  if (is_primitive(java_class)) {
    if (reference_klass != NULL)
      (*reference_klass) = NULL;
    return primitive_type(java_class);
  } else {
    if (reference_klass != NULL)
      (*reference_klass) = as_Klass(java_class);
    return T_OBJECT;
  }
}


oop java_lang_Class::primitive_mirror(BasicType t) {
  oop mirror = Universe::java_mirror(t);
  assert(mirror != NULL && mirror->is_a(SystemDictionary::Class_klass()), "must be a Class");
  assert(java_lang_Class::is_primitive(mirror), "must be primitive");
  return mirror;
}

#define CLASS_FIELDS_DO(macro) \
  macro(_classRedefinedCount_offset, k, "classRedefinedCount", int_signature,         false); \
  macro(_class_loader_offset,        k, "classLoader",         classloader_signature, false); \
  macro(_component_mirror_offset,    k, "componentType",       class_signature,       false); \
  macro(_module_offset,              k, "module",              module_signature,      false); \
  macro(_name_offset,                k, "name",                string_signature,      false); \
  macro(_classData_offset,           k, "classData",           object_signature,      false);

void java_lang_Class::compute_offsets() {
  if (_offsets_computed) {
    return;
  }

  _offsets_computed = true;

  InstanceKlass* k = SystemDictionary::Class_klass();
  CLASS_FIELDS_DO(FIELD_COMPUTE_OFFSET);

  // Init lock is a C union with component_mirror.  Only instanceKlass mirrors have
  // init_lock and only ArrayKlass mirrors have component_mirror.  Since both are oops
  // GC treats them the same.
  _init_lock_offset = _component_mirror_offset;

  CLASS_INJECTED_FIELDS(INJECTED_FIELD_COMPUTE_OFFSET);
}

#if INCLUDE_CDS
void java_lang_Class::serialize_offsets(SerializeClosure* f) {
  f->do_bool(&_offsets_computed);
  f->do_u4((u4*)&_init_lock_offset);

  CLASS_FIELDS_DO(FIELD_SERIALIZE_OFFSET);

  CLASS_INJECTED_FIELDS(INJECTED_FIELD_SERIALIZE_OFFSET);
}
#endif

int java_lang_Class::classRedefinedCount(oop the_class_mirror) {
  assert(_classRedefinedCount_offset != 0, "offsets should have been initialized");
  return the_class_mirror->int_field(_classRedefinedCount_offset);
}

void java_lang_Class::set_classRedefinedCount(oop the_class_mirror, int value) {
  assert(_classRedefinedCount_offset != 0, "offsets should have been initialized");
  the_class_mirror->int_field_put(_classRedefinedCount_offset, value);
}


// Note: JDK1.1 and before had a privateInfo_offset field which was used for the
//       platform thread structure, and a eetop offset which was used for thread
//       local storage (and unused by the HotSpot VM). In JDK1.2 the two structures
//       merged, so in the HotSpot VM we just use the eetop field for the thread
//       instead of the privateInfo_offset.
//
// Note: The stackSize field is only present starting in 1.4.

int java_lang_Thread_FieldHolder::_group_offset;
int java_lang_Thread_FieldHolder::_priority_offset;
int java_lang_Thread_FieldHolder::_stackSize_offset;
int java_lang_Thread_FieldHolder::_stillborn_offset;
int java_lang_Thread_FieldHolder::_daemon_offset;
int java_lang_Thread_FieldHolder::_thread_status_offset;

#define THREAD_FIELD_HOLDER_FIELDS_DO(macro) \
  macro(_group_offset,         k, vmSymbols::group_name(), threadgroup_signature, false); \
  macro(_priority_offset,      k, vmSymbols::priority_name(), int_signature, false); \
  macro(_stackSize_offset,     k, "stackSize", long_signature, false); \
  macro(_stillborn_offset,     k, "stillborn", bool_signature, false); \
  macro(_daemon_offset,        k, vmSymbols::daemon_name(), bool_signature, false); \
  macro(_thread_status_offset, k, "threadStatus", int_signature, false)

void java_lang_Thread_FieldHolder::compute_offsets() {
  assert(_group_offset == 0, "offsets should be initialized only once");

  InstanceKlass* k = SystemDictionary::Thread_FieldHolder_klass();
  THREAD_FIELD_HOLDER_FIELDS_DO(FIELD_COMPUTE_OFFSET);
}

#if INCLUDE_CDS
void java_lang_Thread_FieldHolder::serialize_offsets(SerializeClosure* f) {
  THREAD_FIELD_HOLDER_FIELDS_DO(FIELD_SERIALIZE_OFFSET);
}
#endif

oop java_lang_Thread_FieldHolder::threadGroup(oop holder) {
  return holder->obj_field(_group_offset);
}

ThreadPriority java_lang_Thread_FieldHolder::priority(oop holder) {
  return (ThreadPriority)holder->int_field(_priority_offset);
}

void java_lang_Thread_FieldHolder::set_priority(oop holder, ThreadPriority priority) {
  holder->int_field_put(_priority_offset, priority);
}

jlong java_lang_Thread_FieldHolder::stackSize(oop holder) {
  return holder->long_field(_stackSize_offset);
}

bool java_lang_Thread_FieldHolder::is_stillborn(oop holder) {
  return holder->bool_field(_stillborn_offset) != 0;
}

void java_lang_Thread_FieldHolder::set_stillborn(oop holder) {
  holder->bool_field_put(_stillborn_offset, true);
}

bool java_lang_Thread_FieldHolder::is_daemon(oop holder) {
  return holder->bool_field(_daemon_offset) != 0;
}

void java_lang_Thread_FieldHolder::set_daemon(oop holder) {
  holder->bool_field_put(_daemon_offset, true);
}

void java_lang_Thread_FieldHolder::set_thread_status(oop holder, java_lang_Thread::ThreadStatus status) {
  holder->int_field_put(_thread_status_offset, status);
}

java_lang_Thread::ThreadStatus java_lang_Thread_FieldHolder::get_thread_status(oop holder) {
  return (java_lang_Thread::ThreadStatus)holder->int_field(_thread_status_offset);
}


int java_lang_Thread_VirtualThreads::_static_THREAD_GROUP_offset = 0;

#define THREAD_VIRTUAL_THREADS_STATIC_FIELDS_DO(macro) \
  macro(_static_THREAD_GROUP_offset, k, "THREAD_GROUP", threadgroup_signature, true);

void java_lang_Thread_VirtualThreads::compute_offsets() {
  assert(_static_THREAD_GROUP_offset == 0, "offsets should be initialized only once");

  InstanceKlass* k = SystemDictionary::Thread_VirtualThreads_klass();
  THREAD_VIRTUAL_THREADS_STATIC_FIELDS_DO(FIELD_COMPUTE_OFFSET);
}

#if INCLUDE_CDS
void java_lang_Thread_VirtualThreads::serialize_offsets(SerializeClosure* f) {
  THREAD_VIRTUAL_THREADS_STATIC_FIELDS_DO(FIELD_SERIALIZE_OFFSET);
}
#endif

oop java_lang_Thread_VirtualThreads::get_THREAD_GROUP() {
  InstanceKlass* k = SystemDictionary::Thread_VirtualThreads_klass();
  oop base = k->static_field_base_raw();
  return base->obj_field(_static_THREAD_GROUP_offset);
}


int java_lang_Thread::_holder_offset;
int java_lang_Thread::_name_offset;
int java_lang_Thread::_contextClassLoader_offset;
int java_lang_Thread::_inheritedAccessControlContext_offset;
int java_lang_Thread::_eetop_offset;
int java_lang_Thread::_interrupted_offset;
int java_lang_Thread::_tid_offset;
int java_lang_Thread::_continuation_offset;
int java_lang_Thread::_vthread_offset;
int java_lang_Thread::_park_blocker_offset;

#define THREAD_FIELDS_DO(macro) \
  macro(_holder_offset,        k, "holder", thread_fieldholder_signature, false); \
  macro(_name_offset,          k, vmSymbols::name_name(), string_signature, false); \
  macro(_contextClassLoader_offset, k, vmSymbols::contextClassLoader_name(), classloader_signature, false); \
  macro(_inheritedAccessControlContext_offset, k, vmSymbols::inheritedAccessControlContext_name(), accesscontrolcontext_signature, false); \
  macro(_eetop_offset,         k, "eetop", long_signature, false); \
  macro(_interrupted_offset,   k, "interrupted", bool_signature, false); \
  macro(_tid_offset,           k, "tid", long_signature, false); \
  macro(_park_blocker_offset,  k, "parkBlocker", object_signature, false); \
  macro(_continuation_offset,  k, "cont", continuation_signature, false); \
  macro(_vthread_offset,       k, "vthread", thread_signature, false)

void java_lang_Thread::compute_offsets() {
  assert(_holder_offset == 0, "offsets should be initialized only once");

  InstanceKlass* k = SystemDictionary::Thread_klass();
  THREAD_FIELDS_DO(FIELD_COMPUTE_OFFSET);
}

#if INCLUDE_CDS
void java_lang_Thread::serialize_offsets(SerializeClosure* f) {
  THREAD_FIELDS_DO(FIELD_SERIALIZE_OFFSET);
}
#endif

JavaThread* java_lang_Thread::thread(oop java_thread) {
  return (JavaThread*)java_thread->address_field(_eetop_offset);
}


void java_lang_Thread::set_thread(oop java_thread, JavaThread* thread) {
  java_thread->address_field_put(_eetop_offset, (address)thread);
}

oop java_lang_Thread::holder(oop java_thread) {
    return java_thread->obj_field(_holder_offset);
}

bool java_lang_Thread::interrupted(oop java_thread) {
  // Make sure the caller can safely access oops.
  assert(Thread::current()->is_VM_thread() ||
         (JavaThread::current()->thread_state() != _thread_blocked &&
          JavaThread::current()->thread_state() != _thread_in_native),
         "Unsafe access to oop");
  return java_thread->bool_field_volatile(_interrupted_offset);
}

void java_lang_Thread::set_interrupted(oop java_thread, bool val) {
  // Make sure the caller can safely access oops.
  assert(Thread::current()->is_VM_thread() ||
         (JavaThread::current()->thread_state() != _thread_blocked &&
          JavaThread::current()->thread_state() != _thread_in_native),
         "Unsafe access to oop");
  java_thread->bool_field_put_volatile(_interrupted_offset, val);
}


oop java_lang_Thread::name(oop java_thread) {
  return java_thread->obj_field(_name_offset);
}


void java_lang_Thread::set_name(oop java_thread, oop name) {
  java_thread->obj_field_put(_name_offset, name);
}


ThreadPriority java_lang_Thread::priority(oop java_thread) {
  oop holder = java_lang_Thread::holder(java_thread);
  return java_lang_Thread_FieldHolder::priority(holder);
}


void java_lang_Thread::set_priority(oop java_thread, ThreadPriority priority) {
  oop holder = java_lang_Thread::holder(java_thread);
  java_lang_Thread_FieldHolder::set_priority(holder, priority);
}


oop java_lang_Thread::threadGroup(oop java_thread) {
  oop holder = java_lang_Thread::holder(java_thread);
  return java_lang_Thread_FieldHolder::threadGroup(holder);
}


bool java_lang_Thread::is_stillborn(oop java_thread) {
  oop holder = java_lang_Thread::holder(java_thread);
  return java_lang_Thread_FieldHolder::is_stillborn(holder);
}


// We never have reason to turn the stillborn bit off
void java_lang_Thread::set_stillborn(oop java_thread) {
  oop holder = java_lang_Thread::holder(java_thread);
  java_lang_Thread_FieldHolder::set_stillborn(holder);
}


bool java_lang_Thread::is_alive(oop java_thread) {
  JavaThread* thr = java_lang_Thread::thread(java_thread);
  return (thr != NULL);
}


bool java_lang_Thread::is_daemon(oop java_thread) {
  oop holder = java_lang_Thread::holder(java_thread);
  return java_lang_Thread_FieldHolder::is_daemon(holder);
}

void java_lang_Thread::set_daemon(oop java_thread) {
  oop holder = java_lang_Thread::holder(java_thread);
  java_lang_Thread_FieldHolder::set_daemon(holder);
}

oop java_lang_Thread::context_class_loader(oop java_thread) {
  return java_thread->obj_field(_contextClassLoader_offset);
}

oop java_lang_Thread::inherited_access_control_context(oop java_thread) {
  return java_thread->obj_field(_inheritedAccessControlContext_offset);
}


jlong java_lang_Thread::stackSize(oop java_thread) {
  oop holder = java_lang_Thread::holder(java_thread);
  return java_lang_Thread_FieldHolder::stackSize(holder);
}

// Write the thread status value to threadStatus field in java.lang.Thread java class.
void java_lang_Thread::set_thread_status(oop java_thread,
                                         java_lang_Thread::ThreadStatus status) {
  oop holder = java_lang_Thread::holder(java_thread);
  java_lang_Thread_FieldHolder::set_thread_status(holder, status);
}

// Read thread status value from threadStatus field in java.lang.Thread java class.
java_lang_Thread::ThreadStatus java_lang_Thread::get_thread_status(oop java_thread) {
  // Make sure the caller is operating on behalf of the VM or is
  // running VM code (state == _thread_in_vm).
  assert(Threads_lock->owned_by_self() || Thread::current()->is_VM_thread() ||
         JavaThread::current()->thread_state() == _thread_in_vm,
         "Java Thread is not running in vm");
  oop holder = java_lang_Thread::holder(java_thread);
  return java_lang_Thread_FieldHolder::get_thread_status(holder);
}

jlong java_lang_Thread::thread_id(oop java_thread) {
  // The 16 most significant bits can be used for tracing
  // so these bits are excluded using a mask.
  static const jlong tid_mask = (((jlong)1) << 48) - 1;
  return java_thread->long_field(_tid_offset) & tid_mask;
}

ByteSize java_lang_Thread::thread_id_offset() {
  return in_ByteSize(_tid_offset);
}

oop java_lang_Thread::vthread(oop java_thread) {
  return java_thread->obj_field(_vthread_offset);
}

oop java_lang_Thread::park_blocker(oop java_thread) {
  return java_thread->obj_field(_park_blocker_offset);
}

const char* java_lang_Thread::thread_status_name(oop java_thread) {
  oop holder = java_lang_Thread::holder(java_thread);
  ThreadStatus status = java_lang_Thread_FieldHolder::get_thread_status(holder);
  switch (status) {
    case NEW                      : return "NEW";
    case RUNNABLE                 : return "RUNNABLE";
    case SLEEPING                 : return "TIMED_WAITING (sleeping)";
    case IN_OBJECT_WAIT           : return "WAITING (on object monitor)";
    case IN_OBJECT_WAIT_TIMED     : return "TIMED_WAITING (on object monitor)";
    case PARKED                   : return "WAITING (parking)";
    case PARKED_TIMED             : return "TIMED_WAITING (parking)";
    case BLOCKED_ON_MONITOR_ENTER : return "BLOCKED (on object monitor)";
    case TERMINATED               : return "TERMINATED";
    default                       : return "UNKNOWN";
  };
}
int java_lang_ThreadGroup::_parent_offset;
int java_lang_ThreadGroup::_name_offset;
int java_lang_ThreadGroup::_maxPriority_offset;

oop  java_lang_ThreadGroup::parent(oop java_thread_group) {
  assert(oopDesc::is_oop(java_thread_group), "thread group must be oop");
  return java_thread_group->obj_field(_parent_offset);
}

// ("name as oop" accessor is not necessary)

const char* java_lang_ThreadGroup::name(oop java_thread_group) {
  oop name = java_thread_group->obj_field(_name_offset);
  // ThreadGroup.name can be null
  if (name != NULL) {
    return java_lang_String::as_utf8_string(name);
  }
  return NULL;
}

ThreadPriority java_lang_ThreadGroup::maxPriority(oop java_thread_group) {
  assert(oopDesc::is_oop(java_thread_group), "thread group must be oop");
  return (ThreadPriority) java_thread_group->int_field(_maxPriority_offset);
}

#define THREADGROUP_FIELDS_DO(macro) \
  macro(_parent_offset,      k, vmSymbols::parent_name(),      threadgroup_signature,       false); \
  macro(_name_offset,        k, vmSymbols::name_name(),        string_signature,            false); \
  macro(_maxPriority_offset, k, vmSymbols::maxPriority_name(), int_signature,               false)

void java_lang_ThreadGroup::compute_offsets() {
  assert(_parent_offset == 0, "offsets should be initialized only once");

  InstanceKlass* k = SystemDictionary::ThreadGroup_klass();
  THREADGROUP_FIELDS_DO(FIELD_COMPUTE_OFFSET);
}

#if INCLUDE_CDS
void java_lang_ThreadGroup::serialize_offsets(SerializeClosure* f) {
  THREADGROUP_FIELDS_DO(FIELD_SERIALIZE_OFFSET);
}
#endif


// java_lang_VirtualThread

int java_lang_VirtualThread::static_notify_jvmti_events_offset;
int java_lang_VirtualThread::static_vthread_scope_offset;
int java_lang_VirtualThread::_carrierThread_offset;
int java_lang_VirtualThread::_continuation_offset;
int java_lang_VirtualThread::_state_offset;

#define VTHREAD_FIELDS_DO(macro) \
  macro(static_notify_jvmti_events_offset,  k, "notifyJvmtiEvents",  bool_signature, true); \
  macro(static_vthread_scope_offset,  k, "VTHREAD_SCOPE",  continuationscope_signature, true); \
  macro(_carrierThread_offset,  k, "carrierThread",  thread_signature, false); \
  macro(_continuation_offset,  k, "cont",  continuation_signature, false); \
  macro(_state_offset,  k, "state",  int_signature, false)

static jboolean vthread_notify_jvmti_events = JNI_FALSE;

void java_lang_VirtualThread::compute_offsets() {
  InstanceKlass* k = SystemDictionary::VirtualThread_klass();
  VTHREAD_FIELDS_DO(FIELD_COMPUTE_OFFSET);
}

void java_lang_VirtualThread::init_static_notify_jvmti_events() {
  if (vthread_notify_jvmti_events) {
    InstanceKlass* ik = SystemDictionary::VirtualThread_klass();
    oop base = ik->static_field_base_raw();
    base->release_bool_field_put(static_notify_jvmti_events_offset, vthread_notify_jvmti_events);
  }
}

bool java_lang_VirtualThread::is_instance(oop obj) {
  return obj != NULL && is_subclass(obj->klass());
}

oop java_lang_VirtualThread::carrier_thread(oop vthread) {
  oop thread = vthread->obj_field(_carrierThread_offset);
  return thread;
}

oop java_lang_VirtualThread::continuation(oop vthread) {
  oop cont = vthread->obj_field(_continuation_offset);
  return cont;
}

jshort java_lang_VirtualThread::state(oop vthread) {
  return vthread->short_field_acquire(_state_offset);
}

java_lang_Thread::ThreadStatus java_lang_VirtualThread::map_state_to_thread_status(jint state) {
  java_lang_Thread::ThreadStatus status = java_lang_Thread::NEW;
  switch (state) {
    case NEW :
      status = java_lang_Thread::NEW;
      break;
    case STARTED :
    case RUNNABLE :
    case RUNNING :
    case PARKING :
    case YIELDING :
      status = java_lang_Thread::RUNNABLE;
      break;
    case PARKED :
    case PARKED_SUSPENDED :
    case PINNED :
      status = java_lang_Thread::PARKED;
      break;
    case TERMINATED :
      status = java_lang_Thread::TERMINATED;
      break;
    default:
      ShouldNotReachHere();
  }
  return status;
}

#if INCLUDE_CDS
void java_lang_VirtualThread::serialize_offsets(SerializeClosure* f) {
   VTHREAD_FIELDS_DO(FIELD_SERIALIZE_OFFSET);
}
#endif

void java_lang_VirtualThread::set_notify_jvmti_events(jboolean enable) {
  vthread_notify_jvmti_events = enable;
}


// java_lang_Throwable

int java_lang_Throwable::_backtrace_offset;
int java_lang_Throwable::_detailMessage_offset;
int java_lang_Throwable::_stackTrace_offset;
int java_lang_Throwable::_depth_offset;
int java_lang_Throwable::_static_unassigned_stacktrace_offset;

#define THROWABLE_FIELDS_DO(macro) \
  macro(_backtrace_offset,     k, "backtrace",     object_signature,                  false); \
  macro(_detailMessage_offset, k, "detailMessage", string_signature,                  false); \
  macro(_stackTrace_offset,    k, "stackTrace",    java_lang_StackTraceElement_array, false); \
  macro(_depth_offset,         k, "depth",         int_signature,                     false); \
  macro(_static_unassigned_stacktrace_offset, k, "UNASSIGNED_STACK", java_lang_StackTraceElement_array, true)

void java_lang_Throwable::compute_offsets() {
  InstanceKlass* k = SystemDictionary::Throwable_klass();
  THROWABLE_FIELDS_DO(FIELD_COMPUTE_OFFSET);
}

#if INCLUDE_CDS
void java_lang_Throwable::serialize_offsets(SerializeClosure* f) {
  THROWABLE_FIELDS_DO(FIELD_SERIALIZE_OFFSET);
}
#endif

oop java_lang_Throwable::unassigned_stacktrace() {
  InstanceKlass* ik = SystemDictionary::Throwable_klass();
  oop base = ik->static_field_base_raw();
  return base->obj_field(_static_unassigned_stacktrace_offset);
}

oop java_lang_Throwable::backtrace(oop throwable) {
  return throwable->obj_field_acquire(_backtrace_offset);
}


void java_lang_Throwable::set_backtrace(oop throwable, oop value) {
  throwable->release_obj_field_put(_backtrace_offset, value);
}

int java_lang_Throwable::depth(oop throwable) {
  return throwable->int_field(_depth_offset);
}

void java_lang_Throwable::set_depth(oop throwable, int value) {
  throwable->int_field_put(_depth_offset, value);
}

oop java_lang_Throwable::message(oop throwable) {
  return throwable->obj_field(_detailMessage_offset);
}


// Return Symbol for detailed_message or NULL
Symbol* java_lang_Throwable::detail_message(oop throwable) {
  PRESERVE_EXCEPTION_MARK;  // Keep original exception
  oop detailed_message = java_lang_Throwable::message(throwable);
  if (detailed_message != NULL) {
    return java_lang_String::as_symbol(detailed_message);
  }
  return NULL;
}

void java_lang_Throwable::set_message(oop throwable, oop value) {
  throwable->obj_field_put(_detailMessage_offset, value);
}


void java_lang_Throwable::set_stacktrace(oop throwable, oop st_element_array) {
  throwable->obj_field_put(_stackTrace_offset, st_element_array);
}

void java_lang_Throwable::clear_stacktrace(oop throwable) {
  set_stacktrace(throwable, NULL);
}


void java_lang_Throwable::print(oop throwable, outputStream* st) {
  ResourceMark rm;
  Klass* k = throwable->klass();
  assert(k != NULL, "just checking");
  st->print("%s", k->external_name());
  oop msg = message(throwable);
  if (msg != NULL) {
    st->print(": %s", java_lang_String::as_utf8_string(msg));
  }
}

// After this many redefines, the stack trace is unreliable.
const int MAX_VERSION = USHRT_MAX;

static inline bool version_matches(Method* method, int version) {
  assert(version < MAX_VERSION, "version is too big");
  return method != NULL && (method->constants()->version() == version);
}

// This class provides a simple wrapper over the internal structure of
// exception backtrace to insulate users of the backtrace from needing
// to know what it looks like.
// The code of this class is not GC safe. Allocations can only happen
// in expand().
class BacktraceBuilder: public StackObj {
 friend class BacktraceIterator;
 private:
  Handle          _backtrace;
  objArrayOop     _head;
  typeArrayOop    _methods;
  typeArrayOop    _bcis;
  objArrayOop     _mirrors;
  typeArrayOop    _names; // Needed to insulate method name against redefinition.
  objArrayOop     _conts;
  // True if the top frame of the backtrace is omitted because it shall be hidden.
  bool            _has_hidden_top_frame;
  int             _index;
  NoSafepointVerifier _nsv;

  enum {
    trace_methods_offset = java_lang_Throwable::trace_methods_offset,
    trace_bcis_offset    = java_lang_Throwable::trace_bcis_offset,
    trace_mirrors_offset = java_lang_Throwable::trace_mirrors_offset,
    trace_names_offset   = java_lang_Throwable::trace_names_offset,
    trace_conts_offset   = java_lang_Throwable::trace_conts_offset,
    trace_next_offset    = java_lang_Throwable::trace_next_offset,
    trace_hidden_offset  = java_lang_Throwable::trace_hidden_offset,
    trace_size           = java_lang_Throwable::trace_size,
    trace_chunk_size     = java_lang_Throwable::trace_chunk_size
  };

  // get info out of chunks
  static typeArrayOop get_methods(objArrayHandle chunk) {
    typeArrayOop methods = typeArrayOop(chunk->obj_at(trace_methods_offset));
    assert(methods != NULL, "method array should be initialized in backtrace");
    return methods;
  }
  static typeArrayOop get_bcis(objArrayHandle chunk) {
    typeArrayOop bcis = typeArrayOop(chunk->obj_at(trace_bcis_offset));
    assert(bcis != NULL, "bci array should be initialized in backtrace");
    return bcis;
  }
  static objArrayOop get_mirrors(objArrayHandle chunk) {
    objArrayOop mirrors = objArrayOop(chunk->obj_at(trace_mirrors_offset));
    assert(mirrors != NULL, "mirror array should be initialized in backtrace");
    return mirrors;
  }
  static typeArrayOop get_names(objArrayHandle chunk) {
    typeArrayOop names = typeArrayOop(chunk->obj_at(trace_names_offset));
    assert(names != NULL, "names array should be initialized in backtrace");
    return names;
  }
  static objArrayOop get_conts(objArrayHandle chunk) {
    objArrayOop conts = objArrayOop(chunk->obj_at(trace_conts_offset));
    assert(conts != NULL, "conts array should be initialized in backtrace");
    return conts;
  }
  static bool has_hidden_top_frame(objArrayHandle chunk) {
    oop hidden = chunk->obj_at(trace_hidden_offset);
    return hidden != NULL;
  }

 public:

  // constructor for new backtrace
  BacktraceBuilder(TRAPS): _head(NULL), _methods(NULL), _bcis(NULL), _mirrors(NULL), _names(NULL), _conts(NULL), _has_hidden_top_frame(false) {
    expand(CHECK);
    _backtrace = Handle(THREAD, _head);
    _index = 0;
  }

  BacktraceBuilder(Thread* thread, objArrayHandle backtrace) {
    _methods = get_methods(backtrace);
    _bcis = get_bcis(backtrace);
    _mirrors = get_mirrors(backtrace);
    _names = get_names(backtrace);
    _conts = get_conts(backtrace);
    _has_hidden_top_frame = has_hidden_top_frame(backtrace);
    assert(_methods->length() == _bcis->length() &&
           _methods->length() == _mirrors->length() &&
           _mirrors->length() == _names->length() &&
           _names->length() == _conts->length(),
           "method and source information arrays should match");

    // head is the preallocated backtrace
    _head = backtrace();
    _backtrace = Handle(thread, _head);
    _index = 0;
  }

  void expand(TRAPS) {
    objArrayHandle old_head(THREAD, _head);
    PauseNoSafepointVerifier pnsv(&_nsv);

    objArrayOop head = oopFactory::new_objectArray(trace_size, CHECK);
    objArrayHandle new_head(THREAD, head);

    typeArrayOop methods = oopFactory::new_shortArray(trace_chunk_size, CHECK);
    typeArrayHandle new_methods(THREAD, methods);

    typeArrayOop bcis = oopFactory::new_intArray(trace_chunk_size, CHECK);
    typeArrayHandle new_bcis(THREAD, bcis);

    objArrayOop mirrors = oopFactory::new_objectArray(trace_chunk_size, CHECK);
    objArrayHandle new_mirrors(THREAD, mirrors);

    typeArrayOop names = oopFactory::new_symbolArray(trace_chunk_size, CHECK);
    typeArrayHandle new_names(THREAD, names);

    objArrayOop conts = oopFactory::new_objectArray(trace_chunk_size, CHECK);
    objArrayHandle new_conts(THREAD, conts);

    if (!old_head.is_null()) {
      old_head->obj_at_put(trace_next_offset, new_head());
    }
    new_head->obj_at_put(trace_methods_offset, new_methods());
    new_head->obj_at_put(trace_bcis_offset, new_bcis());
    new_head->obj_at_put(trace_mirrors_offset, new_mirrors());
    new_head->obj_at_put(trace_names_offset, new_names());
    new_head->obj_at_put(trace_conts_offset, new_conts());
    new_head->obj_at_put(trace_hidden_offset, NULL);

    _head    = new_head();
    _methods = new_methods();
    _bcis = new_bcis();
    _mirrors = new_mirrors();
    _names  = new_names();
    _conts  = new_conts();
    _index = 0;
  }

  oop backtrace() {
    return _backtrace();
  }

  inline void push(Method* method, int bci, oop contScopeName, TRAPS) {
    // Smear the -1 bci to 0 since the array only holds unsigned
    // shorts.  The later line number lookup would just smear the -1
    // to a 0 even if it could be recorded.
    if (bci == SynchronizationEntryBCI) bci = 0;

    if (_index >= trace_chunk_size) {
      methodHandle mhandle(THREAD, method);
      Handle chandle(THREAD, contScopeName);
      expand(CHECK);
      method = mhandle();
      contScopeName = chandle();
    }

    _methods->ushort_at_put(_index, method->orig_method_idnum());
    _bcis->int_at_put(_index, Backtrace::merge_bci_and_version(bci, method->constants()->version()));

    // Note:this doesn't leak symbols because the mirror in the backtrace keeps the
    // klass owning the symbols alive so their refcounts aren't decremented.
    Symbol* name = method->name();
    _names->symbol_at_put(_index, name);

    // We need to save the mirrors in the backtrace to keep the class
    // from being unloaded while we still have this stack trace.
    assert(method->method_holder()->java_mirror() != NULL, "never push null for mirror");
    _mirrors->obj_at_put(_index, method->method_holder()->java_mirror());

    _conts->obj_at_put(_index, contScopeName);

    _index++;
  }

  void set_has_hidden_top_frame(TRAPS) {
    if (!_has_hidden_top_frame) {
      // It would be nice to add java/lang/Boolean::TRUE here
      // to indicate that this backtrace has a hidden top frame.
      // But this code is used before TRUE is allocated.
      // Therefore let's just use an arbitrary legal oop
      // available right here. _methods is a short[].
      assert(_methods != NULL, "we need a legal oop");
      _has_hidden_top_frame = true;
      _head->obj_at_put(trace_hidden_offset, _methods);
    }
  }
};

struct BacktraceElement : public StackObj {
  int _method_id;
  int _bci;
  int _version;
  Symbol* _name;
  Handle _mirror;
  Handle _cont; // the continuation scope name (String)
  BacktraceElement(Handle mirror, int mid, int version, int bci, Symbol* name, Handle cont) :
                   _method_id(mid), _bci(bci), _version(version), _name(name), _mirror(mirror), _cont(cont) {}
};

class BacktraceIterator : public StackObj {
  int _index;
  objArrayHandle  _result;
  objArrayHandle  _mirrors;
  typeArrayHandle _methods;
  typeArrayHandle _bcis;
  typeArrayHandle _names;
  objArrayHandle  _conts;

  void init(objArrayHandle result, Thread* thread) {
    // Get method id, bci, version and mirror from chunk
    _result = result;
    if (_result.not_null()) {
      _methods = typeArrayHandle(thread, BacktraceBuilder::get_methods(_result));
      _bcis = typeArrayHandle(thread, BacktraceBuilder::get_bcis(_result));
      _mirrors = objArrayHandle(thread, BacktraceBuilder::get_mirrors(_result));
      _names = typeArrayHandle(thread, BacktraceBuilder::get_names(_result));
      _conts = objArrayHandle(thread, BacktraceBuilder::get_conts(_result));
      _index = 0;
    }
  }
 public:
  BacktraceIterator(objArrayHandle result, Thread* thread) {
    init(result, thread);
    assert(_methods.is_null() || _methods->length() == java_lang_Throwable::trace_chunk_size, "lengths don't match");
  }

  BacktraceElement next(Thread* thread) {
    BacktraceElement e (Handle(thread, _mirrors->obj_at(_index)),
                        _methods->ushort_at(_index),
                        Backtrace::version_at(_bcis->int_at(_index)),
                        Backtrace::bci_at(_bcis->int_at(_index)),
                        _names->symbol_at(_index),
                        Handle(thread, _conts->obj_at(_index)));
    _index++;

    if (_index >= java_lang_Throwable::trace_chunk_size) {
      int next_offset = java_lang_Throwable::trace_next_offset;
      // Get next chunk
      objArrayHandle result (thread, objArrayOop(_result->obj_at(next_offset)));
      init(result, thread);
    }
    return e;
  }

  bool repeat() {
    return _result.not_null() && _mirrors->obj_at(_index) != NULL;
  }
};


// Print stack trace element to resource allocated buffer
static void print_stack_element_to_stream(outputStream* st, Handle mirror, int method_id,
                                          int version, int bci, Symbol* name) {
  ResourceMark rm;

  // Get strings and string lengths
  InstanceKlass* holder = InstanceKlass::cast(java_lang_Class::as_Klass(mirror()));
  const char* klass_name  = holder->external_name();
  int buf_len = (int)strlen(klass_name);

  char* method_name = name->as_C_string();
  buf_len += (int)strlen(method_name);

  char* source_file_name = NULL;
  Symbol* source = Backtrace::get_source_file_name(holder, version);
  if (source != NULL) {
    source_file_name = source->as_C_string();
    buf_len += (int)strlen(source_file_name);
  }

  char *module_name = NULL, *module_version = NULL;
  ModuleEntry* module = holder->module();
  if (module->is_named()) {
    module_name = module->name()->as_C_string();
    buf_len += (int)strlen(module_name);
    if (module->version() != NULL) {
      module_version = module->version()->as_C_string();
      buf_len += (int)strlen(module_version);
    }
  }

  // Allocate temporary buffer with extra space for formatting and line number
  char* buf = NEW_RESOURCE_ARRAY(char, buf_len + 64);

  // Print stack trace line in buffer
  sprintf(buf, "\tat %s.%s(", klass_name, method_name);

  // Print module information
  if (module_name != NULL) {
    if (module_version != NULL) {
      sprintf(buf + (int)strlen(buf), "%s@%s/", module_name, module_version);
    } else {
      sprintf(buf + (int)strlen(buf), "%s/", module_name);
    }
  }

  // The method can be NULL if the requested class version is gone
  Method* method = holder->method_with_orig_idnum(method_id, version);
  if (!version_matches(method, version)) {
    strcat(buf, "Redefined)");
  } else {
    int line_number = Backtrace::get_line_number(method, bci);
    if (line_number == -2) {
      strcat(buf, "Native Method)");
    } else {
      if (source_file_name != NULL && (line_number != -1)) {
        // Sourcename and linenumber
        sprintf(buf + (int)strlen(buf), "%s:%d)", source_file_name, line_number);
      } else if (source_file_name != NULL) {
        // Just sourcename
        sprintf(buf + (int)strlen(buf), "%s)", source_file_name);
      } else {
        // Neither sourcename nor linenumber
        sprintf(buf + (int)strlen(buf), "Unknown Source)");
      }
      CompiledMethod* nm = method->code();
      if (WizardMode && nm != NULL) {
        sprintf(buf + (int)strlen(buf), "(nmethod " INTPTR_FORMAT ")", (intptr_t)nm);
      }
    }
  }

  st->print_cr("%s", buf);
}

void java_lang_Throwable::print_stack_element(outputStream *st, Method* method, int bci) {
  Handle mirror (Thread::current(),  method->method_holder()->java_mirror());
  int method_id = method->orig_method_idnum();
  int version = method->constants()->version();
  print_stack_element_to_stream(st, mirror, method_id, version, bci, method->name());
}

/**
 * Print the throwable message and its stack trace plus all causes by walking the
 * cause chain.  The output looks the same as of Throwable.printStackTrace().
 */
void java_lang_Throwable::print_stack_trace(Handle throwable, outputStream* st) {
  // First, print the message.
  print(throwable(), st);
  st->cr();

  // Now print the stack trace.
  Thread* THREAD = Thread::current();
  while (throwable.not_null()) {
    objArrayHandle result (THREAD, objArrayOop(backtrace(throwable())));
    if (result.is_null()) {
      st->print_raw_cr("\t<<no stack trace available>>");
      return;
    }
    BacktraceIterator iter(result, THREAD);

    while (iter.repeat()) {
      BacktraceElement bte = iter.next(THREAD);
      print_stack_element_to_stream(st, bte._mirror, bte._method_id, bte._version, bte._bci, bte._name);
    }
    {
      // Call getCause() which doesn't necessarily return the _cause field.
      EXCEPTION_MARK;
      JavaValue cause(T_OBJECT);
      JavaCalls::call_virtual(&cause,
                              throwable,
                              throwable->klass(),
                              vmSymbols::getCause_name(),
                              vmSymbols::void_throwable_signature(),
                              THREAD);
      // Ignore any exceptions. we are in the middle of exception handling. Same as classic VM.
      if (HAS_PENDING_EXCEPTION) {
        CLEAR_PENDING_EXCEPTION;
        throwable = Handle();
      } else {
        throwable = Handle(THREAD, (oop) cause.get_jobject());
        if (throwable.not_null()) {
          st->print("Caused by: ");
          print(throwable(), st);
          st->cr();
        }
      }
    }
  }
}

/**
 * Print the throwable stack trace by calling the Java method java.lang.Throwable.printStackTrace().
 */
void java_lang_Throwable::java_printStackTrace(Handle throwable, TRAPS) {
  assert(throwable->is_a(SystemDictionary::Throwable_klass()), "Throwable instance expected");
  JavaValue result(T_VOID);
  JavaCalls::call_virtual(&result,
                          throwable,
                          SystemDictionary::Throwable_klass(),
                          vmSymbols::printStackTrace_name(),
                          vmSymbols::void_method_signature(),
                          THREAD);
}

void java_lang_Throwable::fill_in_stack_trace(Handle throwable, Handle contScope, const methodHandle& method, TRAPS) {
  if (!StackTraceInThrowable) return;
  ResourceMark rm(THREAD);
  HandleMark hm(THREAD);

  // Start out by clearing the backtrace for this object, in case the VM
  // runs out of memory while allocating the stack trace
  set_backtrace(throwable(), NULL);
  // Clear lazily constructed Java level stacktrace if refilling occurs
  // This is unnecessary in 1.7+ but harmless
  clear_stacktrace(throwable());

  int max_depth = MaxJavaStackTraceDepth;
  JavaThread* thread = (JavaThread*)THREAD;

  BacktraceBuilder bt(CHECK);

  // If there is no Java frame just return the method that was being called
  // with bci 0
  if (!thread->has_last_Java_frame()) {
    if (max_depth >= 1 && method() != NULL) {
      bt.push(method(), 0, NULL, CHECK);
      log_info(stacktrace)("%s, %d", throwable->klass()->external_name(), 1);
      set_depth(throwable(), 1);
      set_backtrace(throwable(), bt.backtrace());
    }
    return;
  }

  // Instead of using vframe directly, this version of fill_in_stack_trace
  // basically handles everything by hand. This significantly improved the
  // speed of this method call up to 28.5% on Solaris sparc. 27.1% on Windows.
  // See bug 6333838 for  more details.
  // The "ASSERT" here is to verify this method generates the exactly same stack
  // trace as utilizing vframe.
#ifdef ASSERT
  vframeStream st(thread, contScope);
#endif
  int total_count = 0;
  RegisterMap map(thread, false, true);
  int decode_offset = 0;
  CompiledMethod* nm = NULL;
  bool skip_fillInStackTrace_check = false;
  bool skip_throwableInit_check = false;
  bool skip_hidden = !ShowHiddenFrames;
  Handle cont_h(THREAD, thread->last_continuation());
  for (frame fr = thread->last_frame(); max_depth == 0 || max_depth != total_count;) {
    Method* method = NULL;
    int bci = 0;
    oop contScopeName = (cont_h() != NULL) ? java_lang_ContinuationScope::name(java_lang_Continuation::scope(cont_h())) : (oop)NULL;

    // Compiled java method case.
    if (decode_offset != 0) {
      DebugInfoReadStream stream(nm, decode_offset);
      decode_offset = stream.read_int();
      method = (Method*)nm->metadata_at(stream.read_int());
      bci = stream.read_bci();
    } else {
      if (fr.is_first_frame()) break;

      assert (contScope.is_null() || cont_h() != NULL, "must be");
      if (cont_h() != NULL && Continuation::is_continuation_enterSpecial(fr, &map)) {
        oop scope = java_lang_Continuation::scope(cont_h());
        if (contScope.not_null() && (scope == contScope())) break;

        Handle parent_h(THREAD, java_lang_Continuation::parent(cont_h()));
        cont_h =  parent_h;
      }

      address pc = fr.pc();
      if (fr.is_interpreted_frame()) {
        address bcp;
        if (!map.in_cont()) {
          bcp = fr.interpreter_frame_bcp();
          method = fr.interpreter_frame_method();
        } else {
          bcp = Continuation::interpreter_frame_bcp(fr, &map);
          method = Continuation::interpreter_frame_method(fr, &map);
        }
        bci =  method->bci_from(bcp);
        fr = fr.sender(&map);
      } else {
        CodeBlob* cb = fr.cb();
        // HMMM QQQ might be nice to have frame return nm as NULL if cb is non-NULL
        // but non nmethod
        fr = fr.sender(&map);
        if (cb == NULL || !cb->is_compiled()) {
          continue;
        }
        nm = cb->as_compiled_method();
        assert (nm->method() != NULL, "must be");
        if (nm->method()->is_native()) {
          method = nm->method();
          bci = 0;
        } else {
          PcDesc* pd = nm->pc_desc_at(pc);
          decode_offset = pd->scope_decode_offset();
          // if decode_offset is not equal to 0, it will execute the
          // "compiled java method case" at the beginning of the loop.
          continue;
        }
      }
    }
#ifdef ASSERT
    assert(st.method() == method && st.bci() == bci, "Wrong stack trace");
    st.next();
#endif

    // the format of the stacktrace will be:
    // - 1 or more fillInStackTrace frames for the exception class (skipped)
    // - 0 or more <init> methods for the exception class (skipped)
    // - rest of the stack

    if (!skip_fillInStackTrace_check) {
      if (method->name() == vmSymbols::fillInStackTrace_name() &&
          throwable->is_a(method->method_holder())) {
        continue;
      }
      else {
        skip_fillInStackTrace_check = true; // gone past them all
      }
    }
    if (!skip_throwableInit_check) {
      assert(skip_fillInStackTrace_check, "logic error in backtrace filtering");

      // skip <init> methods of the exception class and superclasses
      // This is simlar to classic VM.
      if (method->name() == vmSymbols::object_initializer_name() &&
          throwable->is_a(method->method_holder())) {
        continue;
      } else {
        // there are none or we've seen them all - either way stop checking
        skip_throwableInit_check = true;
      }
    }
    if (method->is_hidden()) {
      if (skip_hidden) {
        if (total_count == 0) {
          // The top frame will be hidden from the stack trace.
          bt.set_has_hidden_top_frame(CHECK);
        }
        continue;
      }
    }

    bt.push(method, bci, contScopeName, CHECK);
    total_count++;
  }

  log_info(stacktrace)("%s, %d", throwable->klass()->external_name(), total_count);

  // Put completed stack trace into throwable object
  set_backtrace(throwable(), bt.backtrace());
  set_depth(throwable(), total_count);
}

void java_lang_Throwable::fill_in_stack_trace(Handle throwable, Handle contScope, const methodHandle& method) {
  // No-op if stack trace is disabled
  if (!StackTraceInThrowable) {
    return;
  }

  // Disable stack traces for some preallocated out of memory errors
  if (!Universe::should_fill_in_stack_trace(throwable)) {
    return;
  }

  PRESERVE_EXCEPTION_MARK;

  JavaThread* thread = JavaThread::active();
  fill_in_stack_trace(throwable, contScope, method, thread);
  // ignore exceptions thrown during stack trace filling
  CLEAR_PENDING_EXCEPTION;
}

void java_lang_Throwable::allocate_backtrace(Handle throwable, TRAPS) {
  // Allocate stack trace - backtrace is created but not filled in

  // No-op if stack trace is disabled
  if (!StackTraceInThrowable) return;
  BacktraceBuilder bt(CHECK);   // creates a backtrace
  set_backtrace(throwable(), bt.backtrace());
}


void java_lang_Throwable::fill_in_stack_trace_of_preallocated_backtrace(Handle throwable) {
  // Fill in stack trace into preallocated backtrace (no GC)

  // No-op if stack trace is disabled
  if (!StackTraceInThrowable) return;

  assert(throwable->is_a(SystemDictionary::Throwable_klass()), "sanity check");

  JavaThread* THREAD = JavaThread::current();

  objArrayHandle backtrace (THREAD, (objArrayOop)java_lang_Throwable::backtrace(throwable()));
  assert(backtrace.not_null(), "backtrace should have been preallocated");

  ResourceMark rm(THREAD);
  vframeStream st(THREAD);

  BacktraceBuilder bt(THREAD, backtrace);

  // Unlike fill_in_stack_trace we do not skip fillInStackTrace or throwable init
  // methods as preallocated errors aren't created by "java" code.

  // fill in as much stack trace as possible
  int chunk_count = 0;
  for (;!st.at_end(); st.next()) {
    bt.push(st.method(), st.bci(), NULL, CHECK);
    chunk_count++;

    // Bail-out for deep stacks
    if (chunk_count >= trace_chunk_size) break;
  }
  set_depth(throwable(), chunk_count);
  log_info(stacktrace)("%s, %d", throwable->klass()->external_name(), chunk_count);

  // We support the Throwable immutability protocol defined for Java 7.
  java_lang_Throwable::set_stacktrace(throwable(), java_lang_Throwable::unassigned_stacktrace());
  assert(java_lang_Throwable::unassigned_stacktrace() != NULL, "not initialized");
}

void java_lang_Throwable::get_stack_trace_elements(Handle throwable,
                                                   objArrayHandle stack_trace_array_h, TRAPS) {

  if (throwable.is_null() || stack_trace_array_h.is_null()) {
    THROW(vmSymbols::java_lang_NullPointerException());
  }

  assert(stack_trace_array_h->is_objArray(), "Stack trace array should be an array of StackTraceElenent");

  if (stack_trace_array_h->length() != depth(throwable())) {
    THROW(vmSymbols::java_lang_IndexOutOfBoundsException());
  }

  objArrayHandle result(THREAD, objArrayOop(backtrace(throwable())));
  BacktraceIterator iter(result, THREAD);

  int index = 0;
  while (iter.repeat()) {
    BacktraceElement bte = iter.next(THREAD);

    Handle stack_trace_element(THREAD, stack_trace_array_h->obj_at(index++));

    if (stack_trace_element.is_null()) {
      THROW(vmSymbols::java_lang_NullPointerException());
    }

    InstanceKlass* holder = InstanceKlass::cast(java_lang_Class::as_Klass(bte._mirror()));
    methodHandle method (THREAD, holder->method_with_orig_idnum(bte._method_id, bte._version));

    java_lang_StackTraceElement::fill_in(stack_trace_element, holder,
                                         method,
                                         bte._version,
                                         bte._bci,
                                         bte._name,
                                         bte._cont,
                                         CHECK);
  }
}

bool java_lang_Throwable::get_top_method_and_bci(oop throwable, Method** method, int* bci) {
  Thread* THREAD = Thread::current();
  objArrayHandle result(THREAD, objArrayOop(backtrace(throwable)));
  BacktraceIterator iter(result, THREAD);
  // No backtrace available.
  if (!iter.repeat()) return false;

  // If the exception happened in a frame that has been hidden, i.e.,
  // omitted from the back trace, we can not compute the message.
  oop hidden = ((objArrayOop)backtrace(throwable))->obj_at(trace_hidden_offset);
  if (hidden != NULL) {
    return false;
  }

  // Get first backtrace element.
  BacktraceElement bte = iter.next(THREAD);

  InstanceKlass* holder = InstanceKlass::cast(java_lang_Class::as_Klass(bte._mirror()));
  assert(holder != NULL, "first element should be non-null");
  Method* m = holder->method_with_orig_idnum(bte._method_id, bte._version);

  // Original version is no longer available.
  if (m == NULL || !version_matches(m, bte._version)) {
    return false;
  }

  *method = m;
  *bci = bte._bci;
  return true;
}

oop java_lang_StackTraceElement::create(const methodHandle& method, int bci, Handle contScope, TRAPS) {
  // Allocate java.lang.StackTraceElement instance
  InstanceKlass* k = SystemDictionary::StackTraceElement_klass();
  assert(k != NULL, "must be loaded in 1.4+");
  if (k->should_be_initialized()) {
    k->initialize(CHECK_NULL);
  }

  Handle element = k->allocate_instance_handle(CHECK_NULL);

  int version = method->constants()->version();
  fill_in(element, method->method_holder(), method, version, bci, method->name(), contScope, CHECK_NULL);
  return element();
}

void java_lang_StackTraceElement::fill_in(Handle element,
                                          InstanceKlass* holder, const methodHandle& method,
                                          int version, int bci, Symbol* name, Handle contScopeName, TRAPS) {
  assert(element->is_a(SystemDictionary::StackTraceElement_klass()), "sanity check");

  ResourceMark rm(THREAD);
  HandleMark hm(THREAD);

  // Fill in class name
  Handle java_class(THREAD, holder->java_mirror());
  oop classname = java_lang_Class::name(java_class, CHECK);
  java_lang_StackTraceElement::set_declaringClass(element(), classname);
  java_lang_StackTraceElement::set_declaringClassObject(element(), java_class());

  oop loader = holder->class_loader();
  if (loader != NULL) {
    oop loader_name = java_lang_ClassLoader::name(loader);
    if (loader_name != NULL)
      java_lang_StackTraceElement::set_classLoaderName(element(), loader_name);
  }

  // Fill in method name
  oop methodname = StringTable::intern(name, CHECK);
  java_lang_StackTraceElement::set_methodName(element(), methodname);

  // Fill in module name and version
  ModuleEntry* module = holder->module();
  if (module->is_named()) {
    oop module_name = StringTable::intern(module->name(), CHECK);
    java_lang_StackTraceElement::set_moduleName(element(), module_name);
    oop module_version;
    if (module->version() != NULL) {
      module_version = StringTable::intern(module->version(), CHECK);
    } else {
      module_version = NULL;
    }
    java_lang_StackTraceElement::set_moduleVersion(element(), module_version);
  }

  if (method() == NULL || !version_matches(method(), version)) {
    // The method was redefined, accurate line number information isn't available
    java_lang_StackTraceElement::set_fileName(element(), NULL);
    java_lang_StackTraceElement::set_lineNumber(element(), -1);
  } else {
    Symbol* source;
    oop source_file;
    int line_number;
    decode_file_and_line(java_class, holder, version, method, bci, source, source_file, line_number, CHECK);

    java_lang_StackTraceElement::set_fileName(element(), source_file);
    java_lang_StackTraceElement::set_lineNumber(element(), line_number);
  }

  // Fill in continuation scope
  java_lang_StackTraceElement::set_contScopeName(element(), contScopeName());
}

void java_lang_StackTraceElement::decode_file_and_line(Handle java_class,
                                                       InstanceKlass* holder,
                                                       int version,
                                                       const methodHandle& method,
                                                       int bci,
                                                       Symbol*& source,
                                                       oop& source_file,
                                                       int& line_number, TRAPS) {
  // Fill in source file name and line number.
  source = Backtrace::get_source_file_name(holder, version);
  source_file = java_lang_Class::source_file(java_class());
  if (source != NULL) {
    // Class was not redefined. We can trust its cache if set,
    // else we have to initialize it.
    if (source_file == NULL) {
      source_file = StringTable::intern(source, CHECK);
      java_lang_Class::set_source_file(java_class(), source_file);
    }
  } else {
    // Class was redefined. Dump the cache if it was set.
    if (source_file != NULL) {
      source_file = NULL;
      java_lang_Class::set_source_file(java_class(), source_file);
    }
  }
  line_number = Backtrace::get_line_number(method(), bci);
}

#if INCLUDE_JVMCI
void java_lang_StackTraceElement::decode(const methodHandle& method, int bci,
                                         Symbol*& filename, int& line_number, TRAPS) {
  ResourceMark rm(THREAD);
  HandleMark hm(THREAD);

  filename = NULL;
  line_number = -1;

  oop source_file;
  int version = method->constants()->version();
  InstanceKlass* holder = method->method_holder();
  Handle java_class(THREAD, holder->java_mirror());
  decode_file_and_line(java_class, holder, version, method, bci, filename, source_file, line_number, CHECK);
}
#endif // INCLUDE_JVMCI

// java_lang_StackFrameInfo

int java_lang_StackFrameInfo::_memberName_offset;
int java_lang_StackFrameInfo::_bci_offset;
int java_lang_StackFrameInfo::_version_offset;
int java_lang_StackFrameInfo::_contScope_offset;

#define STACKFRAMEINFO_FIELDS_DO(macro) \
  macro(_memberName_offset,     k, "memberName",  object_signature, false); \
  macro(_bci_offset,            k, "bci",         int_signature,    false); \
  macro(_contScope_offset,      k, "contScope",   continuationscope_signature, false)

void java_lang_StackFrameInfo::compute_offsets() {
  InstanceKlass* k = SystemDictionary::StackFrameInfo_klass();
  STACKFRAMEINFO_FIELDS_DO(FIELD_COMPUTE_OFFSET);
  STACKFRAMEINFO_INJECTED_FIELDS(INJECTED_FIELD_COMPUTE_OFFSET);
}

#if INCLUDE_CDS
void java_lang_StackFrameInfo::serialize_offsets(SerializeClosure* f) {
  STACKFRAMEINFO_FIELDS_DO(FIELD_SERIALIZE_OFFSET);
  STACKFRAMEINFO_INJECTED_FIELDS(INJECTED_FIELD_SERIALIZE_OFFSET);
}
#endif

Method* java_lang_StackFrameInfo::get_method(Handle stackFrame, InstanceKlass* holder, TRAPS) {
  HandleMark hm(THREAD);
  Handle mname(THREAD, stackFrame->obj_field(_memberName_offset));
  Method* method = (Method*)java_lang_invoke_MemberName::vmtarget(mname());
  // we should expand MemberName::name when Throwable uses StackTrace
  // MethodHandles::expand_MemberName(mname, MethodHandles::_suppress_defc|MethodHandles::_suppress_type, CHECK_NULL);
  return method;
}

void java_lang_StackFrameInfo::set_method_and_bci(Handle stackFrame, const methodHandle& method, int bci, oop cont, TRAPS) {
  // set Method* or mid/cpref
  HandleMark hm(THREAD);
<<<<<<< HEAD
  Handle mname(Thread::current(), stackFrame->obj_field(_memberName_offset));
  Handle cont_h (THREAD, cont);
=======
  Handle mname(THREAD, stackFrame->obj_field(_memberName_offset));
>>>>>>> a764279d
  InstanceKlass* ik = method->method_holder();
  CallInfo info(method(), ik, CHECK);
  MethodHandles::init_method_MemberName(mname, info, THREAD);
  // set bci
  java_lang_StackFrameInfo::set_bci(stackFrame(), bci);
  // method may be redefined; store the version
  int version = method->constants()->version();
  assert((jushort)version == version, "version should be short");
  java_lang_StackFrameInfo::set_version(stackFrame(), (short)version);

  oop contScope = cont_h() != NULL ? java_lang_Continuation::scope(cont_h()) : (oop)NULL;
  java_lang_StackFrameInfo::set_contScope(stackFrame(), contScope);
}

void java_lang_StackFrameInfo::to_stack_trace_element(Handle stackFrame, Handle stack_trace_element, TRAPS) {
  ResourceMark rm(THREAD);
  HandleMark hm(THREAD);
  Handle mname(THREAD, stackFrame->obj_field(java_lang_StackFrameInfo::_memberName_offset));
  Klass* clazz = java_lang_Class::as_Klass(java_lang_invoke_MemberName::clazz(mname()));
  InstanceKlass* holder = InstanceKlass::cast(clazz);
  Method* method = java_lang_StackFrameInfo::get_method(stackFrame, holder, CHECK);
  oop contScope = stackFrame->obj_field(java_lang_StackFrameInfo::_contScope_offset);
  Handle contScopeName(THREAD, contScope != (oop)NULL ? java_lang_ContinuationScope::name(contScope) : (oop)NULL);

  short version = stackFrame->short_field(_version_offset);
  int bci = stackFrame->int_field(_bci_offset);
  Symbol* name = method->name();
  java_lang_StackTraceElement::fill_in(stack_trace_element, holder, methodHandle(THREAD, method), version, bci, name, contScopeName, CHECK);
}

void java_lang_StackTraceElement::set_contScopeName(oop element, oop value) {
  element->obj_field_put(_contScopeName_offset, value);
}

void java_lang_StackFrameInfo::set_version(oop element, short value) {
  element->short_field_put(_version_offset, value);
}

void java_lang_StackFrameInfo::set_bci(oop element, int value) {
  assert(value >= 0 && value < max_jushort, "must be a valid bci value");
  element->int_field_put(_bci_offset, value);
}

void java_lang_StackFrameInfo::set_contScope(oop element, oop value) {
  element->obj_field_put(_contScope_offset, value);
}

int java_lang_LiveStackFrameInfo::_monitors_offset;
int java_lang_LiveStackFrameInfo::_locals_offset;
int java_lang_LiveStackFrameInfo::_operands_offset;
int java_lang_LiveStackFrameInfo::_mode_offset;

#define LIVESTACKFRAMEINFO_FIELDS_DO(macro) \
  macro(_monitors_offset,   k, "monitors",    object_array_signature, false); \
  macro(_locals_offset,     k, "locals",      object_array_signature, false); \
  macro(_operands_offset,   k, "operands",    object_array_signature, false); \
  macro(_mode_offset,       k, "mode",        int_signature,          false)

void java_lang_LiveStackFrameInfo::compute_offsets() {
  InstanceKlass* k = SystemDictionary::LiveStackFrameInfo_klass();
  LIVESTACKFRAMEINFO_FIELDS_DO(FIELD_COMPUTE_OFFSET);
}

#if INCLUDE_CDS
void java_lang_LiveStackFrameInfo::serialize_offsets(SerializeClosure* f) {
  LIVESTACKFRAMEINFO_FIELDS_DO(FIELD_SERIALIZE_OFFSET);
}
#endif

void java_lang_LiveStackFrameInfo::set_monitors(oop element, oop value) {
  element->obj_field_put(_monitors_offset, value);
}

void java_lang_LiveStackFrameInfo::set_locals(oop element, oop value) {
  element->obj_field_put(_locals_offset, value);
}

void java_lang_LiveStackFrameInfo::set_operands(oop element, oop value) {
  element->obj_field_put(_operands_offset, value);
}

void java_lang_LiveStackFrameInfo::set_mode(oop element, int value) {
  element->int_field_put(_mode_offset, value);
}


// java_lang_AccessibleObject

int java_lang_reflect_AccessibleObject::_override_offset;

#define ACCESSIBLEOBJECT_FIELDS_DO(macro) \
  macro(_override_offset, k, "override", bool_signature, false)

void java_lang_reflect_AccessibleObject::compute_offsets() {
  InstanceKlass* k = SystemDictionary::reflect_AccessibleObject_klass();
  ACCESSIBLEOBJECT_FIELDS_DO(FIELD_COMPUTE_OFFSET);
}

#if INCLUDE_CDS
void java_lang_reflect_AccessibleObject::serialize_offsets(SerializeClosure* f) {
  ACCESSIBLEOBJECT_FIELDS_DO(FIELD_SERIALIZE_OFFSET);
}
#endif

jboolean java_lang_reflect_AccessibleObject::override(oop reflect) {
  return (jboolean) reflect->bool_field(_override_offset);
}

void java_lang_reflect_AccessibleObject::set_override(oop reflect, jboolean value) {
  reflect->bool_field_put(_override_offset, (int) value);
}

// java_lang_reflect_Method

int java_lang_reflect_Method::_clazz_offset;
int java_lang_reflect_Method::_name_offset;
int java_lang_reflect_Method::_returnType_offset;
int java_lang_reflect_Method::_parameterTypes_offset;
int java_lang_reflect_Method::_exceptionTypes_offset;
int java_lang_reflect_Method::_slot_offset;
int java_lang_reflect_Method::_modifiers_offset;
int java_lang_reflect_Method::_signature_offset;
int java_lang_reflect_Method::_annotations_offset;
int java_lang_reflect_Method::_parameter_annotations_offset;
int java_lang_reflect_Method::_annotation_default_offset;

#define METHOD_FIELDS_DO(macro) \
  macro(_clazz_offset,          k, vmSymbols::clazz_name(),          class_signature,       false); \
  macro(_name_offset,           k, vmSymbols::name_name(),           string_signature,      false); \
  macro(_returnType_offset,     k, vmSymbols::returnType_name(),     class_signature,       false); \
  macro(_parameterTypes_offset, k, vmSymbols::parameterTypes_name(), class_array_signature, false); \
  macro(_exceptionTypes_offset, k, vmSymbols::exceptionTypes_name(), class_array_signature, false); \
  macro(_slot_offset,           k, vmSymbols::slot_name(),           int_signature,         false); \
  macro(_modifiers_offset,      k, vmSymbols::modifiers_name(),      int_signature,         false); \
  macro(_signature_offset,             k, vmSymbols::signature_name(),             string_signature,     false); \
  macro(_annotations_offset,           k, vmSymbols::annotations_name(),           byte_array_signature, false); \
  macro(_parameter_annotations_offset, k, vmSymbols::parameter_annotations_name(), byte_array_signature, false); \
  macro(_annotation_default_offset,    k, vmSymbols::annotation_default_name(),    byte_array_signature, false);

void java_lang_reflect_Method::compute_offsets() {
  InstanceKlass* k = SystemDictionary::reflect_Method_klass();
  METHOD_FIELDS_DO(FIELD_COMPUTE_OFFSET);
}

#if INCLUDE_CDS
void java_lang_reflect_Method::serialize_offsets(SerializeClosure* f) {
  METHOD_FIELDS_DO(FIELD_SERIALIZE_OFFSET);
}
#endif

Handle java_lang_reflect_Method::create(TRAPS) {
  assert(Universe::is_fully_initialized(), "Need to find another solution to the reflection problem");
  Klass* klass = SystemDictionary::reflect_Method_klass();
  // This class is eagerly initialized during VM initialization, since we keep a refence
  // to one of the methods
  assert(InstanceKlass::cast(klass)->is_initialized(), "must be initialized");
  return InstanceKlass::cast(klass)->allocate_instance_handle(THREAD);
}

oop java_lang_reflect_Method::clazz(oop reflect) {
  return reflect->obj_field(_clazz_offset);
}

void java_lang_reflect_Method::set_clazz(oop reflect, oop value) {
   reflect->obj_field_put(_clazz_offset, value);
}

int java_lang_reflect_Method::slot(oop reflect) {
  return reflect->int_field(_slot_offset);
}

void java_lang_reflect_Method::set_slot(oop reflect, int value) {
  reflect->int_field_put(_slot_offset, value);
}

void java_lang_reflect_Method::set_name(oop method, oop value) {
  method->obj_field_put(_name_offset, value);
}

oop java_lang_reflect_Method::return_type(oop method) {
  return method->obj_field(_returnType_offset);
}

void java_lang_reflect_Method::set_return_type(oop method, oop value) {
  method->obj_field_put(_returnType_offset, value);
}

oop java_lang_reflect_Method::parameter_types(oop method) {
  return method->obj_field(_parameterTypes_offset);
}

void java_lang_reflect_Method::set_parameter_types(oop method, oop value) {
  method->obj_field_put(_parameterTypes_offset, value);
}

void java_lang_reflect_Method::set_exception_types(oop method, oop value) {
  method->obj_field_put(_exceptionTypes_offset, value);
}

void java_lang_reflect_Method::set_modifiers(oop method, int value) {
  method->int_field_put(_modifiers_offset, value);
}

void java_lang_reflect_Method::set_signature(oop method, oop value) {
  method->obj_field_put(_signature_offset, value);
}

void java_lang_reflect_Method::set_annotations(oop method, oop value) {
  method->obj_field_put(_annotations_offset, value);
}

void java_lang_reflect_Method::set_parameter_annotations(oop method, oop value) {
  method->obj_field_put(_parameter_annotations_offset, value);
}

void java_lang_reflect_Method::set_annotation_default(oop method, oop value) {
  method->obj_field_put(_annotation_default_offset, value);
}

int java_lang_reflect_Constructor::_clazz_offset;
int java_lang_reflect_Constructor::_parameterTypes_offset;
int java_lang_reflect_Constructor::_exceptionTypes_offset;
int java_lang_reflect_Constructor::_slot_offset;
int java_lang_reflect_Constructor::_modifiers_offset;
int java_lang_reflect_Constructor::_signature_offset;
int java_lang_reflect_Constructor::_annotations_offset;
int java_lang_reflect_Constructor::_parameter_annotations_offset;

#define CONSTRUCTOR_FIELDS_DO(macro) \
  macro(_clazz_offset,          k, vmSymbols::clazz_name(),          class_signature,       false); \
  macro(_parameterTypes_offset, k, vmSymbols::parameterTypes_name(), class_array_signature, false); \
  macro(_exceptionTypes_offset, k, vmSymbols::exceptionTypes_name(), class_array_signature, false); \
  macro(_slot_offset,           k, vmSymbols::slot_name(),           int_signature,         false); \
  macro(_modifiers_offset,      k, vmSymbols::modifiers_name(),      int_signature,         false); \
  macro(_signature_offset,             k, vmSymbols::signature_name(),             string_signature,     false); \
  macro(_annotations_offset,           k, vmSymbols::annotations_name(),           byte_array_signature, false); \
  macro(_parameter_annotations_offset, k, vmSymbols::parameter_annotations_name(), byte_array_signature, false);

void java_lang_reflect_Constructor::compute_offsets() {
  InstanceKlass* k = SystemDictionary::reflect_Constructor_klass();
  CONSTRUCTOR_FIELDS_DO(FIELD_COMPUTE_OFFSET);
}

#if INCLUDE_CDS
void java_lang_reflect_Constructor::serialize_offsets(SerializeClosure* f) {
  CONSTRUCTOR_FIELDS_DO(FIELD_SERIALIZE_OFFSET);
}
#endif

Handle java_lang_reflect_Constructor::create(TRAPS) {
  assert(Universe::is_fully_initialized(), "Need to find another solution to the reflection problem");
  Symbol* name = vmSymbols::java_lang_reflect_Constructor();
  Klass* k = SystemDictionary::resolve_or_fail(name, true, CHECK_NH);
  InstanceKlass* ik = InstanceKlass::cast(k);
  // Ensure it is initialized
  ik->initialize(CHECK_NH);
  return ik->allocate_instance_handle(THREAD);
}

oop java_lang_reflect_Constructor::clazz(oop reflect) {
  return reflect->obj_field(_clazz_offset);
}

void java_lang_reflect_Constructor::set_clazz(oop reflect, oop value) {
   reflect->obj_field_put(_clazz_offset, value);
}

oop java_lang_reflect_Constructor::parameter_types(oop constructor) {
  return constructor->obj_field(_parameterTypes_offset);
}

void java_lang_reflect_Constructor::set_parameter_types(oop constructor, oop value) {
  constructor->obj_field_put(_parameterTypes_offset, value);
}

void java_lang_reflect_Constructor::set_exception_types(oop constructor, oop value) {
  constructor->obj_field_put(_exceptionTypes_offset, value);
}

int java_lang_reflect_Constructor::slot(oop reflect) {
  return reflect->int_field(_slot_offset);
}

void java_lang_reflect_Constructor::set_slot(oop reflect, int value) {
  reflect->int_field_put(_slot_offset, value);
}

void java_lang_reflect_Constructor::set_modifiers(oop constructor, int value) {
  constructor->int_field_put(_modifiers_offset, value);
}

void java_lang_reflect_Constructor::set_signature(oop constructor, oop value) {
  constructor->obj_field_put(_signature_offset, value);
}

void java_lang_reflect_Constructor::set_annotations(oop constructor, oop value) {
  constructor->obj_field_put(_annotations_offset, value);
}

void java_lang_reflect_Constructor::set_parameter_annotations(oop method, oop value) {
  method->obj_field_put(_parameter_annotations_offset, value);
}

int java_lang_reflect_Field::_clazz_offset;
int java_lang_reflect_Field::_name_offset;
int java_lang_reflect_Field::_type_offset;
int java_lang_reflect_Field::_slot_offset;
int java_lang_reflect_Field::_modifiers_offset;
int java_lang_reflect_Field::_trusted_final_offset;
int java_lang_reflect_Field::_signature_offset;
int java_lang_reflect_Field::_annotations_offset;

#define FIELD_FIELDS_DO(macro) \
  macro(_clazz_offset,     k, vmSymbols::clazz_name(),     class_signature,  false); \
  macro(_name_offset,      k, vmSymbols::name_name(),      string_signature, false); \
  macro(_type_offset,      k, vmSymbols::type_name(),      class_signature,  false); \
  macro(_slot_offset,      k, vmSymbols::slot_name(),      int_signature,    false); \
  macro(_modifiers_offset, k, vmSymbols::modifiers_name(), int_signature,    false); \
  macro(_trusted_final_offset,    k, vmSymbols::trusted_final_name(),    bool_signature,       false); \
  macro(_signature_offset,        k, vmSymbols::signature_name(),        string_signature,     false); \
  macro(_annotations_offset,      k, vmSymbols::annotations_name(),      byte_array_signature, false);

void java_lang_reflect_Field::compute_offsets() {
  InstanceKlass* k = SystemDictionary::reflect_Field_klass();
  FIELD_FIELDS_DO(FIELD_COMPUTE_OFFSET);
}

#if INCLUDE_CDS
void java_lang_reflect_Field::serialize_offsets(SerializeClosure* f) {
  FIELD_FIELDS_DO(FIELD_SERIALIZE_OFFSET);
}
#endif

Handle java_lang_reflect_Field::create(TRAPS) {
  assert(Universe::is_fully_initialized(), "Need to find another solution to the reflection problem");
  Symbol* name = vmSymbols::java_lang_reflect_Field();
  Klass* k = SystemDictionary::resolve_or_fail(name, true, CHECK_NH);
  InstanceKlass* ik = InstanceKlass::cast(k);
  // Ensure it is initialized
  ik->initialize(CHECK_NH);
  return ik->allocate_instance_handle(THREAD);
}

oop java_lang_reflect_Field::clazz(oop reflect) {
  return reflect->obj_field(_clazz_offset);
}

void java_lang_reflect_Field::set_clazz(oop reflect, oop value) {
  reflect->obj_field_put(_clazz_offset, value);
}

oop java_lang_reflect_Field::name(oop field) {
  return field->obj_field(_name_offset);
}

void java_lang_reflect_Field::set_name(oop field, oop value) {
  field->obj_field_put(_name_offset, value);
}

oop java_lang_reflect_Field::type(oop field) {
  return field->obj_field(_type_offset);
}

void java_lang_reflect_Field::set_type(oop field, oop value) {
  field->obj_field_put(_type_offset, value);
}

int java_lang_reflect_Field::slot(oop reflect) {
  return reflect->int_field(_slot_offset);
}

void java_lang_reflect_Field::set_slot(oop reflect, int value) {
  reflect->int_field_put(_slot_offset, value);
}

int java_lang_reflect_Field::modifiers(oop field) {
  return field->int_field(_modifiers_offset);
}

void java_lang_reflect_Field::set_modifiers(oop field, int value) {
  field->int_field_put(_modifiers_offset, value);
}

void java_lang_reflect_Field::set_trusted_final(oop field) {
  field->bool_field_put(_trusted_final_offset, true);
}

void java_lang_reflect_Field::set_signature(oop field, oop value) {
  field->obj_field_put(_signature_offset, value);
}

void java_lang_reflect_Field::set_annotations(oop field, oop value) {
  field->obj_field_put(_annotations_offset, value);
}

oop java_lang_reflect_RecordComponent::create(InstanceKlass* holder, RecordComponent* component, TRAPS) {
  // Allocate java.lang.reflect.RecordComponent instance
  HandleMark hm(THREAD);
  InstanceKlass* ik = SystemDictionary::RecordComponent_klass();
  assert(ik != NULL, "must be loaded");
  ik->initialize(CHECK_NULL);

  Handle element = ik->allocate_instance_handle(CHECK_NULL);

  Handle decl_class(THREAD, holder->java_mirror());
  java_lang_reflect_RecordComponent::set_clazz(element(), decl_class());

  Symbol* name = holder->constants()->symbol_at(component->name_index()); // name_index is a utf8
  oop component_name = StringTable::intern(name, CHECK_NULL);
  java_lang_reflect_RecordComponent::set_name(element(), component_name);

  Symbol* type = holder->constants()->symbol_at(component->descriptor_index());
  Handle component_type_h =
    SystemDictionary::find_java_mirror_for_type(type, holder, SignatureStream::NCDFError, CHECK_NULL);
  java_lang_reflect_RecordComponent::set_type(element(), component_type_h());

  Method* accessor_method = NULL;
  {
    // Prepend "()" to type to create the full method signature.
    ResourceMark rm(THREAD);
    int sig_len = type->utf8_length() + 3; // "()" and null char
    char* sig = NEW_RESOURCE_ARRAY(char, sig_len);
    jio_snprintf(sig, sig_len, "%c%c%s", JVM_SIGNATURE_FUNC, JVM_SIGNATURE_ENDFUNC, type->as_C_string());
    TempNewSymbol full_sig = SymbolTable::new_symbol(sig);
    accessor_method = holder->find_instance_method(name, full_sig, Klass::find_private);
  }

  if (accessor_method != NULL) {
    methodHandle method(THREAD, accessor_method);
    oop m = Reflection::new_method(method, false, CHECK_NULL);
    java_lang_reflect_RecordComponent::set_accessor(element(), m);
  } else {
    java_lang_reflect_RecordComponent::set_accessor(element(), NULL);
  }

  int sig_index = component->generic_signature_index();
  if (sig_index > 0) {
    Symbol* sig = holder->constants()->symbol_at(sig_index); // sig_index is a utf8
    oop component_sig = StringTable::intern(sig, CHECK_NULL);
    java_lang_reflect_RecordComponent::set_signature(element(), component_sig);
  } else {
    java_lang_reflect_RecordComponent::set_signature(element(), NULL);
  }

  typeArrayOop annotation_oop = Annotations::make_java_array(component->annotations(), CHECK_NULL);
  java_lang_reflect_RecordComponent::set_annotations(element(), annotation_oop);

  typeArrayOop type_annotation_oop = Annotations::make_java_array(component->type_annotations(), CHECK_NULL);
  java_lang_reflect_RecordComponent::set_typeAnnotations(element(), type_annotation_oop);

  return element();
}

int reflect_ConstantPool::_oop_offset;

#define CONSTANTPOOL_FIELDS_DO(macro) \
  macro(_oop_offset, k, "constantPoolOop", object_signature, false)

void reflect_ConstantPool::compute_offsets() {
  InstanceKlass* k = SystemDictionary::reflect_ConstantPool_klass();
  // The field is called ConstantPool* in the sun.reflect.ConstantPool class.
  CONSTANTPOOL_FIELDS_DO(FIELD_COMPUTE_OFFSET);
}

#if INCLUDE_CDS
void reflect_ConstantPool::serialize_offsets(SerializeClosure* f) {
  CONSTANTPOOL_FIELDS_DO(FIELD_SERIALIZE_OFFSET);
}
#endif

int java_lang_reflect_Parameter::_name_offset;
int java_lang_reflect_Parameter::_modifiers_offset;
int java_lang_reflect_Parameter::_index_offset;
int java_lang_reflect_Parameter::_executable_offset;

#define PARAMETER_FIELDS_DO(macro) \
  macro(_name_offset,        k, vmSymbols::name_name(),        string_signature, false); \
  macro(_modifiers_offset,   k, vmSymbols::modifiers_name(),   int_signature,    false); \
  macro(_index_offset,       k, vmSymbols::index_name(),       int_signature,    false); \
  macro(_executable_offset,  k, vmSymbols::executable_name(),  executable_signature, false)

void java_lang_reflect_Parameter::compute_offsets() {
  InstanceKlass* k = SystemDictionary::reflect_Parameter_klass();
  PARAMETER_FIELDS_DO(FIELD_COMPUTE_OFFSET);
}

#if INCLUDE_CDS
void java_lang_reflect_Parameter::serialize_offsets(SerializeClosure* f) {
  PARAMETER_FIELDS_DO(FIELD_SERIALIZE_OFFSET);
}
#endif

Handle java_lang_reflect_Parameter::create(TRAPS) {
  assert(Universe::is_fully_initialized(), "Need to find another solution to the reflection problem");
  Symbol* name = vmSymbols::java_lang_reflect_Parameter();
  Klass* k = SystemDictionary::resolve_or_fail(name, true, CHECK_NH);
  InstanceKlass* ik = InstanceKlass::cast(k);
  // Ensure it is initialized
  ik->initialize(CHECK_NH);
  return ik->allocate_instance_handle(THREAD);
}

oop java_lang_reflect_Parameter::name(oop param) {
  return param->obj_field(_name_offset);
}

void java_lang_reflect_Parameter::set_name(oop param, oop value) {
  param->obj_field_put(_name_offset, value);
}

int java_lang_reflect_Parameter::modifiers(oop param) {
  return param->int_field(_modifiers_offset);
}

void java_lang_reflect_Parameter::set_modifiers(oop param, int value) {
  param->int_field_put(_modifiers_offset, value);
}

int java_lang_reflect_Parameter::index(oop param) {
  return param->int_field(_index_offset);
}

void java_lang_reflect_Parameter::set_index(oop param, int value) {
  param->int_field_put(_index_offset, value);
}

oop java_lang_reflect_Parameter::executable(oop param) {
  return param->obj_field(_executable_offset);
}

void java_lang_reflect_Parameter::set_executable(oop param, oop value) {
  param->obj_field_put(_executable_offset, value);
}

// java_lang_Module

int java_lang_Module::_loader_offset;
int java_lang_Module::_name_offset;
int java_lang_Module::_module_entry_offset;

Handle java_lang_Module::create(Handle loader, Handle module_name, TRAPS) {
  assert(Universe::is_fully_initialized(), "Need to find another solution to the reflection problem");
  return JavaCalls::construct_new_instance(SystemDictionary::Module_klass(),
                          vmSymbols::java_lang_module_init_signature(),
                          loader, module_name, CHECK_NH);
}

#define MODULE_FIELDS_DO(macro) \
  macro(_loader_offset,  k, vmSymbols::loader_name(),  classloader_signature, false); \
  macro(_name_offset,    k, vmSymbols::name_name(),    string_signature,      false)

void java_lang_Module::compute_offsets() {
  InstanceKlass* k = SystemDictionary::Module_klass();
  MODULE_FIELDS_DO(FIELD_COMPUTE_OFFSET);
  MODULE_INJECTED_FIELDS(INJECTED_FIELD_COMPUTE_OFFSET);
}

#if INCLUDE_CDS
void java_lang_Module::serialize_offsets(SerializeClosure* f) {
  MODULE_FIELDS_DO(FIELD_SERIALIZE_OFFSET);
  MODULE_INJECTED_FIELDS(INJECTED_FIELD_SERIALIZE_OFFSET);
}
#endif

oop java_lang_Module::loader(oop module) {
  return module->obj_field(_loader_offset);
}

void java_lang_Module::set_loader(oop module, oop value) {
  module->obj_field_put(_loader_offset, value);
}

oop java_lang_Module::name(oop module) {
  return module->obj_field(_name_offset);
}

void java_lang_Module::set_name(oop module, oop value) {
  module->obj_field_put(_name_offset, value);
}

ModuleEntry* java_lang_Module::module_entry(oop module) {
  assert(_module_entry_offset != 0, "Uninitialized module_entry_offset");
  assert(module != NULL, "module can't be null");
  assert(oopDesc::is_oop(module), "module must be oop");

  ModuleEntry* module_entry = (ModuleEntry*)module->address_field(_module_entry_offset);
  if (module_entry == NULL) {
    // If the inject field containing the ModuleEntry* is null then return the
    // class loader's unnamed module.
    oop loader = java_lang_Module::loader(module);
    Handle h_loader = Handle(Thread::current(), loader);
    ClassLoaderData* loader_cld = SystemDictionary::register_loader(h_loader);
    return loader_cld->unnamed_module();
  }
  return module_entry;
}

void java_lang_Module::set_module_entry(oop module, ModuleEntry* module_entry) {
  assert(_module_entry_offset != 0, "Uninitialized module_entry_offset");
  assert(module != NULL, "module can't be null");
  assert(oopDesc::is_oop(module), "module must be oop");
  module->address_field_put(_module_entry_offset, (address)module_entry);
}

Handle reflect_ConstantPool::create(TRAPS) {
  assert(Universe::is_fully_initialized(), "Need to find another solution to the reflection problem");
  InstanceKlass* k = SystemDictionary::reflect_ConstantPool_klass();
  // Ensure it is initialized
  k->initialize(CHECK_NH);
  return k->allocate_instance_handle(THREAD);
}


void reflect_ConstantPool::set_cp(oop reflect, ConstantPool* value) {
  oop mirror = value->pool_holder()->java_mirror();
  // Save the mirror to get back the constant pool.
  reflect->obj_field_put(_oop_offset, mirror);
}

ConstantPool* reflect_ConstantPool::get_cp(oop reflect) {

  oop mirror = reflect->obj_field(_oop_offset);
  Klass* k = java_lang_Class::as_Klass(mirror);
  assert(k->is_instance_klass(), "Must be");

  // Get the constant pool back from the klass.  Since class redefinition
  // merges the new constant pool into the old, this is essentially the
  // same constant pool as the original.  If constant pool merging is
  // no longer done in the future, this will have to change to save
  // the original.
  return InstanceKlass::cast(k)->constants();
}

int reflect_UnsafeStaticFieldAccessorImpl::_base_offset;

#define UNSAFESTATICFIELDACCESSORIMPL_FIELDS_DO(macro) \
  macro(_base_offset, k, "base", object_signature, false)

void reflect_UnsafeStaticFieldAccessorImpl::compute_offsets() {
  InstanceKlass* k = SystemDictionary::reflect_UnsafeStaticFieldAccessorImpl_klass();
  UNSAFESTATICFIELDACCESSORIMPL_FIELDS_DO(FIELD_COMPUTE_OFFSET);
}

#if INCLUDE_CDS
void reflect_UnsafeStaticFieldAccessorImpl::serialize_offsets(SerializeClosure* f) {
  UNSAFESTATICFIELDACCESSORIMPL_FIELDS_DO(FIELD_SERIALIZE_OFFSET);
}
#endif

// Support for java_lang_ref_Reference

bool java_lang_ref_Reference::_offsets_initialized;

int java_lang_ref_Reference::_referent_offset;
int java_lang_ref_Reference::_queue_offset;
int java_lang_ref_Reference::_next_offset;
int java_lang_ref_Reference::_discovered_offset;

#define REFERENCE_FIELDS_DO(macro) \
  macro(_referent_offset,   k, "referent", object_signature, false); \
  macro(_queue_offset,      k, "queue", referencequeue_signature, false); \
  macro(_next_offset,       k, "next", reference_signature, false); \
  macro(_discovered_offset, k, "discovered", reference_signature, false);

void java_lang_ref_Reference::compute_offsets() {
  if (_offsets_initialized) {
    return;
  }
  _offsets_initialized = true;
  InstanceKlass* k = SystemDictionary::Reference_klass();
  REFERENCE_FIELDS_DO(FIELD_COMPUTE_OFFSET);
}

#if INCLUDE_CDS
void java_lang_ref_Reference::serialize_offsets(SerializeClosure* f) {
  f->do_bool(&_offsets_initialized);
  REFERENCE_FIELDS_DO(FIELD_SERIALIZE_OFFSET);
}
#endif

bool java_lang_ref_Reference::is_referent_field(oop obj, ptrdiff_t offset) {
  assert(obj != NULL, "sanity");
  if (offset != _referent_offset) {
    return false;
  }

  Klass* k = obj->klass();
  if (!k->is_instance_klass()) {
    return false;
  }

  InstanceKlass* ik = InstanceKlass::cast(obj->klass());
  bool is_reference = ik->reference_type() != REF_NONE;
  assert(!is_reference || ik->is_subclass_of(SystemDictionary::Reference_klass()), "sanity");
  return is_reference;
}

int java_lang_boxing_object::_value_offset;
int java_lang_boxing_object::_long_value_offset;

#define BOXING_FIELDS_DO(macro) \
  macro(_value_offset,      integerKlass, "value", int_signature, false); \
  macro(_long_value_offset, longKlass, "value", long_signature, false);

void java_lang_boxing_object::compute_offsets() {
  InstanceKlass* integerKlass = SystemDictionary::Integer_klass();
  InstanceKlass* longKlass = SystemDictionary::Long_klass();
  BOXING_FIELDS_DO(FIELD_COMPUTE_OFFSET);
}

#if INCLUDE_CDS
void java_lang_boxing_object::serialize_offsets(SerializeClosure* f) {
  BOXING_FIELDS_DO(FIELD_SERIALIZE_OFFSET);
}
#endif

oop java_lang_boxing_object::initialize_and_allocate(BasicType type, TRAPS) {
  Klass* k = SystemDictionary::box_klass(type);
  if (k == NULL)  return NULL;
  InstanceKlass* ik = InstanceKlass::cast(k);
  if (!ik->is_initialized())  ik->initialize(CHECK_NULL);
  return ik->allocate_instance(THREAD);
}


oop java_lang_boxing_object::create(BasicType type, jvalue* value, TRAPS) {
  oop box = initialize_and_allocate(type, CHECK_NULL);
  if (box == NULL)  return NULL;
  switch (type) {
    case T_BOOLEAN:
      box->bool_field_put(_value_offset, value->z);
      break;
    case T_CHAR:
      box->char_field_put(_value_offset, value->c);
      break;
    case T_FLOAT:
      box->float_field_put(_value_offset, value->f);
      break;
    case T_DOUBLE:
      box->double_field_put(_long_value_offset, value->d);
      break;
    case T_BYTE:
      box->byte_field_put(_value_offset, value->b);
      break;
    case T_SHORT:
      box->short_field_put(_value_offset, value->s);
      break;
    case T_INT:
      box->int_field_put(_value_offset, value->i);
      break;
    case T_LONG:
      box->long_field_put(_long_value_offset, value->j);
      break;
    default:
      return NULL;
  }
  return box;
}


BasicType java_lang_boxing_object::basic_type(oop box) {
  if (box == NULL)  return T_ILLEGAL;
  BasicType type = SystemDictionary::box_klass_type(box->klass());
  if (type == T_OBJECT)         // 'unknown' value returned by SD::bkt
    return T_ILLEGAL;
  return type;
}


BasicType java_lang_boxing_object::get_value(oop box, jvalue* value) {
  BasicType type = SystemDictionary::box_klass_type(box->klass());
  switch (type) {
  case T_BOOLEAN:
    value->z = box->bool_field(_value_offset);
    break;
  case T_CHAR:
    value->c = box->char_field(_value_offset);
    break;
  case T_FLOAT:
    value->f = box->float_field(_value_offset);
    break;
  case T_DOUBLE:
    value->d = box->double_field(_long_value_offset);
    break;
  case T_BYTE:
    value->b = box->byte_field(_value_offset);
    break;
  case T_SHORT:
    value->s = box->short_field(_value_offset);
    break;
  case T_INT:
    value->i = box->int_field(_value_offset);
    break;
  case T_LONG:
    value->j = box->long_field(_long_value_offset);
    break;
  default:
    return T_ILLEGAL;
  } // end switch
  return type;
}


BasicType java_lang_boxing_object::set_value(oop box, jvalue* value) {
  BasicType type = SystemDictionary::box_klass_type(box->klass());
  switch (type) {
  case T_BOOLEAN:
    box->bool_field_put(_value_offset, value->z);
    break;
  case T_CHAR:
    box->char_field_put(_value_offset, value->c);
    break;
  case T_FLOAT:
    box->float_field_put(_value_offset, value->f);
    break;
  case T_DOUBLE:
    box->double_field_put(_long_value_offset, value->d);
    break;
  case T_BYTE:
    box->byte_field_put(_value_offset, value->b);
    break;
  case T_SHORT:
    box->short_field_put(_value_offset, value->s);
    break;
  case T_INT:
    box->int_field_put(_value_offset, value->i);
    break;
  case T_LONG:
    box->long_field_put(_long_value_offset, value->j);
    break;
  default:
    return T_ILLEGAL;
  } // end switch
  return type;
}


void java_lang_boxing_object::print(BasicType type, jvalue* value, outputStream* st) {
  switch (type) {
  case T_BOOLEAN:   st->print("%s", value->z ? "true" : "false");   break;
  case T_CHAR:      st->print("%d", value->c);                      break;
  case T_BYTE:      st->print("%d", value->b);                      break;
  case T_SHORT:     st->print("%d", value->s);                      break;
  case T_INT:       st->print("%d", value->i);                      break;
  case T_LONG:      st->print(JLONG_FORMAT, value->j);              break;
  case T_FLOAT:     st->print("%f", value->f);                      break;
  case T_DOUBLE:    st->print("%lf", value->d);                     break;
  default:          st->print("type %d?", type);                    break;
  }
}


// Support for java_lang_ref_SoftReference
//

int java_lang_ref_SoftReference::_timestamp_offset;
int java_lang_ref_SoftReference::_static_clock_offset;

#define SOFTREFERENCE_FIELDS_DO(macro) \
  macro(_timestamp_offset,    k, "timestamp", long_signature, false); \
  macro(_static_clock_offset, k, "clock",     long_signature, true)

void java_lang_ref_SoftReference::compute_offsets() {
  InstanceKlass* k = SystemDictionary::SoftReference_klass();
  SOFTREFERENCE_FIELDS_DO(FIELD_COMPUTE_OFFSET);
}

#if INCLUDE_CDS
void java_lang_ref_SoftReference::serialize_offsets(SerializeClosure* f) {
  SOFTREFERENCE_FIELDS_DO(FIELD_SERIALIZE_OFFSET);
}
#endif

jlong java_lang_ref_SoftReference::timestamp(oop ref) {
  return ref->long_field(_timestamp_offset);
}

jlong java_lang_ref_SoftReference::clock() {
  InstanceKlass* ik = SystemDictionary::SoftReference_klass();
  oop base = ik->static_field_base_raw();
  return base->long_field(_static_clock_offset);
}

void java_lang_ref_SoftReference::set_clock(jlong value) {
  InstanceKlass* ik = SystemDictionary::SoftReference_klass();
  oop base = ik->static_field_base_raw();
  base->long_field_put(_static_clock_offset, value);
}

// Support for java_lang_invoke_DirectMethodHandle

int java_lang_invoke_DirectMethodHandle::_member_offset;

oop java_lang_invoke_DirectMethodHandle::member(oop dmh) {
  oop member_name = NULL;
  assert(oopDesc::is_oop(dmh) && java_lang_invoke_DirectMethodHandle::is_instance(dmh),
         "a DirectMethodHandle oop is expected");
  return dmh->obj_field(_member_offset);
}

#define DIRECTMETHODHANDLE_FIELDS_DO(macro) \
  macro(_member_offset, k, "member", java_lang_invoke_MemberName_signature, false)

void java_lang_invoke_DirectMethodHandle::compute_offsets() {
  InstanceKlass* k = SystemDictionary::DirectMethodHandle_klass();
  DIRECTMETHODHANDLE_FIELDS_DO(FIELD_COMPUTE_OFFSET);
}

#if INCLUDE_CDS
void java_lang_invoke_DirectMethodHandle::serialize_offsets(SerializeClosure* f) {
  DIRECTMETHODHANDLE_FIELDS_DO(FIELD_SERIALIZE_OFFSET);
}
#endif

// Support for java_lang_invoke_MethodHandle

int java_lang_invoke_MethodHandle::_type_offset;
int java_lang_invoke_MethodHandle::_form_offset;

int java_lang_invoke_MemberName::_clazz_offset;
int java_lang_invoke_MemberName::_name_offset;
int java_lang_invoke_MemberName::_type_offset;
int java_lang_invoke_MemberName::_flags_offset;
int java_lang_invoke_MemberName::_method_offset;
int java_lang_invoke_MemberName::_vmindex_offset;

int java_lang_invoke_ResolvedMethodName::_vmtarget_offset;
int java_lang_invoke_ResolvedMethodName::_vmholder_offset;

int java_lang_invoke_LambdaForm::_vmentry_offset;

#define METHODHANDLE_FIELDS_DO(macro) \
  macro(_type_offset, k, vmSymbols::type_name(), java_lang_invoke_MethodType_signature, false); \
  macro(_form_offset, k, "form",                 java_lang_invoke_LambdaForm_signature, false)

void java_lang_invoke_MethodHandle::compute_offsets() {
  InstanceKlass* k = SystemDictionary::MethodHandle_klass();
  METHODHANDLE_FIELDS_DO(FIELD_COMPUTE_OFFSET);
}

#if INCLUDE_CDS
void java_lang_invoke_MethodHandle::serialize_offsets(SerializeClosure* f) {
  METHODHANDLE_FIELDS_DO(FIELD_SERIALIZE_OFFSET);
}
#endif

#define MEMBERNAME_FIELDS_DO(macro) \
  macro(_clazz_offset,   k, vmSymbols::clazz_name(),   class_signature,  false); \
  macro(_name_offset,    k, vmSymbols::name_name(),    string_signature, false); \
  macro(_type_offset,    k, vmSymbols::type_name(),    object_signature, false); \
  macro(_flags_offset,   k, vmSymbols::flags_name(),   int_signature,    false); \
  macro(_method_offset,  k, vmSymbols::method_name(),  java_lang_invoke_ResolvedMethodName_signature, false)

void java_lang_invoke_MemberName::compute_offsets() {
  InstanceKlass* k = SystemDictionary::MemberName_klass();
  MEMBERNAME_FIELDS_DO(FIELD_COMPUTE_OFFSET);
  MEMBERNAME_INJECTED_FIELDS(INJECTED_FIELD_COMPUTE_OFFSET);
}

#if INCLUDE_CDS
void java_lang_invoke_MemberName::serialize_offsets(SerializeClosure* f) {
  MEMBERNAME_FIELDS_DO(FIELD_SERIALIZE_OFFSET);
  MEMBERNAME_INJECTED_FIELDS(INJECTED_FIELD_SERIALIZE_OFFSET);
}
#endif

void java_lang_invoke_ResolvedMethodName::compute_offsets() {
  InstanceKlass* k = SystemDictionary::ResolvedMethodName_klass();
  assert(k != NULL, "jdk mismatch");
  RESOLVEDMETHOD_INJECTED_FIELDS(INJECTED_FIELD_COMPUTE_OFFSET);
}

#if INCLUDE_CDS
void java_lang_invoke_ResolvedMethodName::serialize_offsets(SerializeClosure* f) {
  RESOLVEDMETHOD_INJECTED_FIELDS(INJECTED_FIELD_SERIALIZE_OFFSET);
}
#endif

#define LAMBDAFORM_FIELDS_DO(macro) \
  macro(_vmentry_offset, k, "vmentry", java_lang_invoke_MemberName_signature, false)

void java_lang_invoke_LambdaForm::compute_offsets() {
  InstanceKlass* k = SystemDictionary::LambdaForm_klass();
  assert (k != NULL, "jdk mismatch");
  LAMBDAFORM_FIELDS_DO(FIELD_COMPUTE_OFFSET);
}

#if INCLUDE_CDS
void java_lang_invoke_LambdaForm::serialize_offsets(SerializeClosure* f) {
  LAMBDAFORM_FIELDS_DO(FIELD_SERIALIZE_OFFSET);
}
#endif

bool java_lang_invoke_LambdaForm::is_instance(oop obj) {
  return obj != NULL && is_subclass(obj->klass());
}


oop java_lang_invoke_MethodHandle::type(oop mh) {
  return mh->obj_field(_type_offset);
}

void java_lang_invoke_MethodHandle::set_type(oop mh, oop mtype) {
  mh->obj_field_put(_type_offset, mtype);
}

oop java_lang_invoke_MethodHandle::form(oop mh) {
  assert(_form_offset != 0, "");
  return mh->obj_field(_form_offset);
}

void java_lang_invoke_MethodHandle::set_form(oop mh, oop lform) {
  assert(_form_offset != 0, "");
  mh->obj_field_put(_form_offset, lform);
}

/// MemberName accessors

oop java_lang_invoke_MemberName::clazz(oop mname) {
  assert(is_instance(mname), "wrong type");
  return mname->obj_field(_clazz_offset);
}

void java_lang_invoke_MemberName::set_clazz(oop mname, oop clazz) {
  assert(is_instance(mname), "wrong type");
  mname->obj_field_put(_clazz_offset, clazz);
}

oop java_lang_invoke_MemberName::name(oop mname) {
  assert(is_instance(mname), "wrong type");
  return mname->obj_field(_name_offset);
}

void java_lang_invoke_MemberName::set_name(oop mname, oop name) {
  assert(is_instance(mname), "wrong type");
  mname->obj_field_put(_name_offset, name);
}

oop java_lang_invoke_MemberName::type(oop mname) {
  assert(is_instance(mname), "wrong type");
  return mname->obj_field(_type_offset);
}

void java_lang_invoke_MemberName::set_type(oop mname, oop type) {
  assert(is_instance(mname), "wrong type");
  mname->obj_field_put(_type_offset, type);
}

int java_lang_invoke_MemberName::flags(oop mname) {
  assert(is_instance(mname), "wrong type");
  return mname->int_field(_flags_offset);
}

void java_lang_invoke_MemberName::set_flags(oop mname, int flags) {
  assert(is_instance(mname), "wrong type");
  mname->int_field_put(_flags_offset, flags);
}


// Return vmtarget from ResolvedMethodName method field through indirection
Method* java_lang_invoke_MemberName::vmtarget(oop mname) {
  assert(is_instance(mname), "wrong type");
  oop method = mname->obj_field(_method_offset);
  return method == NULL ? NULL : java_lang_invoke_ResolvedMethodName::vmtarget(method);
}

bool java_lang_invoke_MemberName::is_method(oop mname) {
  assert(is_instance(mname), "must be MemberName");
  return (flags(mname) & (MN_IS_METHOD | MN_IS_CONSTRUCTOR)) > 0;
}

void java_lang_invoke_MemberName::set_method(oop mname, oop resolved_method) {
  assert(is_instance(mname), "wrong type");
  mname->obj_field_put(_method_offset, resolved_method);
}

intptr_t java_lang_invoke_MemberName::vmindex(oop mname) {
  assert(is_instance(mname), "wrong type");
  return (intptr_t) mname->address_field(_vmindex_offset);
}

void java_lang_invoke_MemberName::set_vmindex(oop mname, intptr_t index) {
  assert(is_instance(mname), "wrong type");
  mname->address_field_put(_vmindex_offset, (address) index);
}


Method* java_lang_invoke_ResolvedMethodName::vmtarget(oop resolved_method) {
  assert(is_instance(resolved_method), "wrong type");
  Method* m = (Method*)resolved_method->address_field(_vmtarget_offset);
  assert(m->is_method(), "must be");
  return m;
}

// Used by redefinition to change Method* to new Method* with same hash (name, signature)
void java_lang_invoke_ResolvedMethodName::set_vmtarget(oop resolved_method, Method* m) {
  assert(is_instance(resolved_method), "wrong type");
  resolved_method->address_field_put(_vmtarget_offset, (address)m);
}

void java_lang_invoke_ResolvedMethodName::set_vmholder(oop resolved_method, oop holder) {
  assert(is_instance(resolved_method), "wrong type");
  resolved_method->obj_field_put(_vmholder_offset, holder);
}

oop java_lang_invoke_ResolvedMethodName::find_resolved_method(const methodHandle& m, TRAPS) {
  const Method* method = m();

  // lookup ResolvedMethod oop in the table, or create a new one and intern it
  oop resolved_method = ResolvedMethodTable::find_method(method);
  if (resolved_method != NULL) {
    return resolved_method;
  }

  InstanceKlass* k = SystemDictionary::ResolvedMethodName_klass();
  if (!k->is_initialized()) {
    k->initialize(CHECK_NULL);
  }

  oop new_resolved_method = k->allocate_instance(CHECK_NULL);

  NoSafepointVerifier nsv;

  if (method->is_old()) {
    method = (method->is_deleted()) ? Universe::throw_no_such_method_error() :
                                      method->get_new_method();
  }

  InstanceKlass* holder = method->method_holder();

  set_vmtarget(new_resolved_method, const_cast<Method*>(method));
  // Add a reference to the loader (actually mirror because unsafe anonymous classes will not have
  // distinct loaders) to ensure the metadata is kept alive.
  // This mirror may be different than the one in clazz field.
  set_vmholder(new_resolved_method, holder->java_mirror());

  // Set flag in class to indicate this InstanceKlass has entries in the table
  // to avoid walking table during redefinition if none of the redefined classes
  // have any membernames in the table.
  holder->set_has_resolved_methods();

  return ResolvedMethodTable::add_method(method, Handle(THREAD, new_resolved_method));
}

oop java_lang_invoke_LambdaForm::vmentry(oop lform) {
  assert(is_instance(lform), "wrong type");
  return lform->obj_field(_vmentry_offset);
}


// Support for java_lang_invoke_MethodType

int java_lang_invoke_MethodType::_rtype_offset;
int java_lang_invoke_MethodType::_ptypes_offset;

#define METHODTYPE_FIELDS_DO(macro) \
  macro(_rtype_offset,  k, "rtype",  class_signature,       false); \
  macro(_ptypes_offset, k, "ptypes", class_array_signature, false)

void java_lang_invoke_MethodType::compute_offsets() {
  InstanceKlass* k = SystemDictionary::MethodType_klass();
  METHODTYPE_FIELDS_DO(FIELD_COMPUTE_OFFSET);
}

#if INCLUDE_CDS
void java_lang_invoke_MethodType::serialize_offsets(SerializeClosure* f) {
  METHODTYPE_FIELDS_DO(FIELD_SERIALIZE_OFFSET);
}
#endif

void java_lang_invoke_MethodType::print_signature(oop mt, outputStream* st) {
  st->print("(");
  objArrayOop pts = ptypes(mt);
  for (int i = 0, limit = pts->length(); i < limit; i++) {
    java_lang_Class::print_signature(pts->obj_at(i), st);
  }
  st->print(")");
  java_lang_Class::print_signature(rtype(mt), st);
}

Symbol* java_lang_invoke_MethodType::as_signature(oop mt, bool intern_if_not_found) {
  ResourceMark rm;
  stringStream buffer(128);
  print_signature(mt, &buffer);
  const char* sigstr =       buffer.base();
  int         siglen = (int) buffer.size();
  Symbol *name;
  if (!intern_if_not_found) {
    name = SymbolTable::probe(sigstr, siglen);
  } else {
    name = SymbolTable::new_symbol(sigstr, siglen);
  }
  return name;
}

bool java_lang_invoke_MethodType::equals(oop mt1, oop mt2) {
  if (mt1 == mt2)
    return true;
  if (rtype(mt1) != rtype(mt2))
    return false;
  if (ptype_count(mt1) != ptype_count(mt2))
    return false;
  for (int i = ptype_count(mt1) - 1; i >= 0; i--) {
    if (ptype(mt1, i) != ptype(mt2, i))
      return false;
  }
  return true;
}

oop java_lang_invoke_MethodType::rtype(oop mt) {
  assert(is_instance(mt), "must be a MethodType");
  return mt->obj_field(_rtype_offset);
}

objArrayOop java_lang_invoke_MethodType::ptypes(oop mt) {
  assert(is_instance(mt), "must be a MethodType");
  return (objArrayOop) mt->obj_field(_ptypes_offset);
}

oop java_lang_invoke_MethodType::ptype(oop mt, int idx) {
  return ptypes(mt)->obj_at(idx);
}

int java_lang_invoke_MethodType::ptype_count(oop mt) {
  return ptypes(mt)->length();
}

int java_lang_invoke_MethodType::ptype_slot_count(oop mt) {
  objArrayOop pts = ptypes(mt);
  int count = pts->length();
  int slots = 0;
  for (int i = 0; i < count; i++) {
    BasicType bt = java_lang_Class::as_BasicType(pts->obj_at(i));
    slots += type2size[bt];
  }
  return slots;
}

int java_lang_invoke_MethodType::rtype_slot_count(oop mt) {
  BasicType bt = java_lang_Class::as_BasicType(rtype(mt));
  return type2size[bt];
}


// Support for java_lang_invoke_CallSite

int java_lang_invoke_CallSite::_target_offset;
int java_lang_invoke_CallSite::_context_offset;

#define CALLSITE_FIELDS_DO(macro) \
  macro(_target_offset,  k, "target", java_lang_invoke_MethodHandle_signature, false); \
  macro(_context_offset, k, "context", java_lang_invoke_MethodHandleNatives_CallSiteContext_signature, false)

void java_lang_invoke_CallSite::compute_offsets() {
  InstanceKlass* k = SystemDictionary::CallSite_klass();
  CALLSITE_FIELDS_DO(FIELD_COMPUTE_OFFSET);
}

#if INCLUDE_CDS
void java_lang_invoke_CallSite::serialize_offsets(SerializeClosure* f) {
  CALLSITE_FIELDS_DO(FIELD_SERIALIZE_OFFSET);
}
#endif

oop java_lang_invoke_CallSite::context_no_keepalive(oop call_site) {
  assert(java_lang_invoke_CallSite::is_instance(call_site), "");

  oop dep_oop = call_site->obj_field_access<AS_NO_KEEPALIVE>(_context_offset);
  return dep_oop;
}

// Support for java_lang_invoke_ConstantCallSite

int java_lang_invoke_ConstantCallSite::_is_frozen_offset;

#define CONSTANTCALLSITE_FIELDS_DO(macro) \
  macro(_is_frozen_offset, k, "isFrozen", bool_signature, false)

void java_lang_invoke_ConstantCallSite::compute_offsets() {
  InstanceKlass* k = SystemDictionary::ConstantCallSite_klass();
  CONSTANTCALLSITE_FIELDS_DO(FIELD_COMPUTE_OFFSET);
}

#if INCLUDE_CDS
void java_lang_invoke_ConstantCallSite::serialize_offsets(SerializeClosure* f) {
  CONSTANTCALLSITE_FIELDS_DO(FIELD_SERIALIZE_OFFSET);
}
#endif

// Support for java_lang_invoke_MethodHandleNatives_CallSiteContext

int java_lang_invoke_MethodHandleNatives_CallSiteContext::_vmdependencies_offset;
int java_lang_invoke_MethodHandleNatives_CallSiteContext::_last_cleanup_offset;

void java_lang_invoke_MethodHandleNatives_CallSiteContext::compute_offsets() {
  InstanceKlass* k = SystemDictionary::Context_klass();
  CALLSITECONTEXT_INJECTED_FIELDS(INJECTED_FIELD_COMPUTE_OFFSET);
}

#if INCLUDE_CDS
void java_lang_invoke_MethodHandleNatives_CallSiteContext::serialize_offsets(SerializeClosure* f) {
  CALLSITECONTEXT_INJECTED_FIELDS(INJECTED_FIELD_SERIALIZE_OFFSET);
}
#endif

DependencyContext java_lang_invoke_MethodHandleNatives_CallSiteContext::vmdependencies(oop call_site) {
  assert(java_lang_invoke_MethodHandleNatives_CallSiteContext::is_instance(call_site), "");
  nmethodBucket* volatile* vmdeps_addr = (nmethodBucket* volatile*)call_site->field_addr(_vmdependencies_offset);
  volatile uint64_t* last_cleanup_addr = (volatile uint64_t*)call_site->field_addr(_last_cleanup_offset);
  DependencyContext dep_ctx(vmdeps_addr, last_cleanup_addr);
  return dep_ctx;
}

// Support for java_security_AccessControlContext

int java_security_AccessControlContext::_context_offset;
int java_security_AccessControlContext::_privilegedContext_offset;
int java_security_AccessControlContext::_isPrivileged_offset;
int java_security_AccessControlContext::_isAuthorized_offset;

#define ACCESSCONTROLCONTEXT_FIELDS_DO(macro) \
  macro(_context_offset,           k, "context",      protectiondomain_signature, false); \
  macro(_privilegedContext_offset, k, "privilegedContext", accesscontrolcontext_signature, false); \
  macro(_isPrivileged_offset,      k, "isPrivileged", bool_signature, false); \
  macro(_isAuthorized_offset,      k, "isAuthorized", bool_signature, false)

void java_security_AccessControlContext::compute_offsets() {
  assert(_isPrivileged_offset == 0, "offsets should be initialized only once");
  InstanceKlass* k = SystemDictionary::AccessControlContext_klass();
  ACCESSCONTROLCONTEXT_FIELDS_DO(FIELD_COMPUTE_OFFSET);
}

#if INCLUDE_CDS
void java_security_AccessControlContext::serialize_offsets(SerializeClosure* f) {
  ACCESSCONTROLCONTEXT_FIELDS_DO(FIELD_SERIALIZE_OFFSET);
}
#endif

oop java_security_AccessControlContext::create(objArrayHandle context, bool isPrivileged, Handle privileged_context, TRAPS) {
  assert(_isPrivileged_offset != 0, "offsets should have been initialized");
  assert(_isAuthorized_offset != 0, "offsets should have been initialized");
  // Ensure klass is initialized
  SystemDictionary::AccessControlContext_klass()->initialize(CHECK_NULL);
  // Allocate result
  oop result = SystemDictionary::AccessControlContext_klass()->allocate_instance(CHECK_NULL);
  // Fill in values
  result->obj_field_put(_context_offset, context());
  result->obj_field_put(_privilegedContext_offset, privileged_context());
  result->bool_field_put(_isPrivileged_offset, isPrivileged);
  // whitelist AccessControlContexts created by the JVM
  result->bool_field_put(_isAuthorized_offset, true);
  return result;
}


// Support for java_lang_ClassLoader

int  java_lang_ClassLoader::_loader_data_offset;
int  java_lang_ClassLoader::_parallelCapable_offset;
int  java_lang_ClassLoader::_name_offset;
int  java_lang_ClassLoader::_nameAndId_offset;
int  java_lang_ClassLoader::_unnamedModule_offset;
int  java_lang_ClassLoader::_parent_offset;

ClassLoaderData* java_lang_ClassLoader::loader_data_acquire(oop loader) {
  assert(loader != NULL, "loader must not be NULL");
  assert(oopDesc::is_oop(loader), "loader must be oop");
  return HeapAccess<MO_ACQUIRE>::load_at(loader, _loader_data_offset);
}

ClassLoaderData* java_lang_ClassLoader::loader_data_raw(oop loader) {
  assert(loader != NULL, "loader must not be NULL");
  assert(oopDesc::is_oop(loader), "loader must be oop");
  return RawAccess<>::load_at(loader, _loader_data_offset);
}

void java_lang_ClassLoader::release_set_loader_data(oop loader, ClassLoaderData* new_data) {
  assert(loader != NULL, "loader must not be NULL");
  assert(oopDesc::is_oop(loader), "loader must be oop");
  HeapAccess<MO_RELEASE>::store_at(loader, _loader_data_offset, new_data);
}

#define CLASSLOADER_FIELDS_DO(macro) \
  macro(_parallelCapable_offset, k1, "parallelLockMap",      concurrenthashmap_signature, false); \
  macro(_name_offset,            k1, vmSymbols::name_name(), string_signature, false); \
  macro(_nameAndId_offset,       k1, "nameAndId",            string_signature, false); \
  macro(_unnamedModule_offset,   k1, "unnamedModule",        module_signature, false); \
  macro(_parent_offset,          k1, "parent",               classloader_signature, false)

void java_lang_ClassLoader::compute_offsets() {
  InstanceKlass* k1 = SystemDictionary::ClassLoader_klass();
  CLASSLOADER_FIELDS_DO(FIELD_COMPUTE_OFFSET);

  CLASSLOADER_INJECTED_FIELDS(INJECTED_FIELD_COMPUTE_OFFSET);
}

#if INCLUDE_CDS
void java_lang_ClassLoader::serialize_offsets(SerializeClosure* f) {
  CLASSLOADER_FIELDS_DO(FIELD_SERIALIZE_OFFSET);
  CLASSLOADER_INJECTED_FIELDS(INJECTED_FIELD_SERIALIZE_OFFSET);
}
#endif

oop java_lang_ClassLoader::parent(oop loader) {
  assert(is_instance(loader), "loader must be oop");
  return loader->obj_field(_parent_offset);
}

// Returns the name field of this class loader.  If the name field has not
// been set, null will be returned.
oop java_lang_ClassLoader::name(oop loader) {
  assert(is_instance(loader), "loader must be oop");
  return loader->obj_field(_name_offset);
}

// Returns the nameAndId field of this class loader. The format is
// as follows:
//   If the defining loader has a name explicitly set then '<loader-name>' @<id>
//   If the defining loader has no name then <qualified-class-name> @<id>
//   If built-in loader, then omit '@<id>' as there is only one instance.
// Use ClassLoader::loader_name_id() to obtain this String as a char*.
oop java_lang_ClassLoader::nameAndId(oop loader) {
  assert(is_instance(loader), "loader must be oop");
  return loader->obj_field(_nameAndId_offset);
}

bool java_lang_ClassLoader::isAncestor(oop loader, oop cl) {
  assert(is_instance(loader), "loader must be oop");
  assert(cl == NULL || is_instance(cl), "cl argument must be oop");
  oop acl = loader;
  debug_only(jint loop_count = 0);
  // This loop taken verbatim from ClassLoader.java:
  do {
    acl = parent(acl);
    if (cl == acl) {
      return true;
    }
    assert(++loop_count > 0, "loop_count overflow");
  } while (acl != NULL);
  return false;
}

bool java_lang_ClassLoader::is_instance(oop obj) {
  return obj != NULL && is_subclass(obj->klass());
}


// For class loader classes, parallelCapable defined
// based on non-null field
// Written to by java.lang.ClassLoader, vm only reads this field, doesn't set it
bool java_lang_ClassLoader::parallelCapable(oop class_loader) {
  assert(_parallelCapable_offset != 0, "offsets should have been initialized");
  return (class_loader->obj_field(_parallelCapable_offset) != NULL);
}

bool java_lang_ClassLoader::is_trusted_loader(oop loader) {
  // Fix for 4474172; see evaluation for more details
  loader = non_reflection_class_loader(loader);

  oop cl = SystemDictionary::java_system_loader();
  while(cl != NULL) {
    if (cl == loader) return true;
    cl = parent(cl);
  }
  return false;
}

// Return true if this is one of the class loaders associated with
// the generated bytecodes for reflection.
bool java_lang_ClassLoader::is_reflection_class_loader(oop loader) {
  if (loader != NULL) {
    Klass* delegating_cl_class = SystemDictionary::reflect_DelegatingClassLoader_klass();
    // This might be null in non-1.4 JDKs
    return (delegating_cl_class != NULL && loader->is_a(delegating_cl_class));
  }
  return false;
}

oop java_lang_ClassLoader::non_reflection_class_loader(oop loader) {
  // See whether this is one of the class loaders associated with
  // the generated bytecodes for reflection, and if so, "magically"
  // delegate to its parent to prevent class loading from occurring
  // in places where applications using reflection didn't expect it.
  if (is_reflection_class_loader(loader)) {
    return parent(loader);
  }
  return loader;
}

oop java_lang_ClassLoader::unnamedModule(oop loader) {
  assert(is_instance(loader), "loader must be oop");
  return loader->obj_field(_unnamedModule_offset);
}

// Support for java_lang_System
//

int java_lang_System::_static_in_offset;
int java_lang_System::_static_out_offset;
int java_lang_System::_static_err_offset;
int java_lang_System::_static_security_offset;

#define SYSTEM_FIELDS_DO(macro) \
  macro(_static_in_offset,  k, "in",  input_stream_signature, true); \
  macro(_static_out_offset, k, "out", print_stream_signature, true); \
  macro(_static_err_offset, k, "err", print_stream_signature, true); \
  macro(_static_security_offset, k, "security", security_manager_signature, true)

void java_lang_System::compute_offsets() {
  InstanceKlass* k = SystemDictionary::System_klass();
  SYSTEM_FIELDS_DO(FIELD_COMPUTE_OFFSET);
}

#if INCLUDE_CDS
void java_lang_System::serialize_offsets(SerializeClosure* f) {
   SYSTEM_FIELDS_DO(FIELD_SERIALIZE_OFFSET);
}
#endif

// Support for jdk_internal_misc_UnsafeConstants
//
class UnsafeConstantsFixup : public FieldClosure {
private:
  int _address_size;
  int _page_size;
  bool _big_endian;
  bool _use_unaligned_access;
  int _data_cache_line_flush_size;
public:
  UnsafeConstantsFixup() {
    // round up values for all static final fields
    _address_size = sizeof(void*);
    _page_size = os::vm_page_size();
    _big_endian = LITTLE_ENDIAN_ONLY(false) BIG_ENDIAN_ONLY(true);
    _use_unaligned_access = UseUnalignedAccesses;
    _data_cache_line_flush_size = (int)VM_Version::data_cache_line_flush_size();
  }

  void do_field(fieldDescriptor* fd) {
    oop mirror = fd->field_holder()->java_mirror();
    assert(mirror != NULL, "UnsafeConstants must have mirror already");
    assert(fd->field_holder() == SystemDictionary::UnsafeConstants_klass(), "Should be UnsafeConstants");
    assert(fd->is_final(), "fields of UnsafeConstants must be final");
    assert(fd->is_static(), "fields of UnsafeConstants must be static");
    if (fd->name() == vmSymbols::address_size_name()) {
      mirror->int_field_put(fd->offset(), _address_size);
    } else if (fd->name() == vmSymbols::page_size_name()) {
      mirror->int_field_put(fd->offset(), _page_size);
    } else if (fd->name() == vmSymbols::big_endian_name()) {
      mirror->bool_field_put(fd->offset(), _big_endian);
    } else if (fd->name() == vmSymbols::use_unaligned_access_name()) {
      mirror->bool_field_put(fd->offset(), _use_unaligned_access);
    } else if (fd->name() == vmSymbols::data_cache_line_flush_size_name()) {
      mirror->int_field_put(fd->offset(), _data_cache_line_flush_size);
    } else if (fd->name() == vmSymbols::scoped_cache_shift_name()) {
      mirror->int_field_put(fd->offset(), ScopedCacheSize ? exact_log2(ScopedCacheSize) : -1);
    } else {
      assert(false, "unexpected UnsafeConstants field");
    }
  }
};

void jdk_internal_misc_UnsafeConstants::set_unsafe_constants() {
  UnsafeConstantsFixup fixup;
  SystemDictionary::UnsafeConstants_klass()->do_local_static_fields(&fixup);
}


// java_lang_StackTraceElement

int java_lang_StackTraceElement::_methodName_offset;
int java_lang_StackTraceElement::_fileName_offset;
int java_lang_StackTraceElement::_lineNumber_offset;
int java_lang_StackTraceElement::_moduleName_offset;
int java_lang_StackTraceElement::_moduleVersion_offset;
int java_lang_StackTraceElement::_classLoaderName_offset;
int java_lang_StackTraceElement::_declaringClass_offset;
int java_lang_StackTraceElement::_declaringClassObject_offset;
int java_lang_StackTraceElement::_contScopeName_offset;

#define STACKTRACEELEMENT_FIELDS_DO(macro) \
  macro(_declaringClassObject_offset,  k, "declaringClassObject", class_signature, false); \
  macro(_classLoaderName_offset, k, "classLoaderName", string_signature, false); \
  macro(_moduleName_offset,      k, "moduleName",      string_signature, false); \
  macro(_moduleVersion_offset,   k, "moduleVersion",   string_signature, false); \
  macro(_declaringClass_offset,  k, "declaringClass",  string_signature, false); \
  macro(_methodName_offset,      k, "methodName",      string_signature, false); \
  macro(_fileName_offset,        k, "fileName",        string_signature, false); \
  macro(_lineNumber_offset,      k, "lineNumber",      int_signature,    false); \
  macro(_contScopeName_offset,   k, "contScopeName",   string_signature, false)

// Support for java_lang_StackTraceElement
void java_lang_StackTraceElement::compute_offsets() {
  InstanceKlass* k = SystemDictionary::StackTraceElement_klass();
  STACKTRACEELEMENT_FIELDS_DO(FIELD_COMPUTE_OFFSET);
}

#if INCLUDE_CDS
void java_lang_StackTraceElement::serialize_offsets(SerializeClosure* f) {
  STACKTRACEELEMENT_FIELDS_DO(FIELD_SERIALIZE_OFFSET);
}
#endif

void java_lang_StackTraceElement::set_fileName(oop element, oop value) {
  element->obj_field_put(_fileName_offset, value);
}

void java_lang_StackTraceElement::set_declaringClass(oop element, oop value) {
  element->obj_field_put(_declaringClass_offset, value);
}

void java_lang_StackTraceElement::set_methodName(oop element, oop value) {
  element->obj_field_put(_methodName_offset, value);
}

void java_lang_StackTraceElement::set_lineNumber(oop element, int value) {
  element->int_field_put(_lineNumber_offset, value);
}

void java_lang_StackTraceElement::set_moduleName(oop element, oop value) {
  element->obj_field_put(_moduleName_offset, value);
}

void java_lang_StackTraceElement::set_moduleVersion(oop element, oop value) {
  element->obj_field_put(_moduleVersion_offset, value);
}

void java_lang_StackTraceElement::set_classLoaderName(oop element, oop value) {
  element->obj_field_put(_classLoaderName_offset, value);
}

void java_lang_StackTraceElement::set_declaringClassObject(oop element, oop value) {
  element->obj_field_put(_declaringClassObject_offset, value);
}


// java_lang_AssertionStatusDirectives

int java_lang_AssertionStatusDirectives::_classes_offset;
int java_lang_AssertionStatusDirectives::_classEnabled_offset;
int java_lang_AssertionStatusDirectives::_packages_offset;
int java_lang_AssertionStatusDirectives::_packageEnabled_offset;
int java_lang_AssertionStatusDirectives::_deflt_offset;

// Support for java Assertions - java_lang_AssertionStatusDirectives.
#define ASSERTIONSTATUSDIRECTIVES_FIELDS_DO(macro) \
  macro(_classes_offset,        k, "classes",        string_array_signature, false); \
  macro(_classEnabled_offset,   k, "classEnabled",   bool_array_signature, false); \
  macro(_packages_offset,       k, "packages",       string_array_signature, false); \
  macro(_packageEnabled_offset, k, "packageEnabled", bool_array_signature,   false); \
  macro(_deflt_offset,          k, "deflt",          bool_signature,         false)

void java_lang_AssertionStatusDirectives::compute_offsets() {
  InstanceKlass* k = SystemDictionary::AssertionStatusDirectives_klass();
  ASSERTIONSTATUSDIRECTIVES_FIELDS_DO(FIELD_COMPUTE_OFFSET);
}

#if INCLUDE_CDS
void java_lang_AssertionStatusDirectives::serialize_offsets(SerializeClosure* f) {
  ASSERTIONSTATUSDIRECTIVES_FIELDS_DO(FIELD_SERIALIZE_OFFSET);
}
#endif

void java_lang_AssertionStatusDirectives::set_classes(oop o, oop val) {
  o->obj_field_put(_classes_offset, val);
}

void java_lang_AssertionStatusDirectives::set_classEnabled(oop o, oop val) {
  o->obj_field_put(_classEnabled_offset, val);
}

void java_lang_AssertionStatusDirectives::set_packages(oop o, oop val) {
  o->obj_field_put(_packages_offset, val);
}

void java_lang_AssertionStatusDirectives::set_packageEnabled(oop o, oop val) {
  o->obj_field_put(_packageEnabled_offset, val);
}

void java_lang_AssertionStatusDirectives::set_deflt(oop o, bool val) {
  o->bool_field_put(_deflt_offset, val);
}

// Support for java.lang.ContinuationScope

int java_lang_ContinuationScope::_name_offset;
int java_lang_Continuation::_scope_offset;
int java_lang_Continuation::_target_offset;
int java_lang_Continuation::_stack_offset;
int java_lang_Continuation::_tail_offset;
int java_lang_Continuation::_maxSize_offset;
int java_lang_Continuation::_numFrames_offset;
int java_lang_Continuation::_numInterpretedFrames_offset;
int java_lang_Continuation::_refStack_offset;
int java_lang_Continuation::_parent_offset;
int java_lang_Continuation::_yieldInfo_offset;
int java_lang_Continuation::_fp_offset;
int java_lang_Continuation::_sp_offset;
int java_lang_Continuation::_pc_offset;
int java_lang_Continuation::_refSP_offset;
int java_lang_Continuation::_cs_offset;
int java_lang_Continuation::_flags_offset;
int java_lang_Continuation::_reset_offset;
int java_lang_Continuation::_mounted_offset;
int java_lang_Continuation::_done_offset;

#define CONTINUATIONSCOPE_FIELDS_DO(macro) \
  macro(_name_offset, k, vmSymbols::name_name(), string_signature, false);

void java_lang_ContinuationScope::compute_offsets() {
  InstanceKlass* k = SystemDictionary::ContinuationScope_klass();
  CONTINUATIONSCOPE_FIELDS_DO(FIELD_COMPUTE_OFFSET);
}

#if INCLUDE_CDS
void java_lang_ContinuationScope::serialize_offsets(SerializeClosure* f) {
  CONTINUATIONSCOPE_FIELDS_DO(FIELD_SERIALIZE_OFFSET);
}
#endif

// Support for java.lang.Continuation

#define CONTINUATION_FIELDS_DO(macro) \
  macro(_scope_offset,     k, vmSymbols::scope_name(),     continuationscope_signature, false); \
  macro(_target_offset,    k, vmSymbols::target_name(),    runnable_signature,          false); \
  macro(_parent_offset,    k, vmSymbols::parent_name(),    continuation_signature,      false); \
  macro(_yieldInfo_offset, k, vmSymbols::yieldInfo_name(), object_signature,            false); \
  macro(_tail_offset,      k, vmSymbols::tail_name(),      stackchunk_signature,        false); \
  macro(_stack_offset,     k, vmSymbols::stack_name(),     int_array_signature,         false); \
  macro(_maxSize_offset,   k, vmSymbols::maxSize_name(),   int_signature,               false); \
  macro(_refStack_offset,  k, vmSymbols::refStack_name(),  object_array_signature,      false); \
  macro(_fp_offset,        k, vmSymbols::fp_name(),        long_signature,              false); \
  macro(_sp_offset,        k, vmSymbols::sp_name(),        int_signature,               false); \
  macro(_pc_offset,        k, vmSymbols::pc_name(),        long_signature,              false); \
  macro(_refSP_offset,     k, vmSymbols::refSP_name(),     int_signature,               false); \
  macro(_flags_offset,     k, vmSymbols::flags_name(),     byte_signature,              false); \
  macro(_cs_offset,        k, vmSymbols::cs_name(),        short_signature,             false); \
  macro(_reset_offset,     k, vmSymbols::reset_name(),     bool_signature,              false); \
  macro(_mounted_offset,   k, vmSymbols::mounted_name(),   bool_signature,              false); \
  macro(_done_offset,      k, vmSymbols::done_name(),      bool_signature,              false); \
  macro(_numFrames_offset, k, vmSymbols::numFrames_name(), short_signature,             false); \
  macro(_numInterpretedFrames_offset, k, vmSymbols::numInterpretedFrames_name(), short_signature, false);

void java_lang_Continuation::compute_offsets() {
  InstanceKlass* k = SystemDictionary::Continuation_klass();
  CONTINUATION_FIELDS_DO(FIELD_COMPUTE_OFFSET);
}

#if INCLUDE_CDS
void java_lang_Continuation::serialize_offsets(SerializeClosure* f) {
  CONTINUATION_FIELDS_DO(FIELD_SERIALIZE_OFFSET);
}
#endif

// Support for jdk.internal.misc.StackChunk

int jdk_internal_misc_StackChunk::_parent_offset;
int jdk_internal_misc_StackChunk::_size_offset;
int jdk_internal_misc_StackChunk::_sp_offset;
int jdk_internal_misc_StackChunk::_pc_offset;
int jdk_internal_misc_StackChunk::_argsize_offset;
int jdk_internal_misc_StackChunk::_mode_offset;
int jdk_internal_misc_StackChunk::_numFrames_offset;
int jdk_internal_misc_StackChunk::_numOops_offset;
int jdk_internal_misc_StackChunk::_cont_offset;

#define STACKCHUNK_FIELDS_DO(macro) \
  macro(_parent_offset,    k, vmSymbols::parent_name(),    stackchunk_signature, false); \
  macro(_size_offset,      k, vmSymbols::size_name(),      int_signature,        false); \
  macro(_sp_offset,        k, vmSymbols::sp_name(),        int_signature,        false); \
  macro(_pc_offset,        k, vmSymbols::pc_name(),        long_signature,       false); \
  macro(_argsize_offset,   k, vmSymbols::argsize_name(),   int_signature,        false); \
  macro(_mode_offset,      k, vmSymbols::mode_name(),      bool_signature,       false); \
  macro(_numFrames_offset, k, vmSymbols::numFrames_name(), int_signature,        false); \
  macro(_numOops_offset,   k, vmSymbols::numOops_name(),   int_signature,        false); \
  macro(_cont_offset,      k, "cont",                      continuation_signature, false);

void jdk_internal_misc_StackChunk::compute_offsets() {
  InstanceKlass* k = SystemDictionary::StackChunk_klass();
  STACKCHUNK_FIELDS_DO(FIELD_COMPUTE_OFFSET);
}

#if INCLUDE_CDS
void jdk_internal_misc_StackChunk::serialize_offsets(SerializeClosure* f) {
  STACKCHUNK_FIELDS_DO(FIELD_SERIALIZE_OFFSET);
}
#endif

bool java_lang_Continuation::on_local_stack(oop ref, address adr) {
  arrayOop s = stack(ref);
  void* base = s->base(T_INT);
  return adr >= base && (char*)adr < ((char*)base + (s->length() * 4));
}

bool java_lang_Continuation::is_mounted(oop ref) {
  return ref->bool_field(_mounted_offset) != 0;
}


// Support for intrinsification of java.nio.Buffer.checkIndex

int java_nio_Buffer::_limit_offset;

#define BUFFER_FIELDS_DO(macro) \
  macro(_limit_offset, k, "limit", int_signature, false)

void java_nio_Buffer::compute_offsets() {
  InstanceKlass* k = SystemDictionary::nio_Buffer_klass();
  assert(k != NULL, "must be loaded in 1.4+");
  BUFFER_FIELDS_DO(FIELD_COMPUTE_OFFSET);
}

#if INCLUDE_CDS
void java_nio_Buffer::serialize_offsets(SerializeClosure* f) {
  BUFFER_FIELDS_DO(FIELD_SERIALIZE_OFFSET);
}
#endif

int java_util_concurrent_locks_AbstractOwnableSynchronizer::_owner_offset;

#define AOS_FIELDS_DO(macro) \
  macro(_owner_offset, k, "exclusiveOwnerThread", thread_signature, false)

void java_util_concurrent_locks_AbstractOwnableSynchronizer::compute_offsets() {
  InstanceKlass* k = SystemDictionary::java_util_concurrent_locks_AbstractOwnableSynchronizer_klass();
  AOS_FIELDS_DO(FIELD_COMPUTE_OFFSET);
}

oop java_util_concurrent_locks_AbstractOwnableSynchronizer::get_owner_threadObj(oop obj) {
  assert(_owner_offset != 0, "Must be initialized");
  return obj->obj_field(_owner_offset);
}

#if INCLUDE_CDS
void java_util_concurrent_locks_AbstractOwnableSynchronizer::serialize_offsets(SerializeClosure* f) {
  AOS_FIELDS_DO(FIELD_SERIALIZE_OFFSET);
}
#endif

int java_lang_Integer_IntegerCache::_static_cache_offset;
int java_lang_Long_LongCache::_static_cache_offset;
int java_lang_Character_CharacterCache::_static_cache_offset;
int java_lang_Short_ShortCache::_static_cache_offset;
int java_lang_Byte_ByteCache::_static_cache_offset;

#define INTEGER_CACHE_FIELDS_DO(macro) \
  macro(_static_cache_offset, k, "cache", java_lang_Integer_array_signature, true)

void java_lang_Integer_IntegerCache::compute_offsets(InstanceKlass *k) {
  guarantee(k != NULL && k->is_initialized(), "must be loaded and initialized");
  INTEGER_CACHE_FIELDS_DO(FIELD_COMPUTE_OFFSET);
}

objArrayOop java_lang_Integer_IntegerCache::cache(InstanceKlass *ik) {
  oop base = ik->static_field_base_raw();
  return objArrayOop(base->obj_field(_static_cache_offset));
}

Symbol* java_lang_Integer_IntegerCache::symbol() {
  return vmSymbols::java_lang_Integer_IntegerCache();
}

#if INCLUDE_CDS
void java_lang_Integer_IntegerCache::serialize_offsets(SerializeClosure* f) {
  INTEGER_CACHE_FIELDS_DO(FIELD_SERIALIZE_OFFSET);
}
#endif
#undef INTEGER_CACHE_FIELDS_DO

jint java_lang_Integer::value(oop obj) {
   jvalue v;
   java_lang_boxing_object::get_value(obj, &v);
   return v.i;
}

#define LONG_CACHE_FIELDS_DO(macro) \
  macro(_static_cache_offset, k, "cache", java_lang_Long_array_signature, true)

void java_lang_Long_LongCache::compute_offsets(InstanceKlass *k) {
  guarantee(k != NULL && k->is_initialized(), "must be loaded and initialized");
  LONG_CACHE_FIELDS_DO(FIELD_COMPUTE_OFFSET);
}

objArrayOop java_lang_Long_LongCache::cache(InstanceKlass *ik) {
  oop base = ik->static_field_base_raw();
  return objArrayOop(base->obj_field(_static_cache_offset));
}

Symbol* java_lang_Long_LongCache::symbol() {
  return vmSymbols::java_lang_Long_LongCache();
}

#if INCLUDE_CDS
void java_lang_Long_LongCache::serialize_offsets(SerializeClosure* f) {
  LONG_CACHE_FIELDS_DO(FIELD_SERIALIZE_OFFSET);
}
#endif
#undef LONG_CACHE_FIELDS_DO

jlong java_lang_Long::value(oop obj) {
   jvalue v;
   java_lang_boxing_object::get_value(obj, &v);
   return v.j;
}

#define CHARACTER_CACHE_FIELDS_DO(macro) \
  macro(_static_cache_offset, k, "cache", java_lang_Character_array_signature, true)

void java_lang_Character_CharacterCache::compute_offsets(InstanceKlass *k) {
  guarantee(k != NULL && k->is_initialized(), "must be loaded and initialized");
  CHARACTER_CACHE_FIELDS_DO(FIELD_COMPUTE_OFFSET);
}

objArrayOop java_lang_Character_CharacterCache::cache(InstanceKlass *ik) {
  oop base = ik->static_field_base_raw();
  return objArrayOop(base->obj_field(_static_cache_offset));
}

Symbol* java_lang_Character_CharacterCache::symbol() {
  return vmSymbols::java_lang_Character_CharacterCache();
}

#if INCLUDE_CDS
void java_lang_Character_CharacterCache::serialize_offsets(SerializeClosure* f) {
  CHARACTER_CACHE_FIELDS_DO(FIELD_SERIALIZE_OFFSET);
}
#endif
#undef CHARACTER_CACHE_FIELDS_DO

jchar java_lang_Character::value(oop obj) {
   jvalue v;
   java_lang_boxing_object::get_value(obj, &v);
   return v.c;
}

#define SHORT_CACHE_FIELDS_DO(macro) \
  macro(_static_cache_offset, k, "cache", java_lang_Short_array_signature, true)

void java_lang_Short_ShortCache::compute_offsets(InstanceKlass *k) {
  guarantee(k != NULL && k->is_initialized(), "must be loaded and initialized");
  SHORT_CACHE_FIELDS_DO(FIELD_COMPUTE_OFFSET);
}

objArrayOop java_lang_Short_ShortCache::cache(InstanceKlass *ik) {
  oop base = ik->static_field_base_raw();
  return objArrayOop(base->obj_field(_static_cache_offset));
}

Symbol* java_lang_Short_ShortCache::symbol() {
  return vmSymbols::java_lang_Short_ShortCache();
}

#if INCLUDE_CDS
void java_lang_Short_ShortCache::serialize_offsets(SerializeClosure* f) {
  SHORT_CACHE_FIELDS_DO(FIELD_SERIALIZE_OFFSET);
}
#endif
#undef SHORT_CACHE_FIELDS_DO

jshort java_lang_Short::value(oop obj) {
   jvalue v;
   java_lang_boxing_object::get_value(obj, &v);
   return v.s;
}

#define BYTE_CACHE_FIELDS_DO(macro) \
  macro(_static_cache_offset, k, "cache", java_lang_Byte_array_signature, true)

void java_lang_Byte_ByteCache::compute_offsets(InstanceKlass *k) {
  guarantee(k != NULL && k->is_initialized(), "must be loaded and initialized");
  BYTE_CACHE_FIELDS_DO(FIELD_COMPUTE_OFFSET);
}

objArrayOop java_lang_Byte_ByteCache::cache(InstanceKlass *ik) {
  oop base = ik->static_field_base_raw();
  return objArrayOop(base->obj_field(_static_cache_offset));
}

Symbol* java_lang_Byte_ByteCache::symbol() {
  return vmSymbols::java_lang_Byte_ByteCache();
}

#if INCLUDE_CDS
void java_lang_Byte_ByteCache::serialize_offsets(SerializeClosure* f) {
  BYTE_CACHE_FIELDS_DO(FIELD_SERIALIZE_OFFSET);
}
#endif
#undef BYTE_CACHE_FIELDS_DO

jbyte java_lang_Byte::value(oop obj) {
   jvalue v;
   java_lang_boxing_object::get_value(obj, &v);
   return v.b;
}

int java_lang_Boolean::_static_TRUE_offset;
int java_lang_Boolean::_static_FALSE_offset;

#define BOOLEAN_FIELDS_DO(macro) \
  macro(_static_TRUE_offset, k, "TRUE", java_lang_Boolean_signature, true); \
  macro(_static_FALSE_offset, k, "FALSE", java_lang_Boolean_signature, true)


void java_lang_Boolean::compute_offsets(InstanceKlass *k) {
  guarantee(k != NULL && k->is_initialized(), "must be loaded and initialized");
  BOOLEAN_FIELDS_DO(FIELD_COMPUTE_OFFSET);
}

oop java_lang_Boolean::get_TRUE(InstanceKlass *ik) {
  oop base = ik->static_field_base_raw();
  return base->obj_field(_static_TRUE_offset);
}

oop java_lang_Boolean::get_FALSE(InstanceKlass *ik) {
  oop base = ik->static_field_base_raw();
  return base->obj_field(_static_FALSE_offset);
}

Symbol* java_lang_Boolean::symbol() {
  return vmSymbols::java_lang_Boolean();
}

#if INCLUDE_CDS
void java_lang_Boolean::serialize_offsets(SerializeClosure* f) {
  BOOLEAN_FIELDS_DO(FIELD_SERIALIZE_OFFSET);
}
#endif
#undef BOOLEAN_CACHE_FIELDS_DO

jboolean java_lang_Boolean::value(oop obj) {
   jvalue v;
   java_lang_boxing_object::get_value(obj, &v);
   return v.z;
}

// java_lang_reflect_RecordComponent

int java_lang_reflect_RecordComponent::_clazz_offset;
int java_lang_reflect_RecordComponent::_name_offset;
int java_lang_reflect_RecordComponent::_type_offset;
int java_lang_reflect_RecordComponent::_accessor_offset;
int java_lang_reflect_RecordComponent::_signature_offset;
int java_lang_reflect_RecordComponent::_annotations_offset;
int java_lang_reflect_RecordComponent::_typeAnnotations_offset;

#define RECORDCOMPONENT_FIELDS_DO(macro) \
  macro(_clazz_offset,       k, "clazz",       class_signature,  false); \
  macro(_name_offset,        k, "name",        string_signature, false); \
  macro(_type_offset,        k, "type",        class_signature,  false); \
  macro(_accessor_offset,    k, "accessor",    reflect_method_signature, false); \
  macro(_signature_offset,   k, "signature",   string_signature, false); \
  macro(_annotations_offset, k, "annotations", byte_array_signature,     false); \
  macro(_typeAnnotations_offset, k, "typeAnnotations", byte_array_signature, false);

// Support for java_lang_reflect_RecordComponent
void java_lang_reflect_RecordComponent::compute_offsets() {
  InstanceKlass* k = SystemDictionary::RecordComponent_klass();
  RECORDCOMPONENT_FIELDS_DO(FIELD_COMPUTE_OFFSET);
}

#if INCLUDE_CDS
void java_lang_reflect_RecordComponent::serialize_offsets(SerializeClosure* f) {
  RECORDCOMPONENT_FIELDS_DO(FIELD_SERIALIZE_OFFSET);
}
#endif

void java_lang_reflect_RecordComponent::set_clazz(oop element, oop value) {
  element->obj_field_put(_clazz_offset, value);
}

void java_lang_reflect_RecordComponent::set_name(oop element, oop value) {
  element->obj_field_put(_name_offset, value);
}

void java_lang_reflect_RecordComponent::set_type(oop element, oop value) {
  element->obj_field_put(_type_offset, value);
}

void java_lang_reflect_RecordComponent::set_accessor(oop element, oop value) {
  element->obj_field_put(_accessor_offset, value);
}

void java_lang_reflect_RecordComponent::set_signature(oop element, oop value) {
  element->obj_field_put(_signature_offset, value);
}

void java_lang_reflect_RecordComponent::set_annotations(oop element, oop value) {
  element->obj_field_put(_annotations_offset, value);
}

void java_lang_reflect_RecordComponent::set_typeAnnotations(oop element, oop value) {
  element->obj_field_put(_typeAnnotations_offset, value);
}

#define DO_COMPUTE_OFFSETS(k) k::compute_offsets();

// Compute field offsets of all the classes in this file
void JavaClasses::compute_offsets() {
  if (UseSharedSpaces) {
    JVMTI_ONLY(assert(JvmtiExport::is_early_phase() && !(JvmtiExport::should_post_class_file_load_hook() &&
                                                         JvmtiExport::has_early_class_hook_env()),
                      "JavaClasses::compute_offsets() must be called in early JVMTI phase."));
    // None of the classes used by the rest of this function can be replaced by
    // JVMTI ClassFileLoadHook.
    // We are safe to use the archived offsets, which have already been restored
    // by JavaClasses::serialize_offsets, without computing the offsets again.
    return;
  }

  // We have already called the compute_offsets() of the
  // BASIC_JAVA_CLASSES_DO_PART1 classes (java_lang_String, java_lang_Class and
  // java_lang_ref_Reference) earlier inside SystemDictionary::resolve_well_known_classes()
  BASIC_JAVA_CLASSES_DO_PART2(DO_COMPUTE_OFFSETS);
}

#if INCLUDE_CDS
#define DO_SERIALIZE_OFFSETS(k) k::serialize_offsets(soc);

void JavaClasses::serialize_offsets(SerializeClosure* soc) {
  BASIC_JAVA_CLASSES_DO(DO_SERIALIZE_OFFSETS);
}
#endif

#if INCLUDE_CDS_JAVA_HEAP
bool JavaClasses::is_supported_for_archiving(oop obj) {
  Klass* klass = obj->klass();

  if (klass == SystemDictionary::ClassLoader_klass() ||  // ClassLoader::loader_data is malloc'ed.
      klass == SystemDictionary::Module_klass() ||       // Module::module_entry is malloc'ed
      // The next 3 classes are used to implement java.lang.invoke, and are not used directly in
      // regular Java code. The implementation of java.lang.invoke uses generated anonymoys classes
      // (e.g., as referenced by ResolvedMethodName::vmholder) that are not yet supported by CDS.
      // So for now we cannot not support these classes for archiving.
      //
      // These objects typically are not referenced by static fields, but rather by resolved
      // constant pool entries, so excluding them shouldn't affect the archiving of static fields.
      klass == SystemDictionary::ResolvedMethodName_klass() ||
      klass == SystemDictionary::MemberName_klass() ||
      klass == SystemDictionary::Context_klass()) {
    return false;
  }

  return true;
}
#endif

#ifndef PRODUCT

// These functions exist to assert the validity of de-serialized offsets in boxing object as a sanity check.

bool JavaClasses::check_offset(const char *klass_name, int deserialized_offset, const char *field_name,
                               const char* field_sig) {
  EXCEPTION_MARK;
  fieldDescriptor fd;
  TempNewSymbol klass_sym = SymbolTable::new_symbol(klass_name);
  Klass* k = SystemDictionary::resolve_or_fail(klass_sym, true, CATCH);
  InstanceKlass* ik = InstanceKlass::cast(k);
  TempNewSymbol f_name = SymbolTable::new_symbol(field_name);
  TempNewSymbol f_sig  = SymbolTable::new_symbol(field_sig);
  if (!ik->find_local_field(f_name, f_sig, &fd)) {
    tty->print_cr("Nonstatic field %s.%s not found", klass_name, field_name);
    return false;
  }
  if (fd.is_static()) {
    tty->print_cr("Nonstatic field %s.%s appears to be static", klass_name, field_name);
    return false;
  }
  if (fd.offset() == deserialized_offset ) {
    return true;
  } else {
    tty->print_cr("Offset of nonstatic field %s.%s is deserialized as %d but should really be %d.",
                  klass_name, field_name, deserialized_offset, fd.offset());
    return false;
  }
}

void JavaClasses::check_offsets() {
  bool valid = true;

#define CHECK_OFFSET(klass_name, cpp_klass_name, field_name, field_sig) \
  valid &= check_offset(klass_name, cpp_klass_name :: _##field_name ## _offset, #field_name, field_sig)

#define CHECK_LONG_OFFSET(klass_name, cpp_klass_name, field_name, field_sig) \
  valid &= check_offset(klass_name, cpp_klass_name :: _##long_ ## field_name ## _offset, #field_name, field_sig)

  // Boxed primitive objects (java_lang_boxing_object)

  CHECK_OFFSET("java/lang/Boolean",   java_lang_boxing_object, value, "Z");
  CHECK_OFFSET("java/lang/Character", java_lang_boxing_object, value, "C");
  CHECK_OFFSET("java/lang/Float",     java_lang_boxing_object, value, "F");
  CHECK_LONG_OFFSET("java/lang/Double", java_lang_boxing_object, value, "D");
  CHECK_OFFSET("java/lang/Byte",      java_lang_boxing_object, value, "B");
  CHECK_OFFSET("java/lang/Short",     java_lang_boxing_object, value, "S");
  CHECK_OFFSET("java/lang/Integer",   java_lang_boxing_object, value, "I");
  CHECK_LONG_OFFSET("java/lang/Long", java_lang_boxing_object, value, "J");

  // java.lang.Continuation

  // CHECK_OFFSET("java/lang/Continuation", java_lang_Continuation, target,   "Ljava/lang/Runnable;");
  // CHECK_OFFSET("java/lang/Continuation", java_lang_Continuation, stack,    "[I");
  // CHECK_OFFSET("java/lang/Continuation", java_lang_Continuation, parent,   "Ljava/lang/Continuation;");
  // CHECK_OFFSET("java/lang/Continuation", java_lang_Continuation, lastFP,   "I");
  // CHECK_OFFSET("java/lang/Continuation", java_lang_Continuation, lastSP,   "I");

  if (!valid) vm_exit_during_initialization("Field offset verification failed");
}

#endif // PRODUCT

int InjectedField::compute_offset() {
  InstanceKlass* ik = InstanceKlass::cast(klass());
  for (AllFieldStream fs(ik); !fs.done(); fs.next()) {
    if (!may_be_java && !fs.access_flags().is_internal()) {
      // Only look at injected fields
      continue;
    }
    if (fs.name() == name() && fs.signature() == signature()) {
      return fs.offset();
    }
  }
  ResourceMark rm;
  tty->print_cr("Invalid layout of %s at %s/%s%s", ik->external_name(), name()->as_C_string(), signature()->as_C_string(), may_be_java ? " (may_be_java)" : "");
#ifndef PRODUCT
  ik->print();
  tty->print_cr("all fields:");
  for (AllFieldStream fs(ik); !fs.done(); fs.next()) {
    tty->print_cr("  name: %s, sig: %s, flags: %08x", fs.name()->as_C_string(), fs.signature()->as_C_string(), fs.access_flags().as_int());
  }
#endif //PRODUCT
  vm_exit_during_initialization("Invalid layout of well-known class: use -Xlog:class+load=info to see the origin of the problem class");
  return -1;
}

void javaClasses_init() {
  JavaClasses::compute_offsets();
  JavaClasses::check_offsets();
  java_lang_VirtualThread::init_static_notify_jvmti_events();
  FilteredFieldsMap::initialize();  // must be done after computing offsets.
}<|MERGE_RESOLUTION|>--- conflicted
+++ resolved
@@ -3047,12 +3047,8 @@
 void java_lang_StackFrameInfo::set_method_and_bci(Handle stackFrame, const methodHandle& method, int bci, oop cont, TRAPS) {
   // set Method* or mid/cpref
   HandleMark hm(THREAD);
-<<<<<<< HEAD
-  Handle mname(Thread::current(), stackFrame->obj_field(_memberName_offset));
+  Handle mname(THREAD, stackFrame->obj_field(_memberName_offset));
   Handle cont_h (THREAD, cont);
-=======
-  Handle mname(THREAD, stackFrame->obj_field(_memberName_offset));
->>>>>>> a764279d
   InstanceKlass* ik = method->method_holder();
   CallInfo info(method(), ik, CHECK);
   MethodHandles::init_method_MemberName(mname, info, THREAD);
