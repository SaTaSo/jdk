/*
 * Copyright (c) 2001, 2021, Oracle and/or its affiliates. All rights reserved.
 * DO NOT ALTER OR REMOVE COPYRIGHT NOTICES OR THIS FILE HEADER.
 *
 * This code is free software; you can redistribute it and/or modify it
 * under the terms of the GNU General Public License version 2 only, as
 * published by the Free Software Foundation.  Oracle designates this
 * particular file as subject to the "Classpath" exception as provided
 * by Oracle in the LICENSE file that accompanied this code.
 *
 * This code is distributed in the hope that it will be useful, but WITHOUT
 * ANY WARRANTY; without even the implied warranty of MERCHANTABILITY or
 * FITNESS FOR A PARTICULAR PURPOSE.  See the GNU General Public License
 * version 2 for more details (a copy is included in the LICENSE file that
 * accompanied this code).
 *
 * You should have received a copy of the GNU General Public License version
 * 2 along with this work; if not, write to the Free Software Foundation,
 * Inc., 51 Franklin St, Fifth Floor, Boston, MA 02110-1301 USA.
 *
 * Please contact Oracle, 500 Oracle Parkway, Redwood Shores, CA 94065 USA
 * or visit www.oracle.com if you need additional information or have any
 * questions.
 */

package sun.nio.ch;

import java.io.IOException;
import java.io.InterruptedIOException;
import java.io.UncheckedIOException;
import java.lang.invoke.MethodHandle;
import java.lang.invoke.MethodHandles;
import java.lang.invoke.MethodHandles.Lookup;
import java.lang.invoke.MethodType;
import java.lang.invoke.VarHandle;
import java.net.DatagramPacket;
import java.net.DatagramSocket;
import java.net.InetAddress;
import java.net.InetSocketAddress;
import java.net.NetworkInterface;
import java.net.MulticastSocket;
import java.net.SocketAddress;
import java.net.SocketException;
import java.net.SocketOption;
import java.net.SocketTimeoutException;
import java.net.StandardSocketOptions;
import java.nio.ByteBuffer;
import java.nio.channels.AlreadyConnectedException;
import java.nio.channels.ClosedChannelException;
import java.nio.channels.DatagramChannel;
import java.nio.channels.MembershipKey;
import java.security.AccessController;
import java.security.PrivilegedAction;
import java.security.PrivilegedExceptionAction;
import java.util.Objects;
import java.util.Set;
import java.util.concurrent.locks.ReentrantLock;

import static java.util.concurrent.TimeUnit.MILLISECONDS;

/**
 * A multicast datagram socket based on a datagram channel.
 *
 * This class overrides every public method defined by java.net.DatagramSocket
 * and java.net.MulticastSocket. The methods in this class are defined in exactly
 * the same order as in java.net.DatagramSocket and java.net.MulticastSocket so
 * as to simplify tracking changes.
 */
public class DatagramSocketAdaptor
    extends MulticastSocket
{
    // The channel being adapted
    private final DatagramChannelImpl dc;

    // Timeout "option" value for receives
    private volatile int timeout;

    private DatagramSocketAdaptor(DatagramChannelImpl dc) throws IOException {
        super(/*SocketAddress*/ DatagramSockets.NO_DELEGATE);
        this.dc = dc;
    }

    static DatagramSocket create(DatagramChannelImpl dc) {
        try {
            return new DatagramSocketAdaptor(dc);
        } catch (IOException e) {
            throw new Error(e);
        }
    }

    private void connectInternal(SocketAddress remote) throws SocketException {
        try {
            dc.connect(remote, false); // skips check for already connected
        } catch (ClosedChannelException e) {
            // ignore
        } catch (Exception x) {
            Net.translateToSocketException(x);
        }
    }

    @Override
    public void bind(SocketAddress local) throws SocketException {
        if (local != null) {
            local = Net.asInetSocketAddress(local);
        } else {
            local = new InetSocketAddress(0);
        }
        try {
            dc.bind(local);
        } catch (Exception x) {
            Net.translateToSocketException(x);
        }
    }

    @Override
    public void connect(InetAddress address, int port) {
        if (address == null)
            throw new IllegalArgumentException("Address can't be null");
        try {
            connectInternal(new InetSocketAddress(address, port));
        } catch (SocketException x) {
            throw new UncheckedIOException(x);
        }
    }

    @Override
    public void connect(SocketAddress remote) throws SocketException {
        if (remote == null)
            throw new IllegalArgumentException("Address can't be null");
        connectInternal(Net.asInetSocketAddress(remote));
    }

    @Override
    public void disconnect() {
        try {
            dc.disconnect();
        } catch (IOException x) {
            throw new UncheckedIOException(x);
        }
    }

    @Override
    public boolean isBound() {
        return dc.localAddress() != null;
    }

    @Override
    public boolean isConnected() {
        return dc.remoteAddress() != null;
    }

    @Override
    public InetAddress getInetAddress() {
        InetSocketAddress remote = dc.remoteAddress();
        return (remote != null) ? remote.getAddress() : null;
    }

    @Override
    public int getPort() {
        InetSocketAddress remote = dc.remoteAddress();
        return (remote != null) ? remote.getPort() : -1;
    }

    @Override
    public SocketAddress getRemoteSocketAddress() {
        return dc.remoteAddress();
    }

    @Override
    public SocketAddress getLocalSocketAddress() {
        InetSocketAddress local = dc.localAddress();
        if (local == null || isClosed())
            return null;

        InetAddress addr = local.getAddress();
        if (addr.isAnyLocalAddress())
            return local;

        @SuppressWarnings("removal")
        SecurityManager sm = System.getSecurityManager();
        if (sm != null) {
            try {
                sm.checkConnect(addr.getHostAddress(), -1);
            } catch (SecurityException x) {
                return new InetSocketAddress(local.getPort());
            }
        }
        return local;
    }

    @Override
    public void send(DatagramPacket p) throws IOException {
        ByteBuffer bb = null;
        try {
            InetSocketAddress target;
            synchronized (p) {
                // copy bytes to temporary direct buffer
                int len = p.getLength();
                bb = Util.getTemporaryDirectBuffer(len);
                bb.put(p.getData(), p.getOffset(), len);
                bb.flip();

                // target address
                if (p.getAddress() == null) {
                    InetSocketAddress remote = dc.remoteAddress();
                    if (remote == null) {
                        // not specified by DatagramSocket
                        throw new IllegalArgumentException("Address not set");
                    }
                    // set address/port to maintain compatibility with DatagramSocket
                    p.setAddress(remote.getAddress());
                    p.setPort(remote.getPort());
                    target = remote;
                } else {
                    target = (InetSocketAddress) p.getSocketAddress();
                }
            }
            // send datagram
            try {
                dc.blockingSend(bb, target);
            } catch (AlreadyConnectedException e) {
                throw new IllegalArgumentException("Connected and packet address differ");
            } catch (ClosedChannelException e) {
                var exc = new SocketException("Socket closed");
                exc.initCause(e);
                throw exc;
            }
        } finally {
            if (bb != null) {
                Util.offerFirstTemporaryDirectBuffer(bb);
            }
        }
    }

    @Override
    public void receive(DatagramPacket p) throws IOException {
        // get temporary direct buffer with a capacity of p.bufLength
        int bufLength = DatagramPackets.getBufLength(p);
        ByteBuffer bb = Util.getTemporaryDirectBuffer(bufLength);
        try {
            long nanos = MILLISECONDS.toNanos(timeout);
            SocketAddress sender = dc.blockingReceive(bb, nanos);
            bb.flip();
            synchronized (p) {
                // copy bytes to the DatagramPacket and set length
                int len = Math.min(bb.limit(), DatagramPackets.getBufLength(p));
                bb.get(p.getData(), p.getOffset(), len);
                DatagramPackets.setLength(p, len);

                // sender address
                p.setSocketAddress(sender);
            }
        } catch (SocketTimeoutException e) {
            throw e;
        } catch (InterruptedIOException e) {
            Thread thread = Thread.currentThread();
            if (thread.isVirtual() && thread.isInterrupted()) {
                close();
                throw new SocketException("Closed by interrupt");
            }
            throw e;
        } catch (ClosedChannelException e) {
            var exc = new SocketException("Socket closed");
            exc.initCause(e);
            throw exc;
        } finally {
            Util.offerFirstTemporaryDirectBuffer(bb);
        }
    }

    @Override
    public InetAddress getLocalAddress() {
        if (isClosed())
            return null;
        InetSocketAddress local = dc.localAddress();
        if (local == null)
            local = new InetSocketAddress(0);
        InetAddress result = local.getAddress();
        @SuppressWarnings("removal")
        SecurityManager sm = System.getSecurityManager();
        if (sm != null) {
            try {
                sm.checkConnect(result.getHostAddress(), -1);
            } catch (SecurityException x) {
                return new InetSocketAddress(0).getAddress();
            }
        }
        return result;
    }

    @Override
    public int getLocalPort() {
        if (isClosed())
            return -1;
        InetSocketAddress local = dc.localAddress();
        if (local != null) {
            return local.getPort();
        }
        return 0;
    }

    @Override
    public void setSoTimeout(int timeout) throws SocketException {
        if (isClosed())
            throw new SocketException("Socket is closed");
        if (timeout < 0)
            throw new IllegalArgumentException("timeout < 0");
        this.timeout = timeout;
    }

    @Override
    public int getSoTimeout() throws SocketException {
        if (isClosed())
            throw new SocketException("Socket is closed");
        return timeout;
    }

    private void setBooleanOption(SocketOption<Boolean> name, boolean value)
        throws SocketException
    {
        try {
            dc.setOption(name, value);
        } catch (IOException x) {
            Net.translateToSocketException(x);
        }
    }

    private void setIntOption(SocketOption<Integer> name, int value)
        throws SocketException
    {
        try {
            dc.setOption(name, value);
        } catch (IOException x) {
            Net.translateToSocketException(x);
        }
    }

    private boolean getBooleanOption(SocketOption<Boolean> name) throws SocketException {
        try {
            return dc.getOption(name).booleanValue();
        } catch (IOException x) {
            Net.translateToSocketException(x);
            return false;       // keep compiler happy
        }
    }

    private int getIntOption(SocketOption<Integer> name) throws SocketException {
        try {
            return dc.getOption(name).intValue();
        } catch (IOException x) {
            Net.translateToSocketException(x);
            return -1;          // keep compiler happy
        }
    }

    @Override
    public void setSendBufferSize(int size) throws SocketException {
        if (size <= 0)
            throw new IllegalArgumentException("Invalid send size");
        setIntOption(StandardSocketOptions.SO_SNDBUF, size);
    }

    @Override
    public int getSendBufferSize() throws SocketException {
        return getIntOption(StandardSocketOptions.SO_SNDBUF);
    }

    @Override
    public void setReceiveBufferSize(int size) throws SocketException {
        if (size <= 0)
            throw new IllegalArgumentException("Invalid receive size");
        setIntOption(StandardSocketOptions.SO_RCVBUF, size);
    }

    @Override
    public int getReceiveBufferSize() throws SocketException {
        return getIntOption(StandardSocketOptions.SO_RCVBUF);
    }

    @Override
    public void setReuseAddress(boolean on) throws SocketException {
        setBooleanOption(StandardSocketOptions.SO_REUSEADDR, on);
    }

    @Override
    public boolean getReuseAddress() throws SocketException {
        return getBooleanOption(StandardSocketOptions.SO_REUSEADDR);
    }

    @Override
    public void setBroadcast(boolean on) throws SocketException {
        setBooleanOption(StandardSocketOptions.SO_BROADCAST, on);
    }

    @Override
    public boolean getBroadcast() throws SocketException {
        return getBooleanOption(StandardSocketOptions.SO_BROADCAST);
    }

    @Override
    public void setTrafficClass(int tc) throws SocketException {
        setIntOption(StandardSocketOptions.IP_TOS, tc);
    }

    @Override
    public int getTrafficClass() throws SocketException {
        return getIntOption(StandardSocketOptions.IP_TOS);
    }

    @Override
    public void close() {
        try {
            dc.close();
        } catch (IOException x) {
            throw new Error(x);
        }
    }

    @Override
    public boolean isClosed() {
        return !dc.isOpen();
    }

    @Override
    public DatagramChannel getChannel() {
        return dc;
    }

    @Override
    public <T> DatagramSocket setOption(SocketOption<T> name, T value) throws IOException {
        dc.setOption(name, value);
        return this;
    }

    @Override
    public <T> T getOption(SocketOption<T> name) throws IOException {
        return dc.getOption(name);
    }

    @Override
    public Set<SocketOption<?>> supportedOptions() {
        return dc.supportedOptions();
    }

    // -- java.net.MulticastSocket --

    // used to coordinate changing TTL with the deprecated send method
    private final ReentrantLock sendLock = new ReentrantLock();

    // cached outgoing interface (for use by setInterface/getInterface)
    private final Object outgoingInterfaceLock = new Object();
    private NetworkInterface outgoingNetworkInterface;
    private InetAddress outgoingInetAddress;

    @Override
    @Deprecated
    public void setTTL(byte ttl) throws IOException {
        setTimeToLive(Byte.toUnsignedInt(ttl));
    }

    @Override
    public void setTimeToLive(int ttl) throws IOException {
        sendLock.lock();
        try {
            setIntOption(StandardSocketOptions.IP_MULTICAST_TTL, ttl);
        } finally {
            sendLock.unlock();
        }
    }

    @Override
    @Deprecated
    public byte getTTL() throws IOException {
        return (byte) getTimeToLive();
    }

    @Override
    public int getTimeToLive() throws IOException {
        sendLock.lock();
        try {
            return getIntOption(StandardSocketOptions.IP_MULTICAST_TTL);
        } finally {
            sendLock.unlock();
        }
    }

    @Override
    @Deprecated
    public void joinGroup(InetAddress group) throws IOException {
        Objects.requireNonNull(group);
        try {
            joinGroup(new InetSocketAddress(group, 0), null);
        } catch (IllegalArgumentException iae) {
            // 1-arg joinGroup does not specify IllegalArgumentException
            throw (SocketException) new SocketException("joinGroup failed").initCause(iae);
        }
    }

    @Override
    @Deprecated
    public void leaveGroup(InetAddress group) throws IOException {
        Objects.requireNonNull(group);
        try {
            leaveGroup(new InetSocketAddress(group, 0), null);
        } catch (IllegalArgumentException iae) {
            // 1-arg leaveGroup does not specify IllegalArgumentException
            throw (SocketException) new SocketException("leaveGroup failed").initCause(iae);
        }
    }

    /**
     * Checks a SocketAddress to ensure that it is a multicast address.
     *
     * @return the multicast group
     * @throws IllegalArgumentException if group is null, an unsupported address
     *         type, or an unresolved address
     * @throws SocketException if group is not a multicast address
     */
    private static InetAddress checkGroup(SocketAddress mcastaddr) throws SocketException {
        if (!(mcastaddr instanceof InetSocketAddress addr))
            throw new IllegalArgumentException("Unsupported address type");
        InetAddress group = addr.getAddress();
        if (group == null)
            throw new IllegalArgumentException("Unresolved address");
        if (!group.isMulticastAddress())
            throw new SocketException("Not a multicast address");
        return group;
    }

    @Override
    public void joinGroup(SocketAddress mcastaddr, NetworkInterface netIf) throws IOException {
        InetAddress group = checkGroup(mcastaddr);
        NetworkInterface ni = (netIf != null) ? netIf : defaultNetworkInterface();
        if (isClosed())
            throw new SocketException("Socket is closed");
        synchronized (this) {
            MembershipKey key = dc.findMembership(group, ni);
            if (key != null) {
                // already a member but need to check permission anyway
                @SuppressWarnings("removal")
                SecurityManager sm = System.getSecurityManager();
                if (sm != null)
                    sm.checkMulticast(group);
                throw new SocketException("Already a member of group");
            }
            dc.join(group, ni);  // checks permission
        }
    }

    @Override
    public void leaveGroup(SocketAddress mcastaddr, NetworkInterface netIf) throws IOException {
        InetAddress group = checkGroup(mcastaddr);
        NetworkInterface ni = (netIf != null) ? netIf : defaultNetworkInterface();
        if (isClosed())
            throw new SocketException("Socket is closed");
        @SuppressWarnings("removal")
        SecurityManager sm = System.getSecurityManager();
        if (sm != null)
            sm.checkMulticast(group);
        synchronized (this) {
            MembershipKey key = dc.findMembership(group, ni);
            if (key == null)
                throw new SocketException("Not a member of group");
            key.drop();
        }
    }

    @Override
    @Deprecated
    public void setInterface(InetAddress inf) throws SocketException {
        if (inf == null)
            throw new SocketException("Invalid value 'null'");
        NetworkInterface ni = NetworkInterface.getByInetAddress(inf);
        if (ni == null) {
            String address = inf.getHostAddress();
            throw new SocketException("No network interface with address " + address);
        }
        synchronized (outgoingInterfaceLock) {
            // set interface and update cached values
            setNetworkInterface(ni);
            outgoingNetworkInterface = ni;
            outgoingInetAddress = inf;
        }
    }

    @Override
    @Deprecated
    public InetAddress getInterface() throws SocketException {
        synchronized (outgoingInterfaceLock) {
            NetworkInterface ni = outgoingNetworkInterface();
            if (ni != null) {
                if (ni.equals(outgoingNetworkInterface)) {
                    return outgoingInetAddress;
                } else {
                    // network interface has changed so update cached values
                    PrivilegedAction<InetAddress> pa;
                    pa = () -> ni.inetAddresses().findFirst().orElse(null);
                    @SuppressWarnings("removal")
                    InetAddress ia = AccessController.doPrivileged(pa);
                    if (ia == null)
                        throw new SocketException("Network interface has no IP address");
                    outgoingNetworkInterface = ni;
                    outgoingInetAddress = ia;
                    return ia;
                }
            }
        }

        // no interface set
        return anyInetAddress();
    }

    @Override
    public void setNetworkInterface(NetworkInterface netIf) throws SocketException {
        try {
            setOption(StandardSocketOptions.IP_MULTICAST_IF, netIf);
        } catch (IOException e) {
            Net.translateToSocketException(e);
        }
    }

    @Override
    public NetworkInterface getNetworkInterface() throws SocketException {
        NetworkInterface ni = outgoingNetworkInterface();
        if (ni == null) {
            // return NetworkInterface with index == 0 as placeholder
            ni = anyNetworkInterface();
        }
        return ni;
    }

    @Override
    @Deprecated
    public void setLoopbackMode(boolean disable) throws SocketException {
        boolean enable = !disable;
        setBooleanOption(StandardSocketOptions.IP_MULTICAST_LOOP, enable);
    }

    @Override
    @Deprecated
    public boolean getLoopbackMode() throws SocketException {
        boolean enabled = getBooleanOption(StandardSocketOptions.IP_MULTICAST_LOOP);
        return !enabled;
    }

    @Override
    @Deprecated
    public void send(DatagramPacket p, byte ttl) throws IOException {
        sendLock.lock();
        try {
            int oldValue = getTimeToLive();
            try {
                setTTL(ttl);
                send(p);
            } finally {
                setTimeToLive(oldValue);
            }
        } finally {
            sendLock.unlock();
        }
    }

    /**
     * Returns the outgoing NetworkInterface or null if not set.
     */
    private NetworkInterface outgoingNetworkInterface() throws SocketException {
        try {
            return getOption(StandardSocketOptions.IP_MULTICAST_IF);
        } catch (IOException e) {
            Net.translateToSocketException(e);
            return null; // keep compiler happy
        }
    }

    /**
     * Returns the default NetworkInterface to use when joining or leaving a
     * multicast group and a network interface is not specified.
     * This method will return the outgoing NetworkInterface if set, otherwise
     * the result of NetworkInterface.getDefault(), otherwise a NetworkInterface
     * with index == 0 as a placeholder for "any network interface".
     */
    private NetworkInterface defaultNetworkInterface() throws SocketException {
        NetworkInterface ni = outgoingNetworkInterface();
        if (ni == null)
            ni = NetworkInterfaces.getDefault();   // macOS
        if (ni == null)
            ni = anyNetworkInterface();
        return ni;
    }

    /**
     * Returns the placeholder for "any network interface", its index is 0.
     */
    private NetworkInterface anyNetworkInterface() {
        InetAddress[] addrs = new InetAddress[1];
        addrs[0] = anyInetAddress();
        return NetworkInterfaces.newNetworkInterface(addrs[0].getHostName(), 0, addrs);
    }

    /**
     * Returns the InetAddress representing anyLocalAddress.
     */
    private InetAddress anyInetAddress() {
        return new InetSocketAddress(0).getAddress();
    }

    /**
     * Defines static methods to get/set DatagramPacket fields and workaround
     * DatagramPacket deficiencies.
     */
    private static class DatagramPackets {
        private static final VarHandle LENGTH;
        private static final VarHandle BUF_LENGTH;
        static {
            try {
                PrivilegedExceptionAction<Lookup> pa = () ->
                    MethodHandles.privateLookupIn(DatagramPacket.class, MethodHandles.lookup());
                @SuppressWarnings("removal")
                MethodHandles.Lookup l = AccessController.doPrivileged(pa);
                LENGTH = l.findVarHandle(DatagramPacket.class, "length", int.class);
                BUF_LENGTH = l.findVarHandle(DatagramPacket.class, "bufLength", int.class);
            } catch (Exception e) {
                throw new ExceptionInInitializerError(e);
            }
        }

        /**
         * Sets the DatagramPacket.length field. DatagramPacket.setLength cannot be
         * used at this time because it sets both the length and bufLength fields.
         */
        static void setLength(DatagramPacket p, int value) {
            synchronized (p) {
                LENGTH.set(p, value);
            }
        }

        /**
         * Returns the value of the DatagramPacket.bufLength field.
         */
        static int getBufLength(DatagramPacket p) {
            synchronized (p) {
                return (int) BUF_LENGTH.get(p);
            }
        }
    }

    /**
     * Defines static methods to invoke non-public NetworkInterface methods.
     */
    private static class NetworkInterfaces {
        static final MethodHandle GET_DEFAULT;
        static final MethodHandle CONSTRUCTOR;
        static {
            try {
                PrivilegedExceptionAction<Lookup> pa = () ->
                    MethodHandles.privateLookupIn(NetworkInterface.class, MethodHandles.lookup());
                @SuppressWarnings("removal")
                MethodHandles.Lookup l = AccessController.doPrivileged(pa);
                MethodType methodType = MethodType.methodType(NetworkInterface.class);
                GET_DEFAULT = l.findStatic(NetworkInterface.class, "getDefault", methodType);
                methodType = MethodType.methodType(void.class, String.class, int.class, InetAddress[].class);
                CONSTRUCTOR = l.findConstructor(NetworkInterface.class, methodType);
            } catch (Exception e) {
                throw new ExceptionInInitializerError(e);
            }
        }

        /**
         * Returns the default network interface or null.
         */
        static NetworkInterface getDefault() {
            try {
                return (NetworkInterface) GET_DEFAULT.invokeExact();
            } catch (Throwable e) {
                throw new InternalError(e);
            }
        }

        /**
         * Creates a NetworkInterface with the given name index and addresses.
         */
        static NetworkInterface newNetworkInterface(String name, int index, InetAddress[] addrs) {
            try {
                return (NetworkInterface) CONSTRUCTOR.invoke(name, index, addrs);
            } catch (Throwable e) {
                throw new InternalError(e);
            }
        }
    }

    /**
     * Provides access to non-public constants in DatagramSocket.
     */
    private static class DatagramSockets {
        private static final SocketAddress NO_DELEGATE;
        static {
            try {
                PrivilegedExceptionAction<Lookup> pa = () ->
<<<<<<< HEAD
                    MethodHandles.privateLookupIn(DatagramSocket.class, MethodHandles.lookup());
=======
                        MethodHandles.privateLookupIn(DatagramSocket.class, MethodHandles.lookup());
                @SuppressWarnings("removal")
>>>>>>> 6765f902
                MethodHandles.Lookup l = AccessController.doPrivileged(pa);
                var handle = l.findStaticVarHandle(DatagramSocket.class, "NO_DELEGATE", SocketAddress.class);
                NO_DELEGATE = (SocketAddress) handle.get();
            } catch (Exception e) {
                throw new ExceptionInInitializerError(e);
            }
        }
    }
}<|MERGE_RESOLUTION|>--- conflicted
+++ resolved
@@ -796,12 +796,8 @@
         static {
             try {
                 PrivilegedExceptionAction<Lookup> pa = () ->
-<<<<<<< HEAD
                     MethodHandles.privateLookupIn(DatagramSocket.class, MethodHandles.lookup());
-=======
-                        MethodHandles.privateLookupIn(DatagramSocket.class, MethodHandles.lookup());
                 @SuppressWarnings("removal")
->>>>>>> 6765f902
                 MethodHandles.Lookup l = AccessController.doPrivileged(pa);
                 var handle = l.findStaticVarHandle(DatagramSocket.class, "NO_DELEGATE", SocketAddress.class);
                 NO_DELEGATE = (SocketAddress) handle.get();
